<!doctype html>
<html>
  <head>
    <script src="../node_modules/wct-browser-legacy/browser.js"></script>
    <script src="../node_modules/@webcomponents/webcomponentsjs/webcomponents-bundle.js"></script>
  </head>
  <body>
    <script type="module" src="./lit-html_test.js"></script>
    <script type="module" src="./lib/template-result_test.js"></script>
    <script type="module" src="./lib/template_test.js"></script>
    <script type="module" src="./lib/template-factory_test.js"></script>
    <script type="module" src="./lib/render_test.js"></script>
    <script type="module" src="./lib/parts_test.js"></script>
    <script type="module" src="./lib/modify-template_test.js"></script>
    <script type="module" src="./directives/async-append_test.js"></script>
    <script type="module" src="./directives/async-replace_test.js"></script>
    <script type="module" src="./directives/guard_test.js"></script>
    <script type="module" src="./directives/if-defined_test.js"></script>
    <script type="module" src="./directives/repeat_test.js"></script>
    <script type="module" src="./directives/until_test.js"></script>
    <script type="module" src="./directives/unsafe-html_test.js"></script>
    <script type="module" src="./directives/when_test.js"></script>
    <script type="module" src="./directives/classMap_test.js"></script>
    <script type="module" src="./directives/styleMap_test.js"></script>
    <script>
      WCT.loadSuites([
        'shady.html',
        'shady.html?shadydom=true',
        'shady.html?shadydom=true&shimcssproperties=true',
        'shady-apply.html',
        'shady-apply.html?shadydom=true',
<<<<<<< HEAD
        'shady-apply.html?shadydom=true&shimscssproperties=true',
        'no-template.html',
=======
        'shady-apply.html?shadydom=true&shimcssproperties=true',
>>>>>>> f9663ec0
      ]);
    </script>
  </body>
</html><|MERGE_RESOLUTION|>--- conflicted
+++ resolved
@@ -29,12 +29,8 @@
         'shady.html?shadydom=true&shimcssproperties=true',
         'shady-apply.html',
         'shady-apply.html?shadydom=true',
-<<<<<<< HEAD
-        'shady-apply.html?shadydom=true&shimscssproperties=true',
+        'shady-apply.html?shadydom=true&shimcssproperties=true',
         'no-template.html',
-=======
-        'shady-apply.html?shadydom=true&shimcssproperties=true',
->>>>>>> f9663ec0
       ]);
     </script>
   </body>
