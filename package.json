{
  "type": "module",
  "scripts": {
    "bootstrap": "lerna bootstrap",
    "build": "lerna run build",
<<<<<<< HEAD
    "format": "lerna run format",
=======
    "lint": "lerna run lint",
>>>>>>> b9b9d46b
    "test": "cd packages/tests && npm test",
    "benchmarks": "cd packages/benchmarks && npm run benchmarks"
  },
  "dependencies": {
    "lerna": "^3.22.1"
  },
  "devDependencies": {
<<<<<<< HEAD
    "prettier": "^2.1.2"
=======
    "@rollup/plugin-replace": "^2.3.3",
    "@rollup/plugin-virtual": "^2.0.3",
    "@typescript-eslint/eslint-plugin": "^4.3.0",
    "@typescript-eslint/parser": "^4.3.0",
    "eslint": "^7.10.0",
    "rollup-plugin-copy": "^3.3.0",
    "rollup-plugin-sourcemaps": "^0.6.2",
    "rollup-plugin-summary": "^1.2.3",
    "rollup-plugin-terser": "^7.0.2",
    "typescript": "^4.0.3"
>>>>>>> b9b9d46b
  }
}<|MERGE_RESOLUTION|>--- conflicted
+++ resolved
@@ -3,11 +3,8 @@
   "scripts": {
     "bootstrap": "lerna bootstrap",
     "build": "lerna run build",
-<<<<<<< HEAD
     "format": "lerna run format",
-=======
     "lint": "lerna run lint",
->>>>>>> b9b9d46b
     "test": "cd packages/tests && npm test",
     "benchmarks": "cd packages/benchmarks && npm run benchmarks"
   },
@@ -15,19 +12,16 @@
     "lerna": "^3.22.1"
   },
   "devDependencies": {
-<<<<<<< HEAD
-    "prettier": "^2.1.2"
-=======
     "@rollup/plugin-replace": "^2.3.3",
     "@rollup/plugin-virtual": "^2.0.3",
     "@typescript-eslint/eslint-plugin": "^4.3.0",
     "@typescript-eslint/parser": "^4.3.0",
     "eslint": "^7.10.0",
+    "prettier": "^2.1.2",
     "rollup-plugin-copy": "^3.3.0",
     "rollup-plugin-sourcemaps": "^0.6.2",
     "rollup-plugin-summary": "^1.2.3",
     "rollup-plugin-terser": "^7.0.2",
     "typescript": "^4.0.3"
->>>>>>> b9b9d46b
   }
 }