--- conflicted
+++ resolved
@@ -32,27 +32,15 @@
     "reselect": "^3.0.1"
   },
   "devDependencies": {
-<<<<<<< HEAD
-=======
-    "@polymer/test-fixture": "^4.0.2",
->>>>>>> a7e2968f
     "chai": "^4.1.2",
     "del": "^3.0.0",
     "gulp": "^4.0.0",
     "gulp-rename": "^1.3.0",
     "gulp-replace": "^1.0.0",
-<<<<<<< HEAD
-    "mocha": "^5.0.0",
-    "polymer-cli": "^1.7.0",
-    "polyserve": "^0.27.11",
-    "prpl-server": "^1.1.0",
-    "puppeteer": "^1.0.0"
-=======
     "mocha": "^5.2.0",
     "polymer-cli": "^1.9.2",
+    "polyserve": "^0.27.11",
     "prpl-server": "^1.3.0",
-    "sinon": "^7.1.1",
-    "wct-mocha": "^1.0.0"
->>>>>>> a7e2968f
+    "puppeteer": "^1.0.0"
   }
 }