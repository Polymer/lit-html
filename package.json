--- conflicted
+++ resolved
@@ -48,13 +48,8 @@
     "@types/chai": "^4.1.0",
     "@types/mocha": "^7.0.1",
     "@types/trusted-types": "^1.0.1",
-<<<<<<< HEAD
-    "@typescript-eslint/eslint-plugin": "^2.10.0",
-    "@typescript-eslint/parser": "^2.10.0",
-=======
     "@typescript-eslint/eslint-plugin": "^2.26.0",
     "@typescript-eslint/parser": "^2.26.0",
->>>>>>> 9071be82
     "@webcomponents/shadycss": "^1.8.0",
     "@webcomponents/webcomponentsjs": "^2.4.2",
     "chai": "^4.1.2",
