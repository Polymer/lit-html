{
  "name": "lit-html",
  "version": "1.2.1",
  "description": "HTML template literals in JavaScript",
  "license": "BSD-3-Clause",
  "homepage": "https://lit-html.polymer-project.org/",
  "repository": "Polymer/lit-html",
  "main": "lit-html.js",
  "module": "lit-html.js",
  "typings": "lit-html.d.ts",
  "typesVersions": {
    "<3.8": {
      "*": [
        "ts3.4/*"
      ]
    }
  },
  "directories": {
    "test": "test"
  },
  "files": [
    "/lit-html.js",
    "/lit-html.js.map",
    "/lit-html.d.ts",
    "/lit-html.d.ts.map",
    "/lib/",
    "/directives/",
    "/polyfills",
    "/src/",
    "/ts3.4/",
    "!/src/test/"
  ],
  "scripts": {
    "build": "tsc && downlevel-dts . ts3.4 && cp tsconfig.json ./ts3.4/",
    "checksize": "rollup -c ; cat lit-html.bundled.js | gzip -9 | wc -c ; rm lit-html.bundled.js",
    "test": "npm run build && npm run lint && wct --npm",
    "quicktest": "wct -l chrome -p --npm",
    "format": "clang-format --version; find src test | grep '\\.js$\\|\\.ts$' | xargs clang-format --style=file -i",
    "lint": "npm run lint:eslint",
    "lint:eslint": "eslint \"**/*.{js,ts}\"",
    "prepublishOnly": "node check-version-tracker.js && npm run lint && npm test",
    "prepare": "npm run build",
    "publish-dev": "npm test && VERSION=${npm_package_version%-*}-dev.`git rev-parse --short HEAD` && npm version --no-git-tag-version $VERSION && npm publish --tag dev"
  },
  "author": "The Polymer Authors",
  "dependencies": {},
  "devDependencies": {
    "@types/chai": "^4.1.0",
    "@types/mocha": "^7.0.1",
<<<<<<< HEAD
    "@typescript-eslint/eslint-plugin": "^2.27.0",
    "@typescript-eslint/parser": "^2.27.0",
=======
    "@types/trusted-types": "^1.0.1",
    "@typescript-eslint/eslint-plugin": "^2.26.0",
    "@typescript-eslint/parser": "^2.26.0",
>>>>>>> f256f205
    "@webcomponents/shadycss": "^1.8.0",
    "@webcomponents/webcomponentsjs": "^2.4.2",
    "chai": "^4.1.2",
    "clang-format": "~1.2.4",
    "downlevel-dts": "^0.4.0",
    "eslint": "^6.8.0",
    "husky": "^4.2.0",
    "lint-staged": "^10.1.0",
    "lit-html-benchmarks": "^0.2.1",
    "mocha": "^7.0.1",
    "rollup": "^1.19.0",
    "rollup-plugin-filesize": "^6.2.0",
    "rollup-plugin-terser": "^5.2.0",
    "tachometer": "^0.4.15",
    "typescript": "~3.8.0",
    "uglify-es": "^3.3.5",
    "wct-mocha": "^1.1.0",
    "web-component-tester": "^6.9.0"
  },
  "husky": {
    "hooks": {
      "pre-commit": "lint-staged"
    }
  },
  "lint-staged": {
    "**/*.{js,ts}": [
      "eslint --fix"
    ]
  }
}<|MERGE_RESOLUTION|>--- conflicted
+++ resolved
@@ -47,14 +47,9 @@
   "devDependencies": {
     "@types/chai": "^4.1.0",
     "@types/mocha": "^7.0.1",
-<<<<<<< HEAD
+    "@types/trusted-types": "^1.0.1",
     "@typescript-eslint/eslint-plugin": "^2.27.0",
     "@typescript-eslint/parser": "^2.27.0",
-=======
-    "@types/trusted-types": "^1.0.1",
-    "@typescript-eslint/eslint-plugin": "^2.26.0",
-    "@typescript-eslint/parser": "^2.26.0",
->>>>>>> f256f205
     "@webcomponents/shadycss": "^1.8.0",
     "@webcomponents/webcomponentsjs": "^2.4.2",
     "chai": "^4.1.2",
