--- conflicted
+++ resolved
@@ -12,11 +12,7 @@
     "ignore-sync": "ignore-sync .",
     "lint": "eslint \"**/*.{js,ts}\"",
     "nuke": "rm -rf node_modules packages/{*,labs/*}/node_modules && npm install && npm run bootstrap && npm run clean",
-<<<<<<< HEAD
-    "test": "(cd packages/tests && npm test) && (cd packages/lit-ssr && npm test) && (cd packages/localize && npm test) && (cd packages/localize-tools && npm test) && (cd packages/lit-starter-ts && npm test) && (cd packages/lit-starter-js && npm test)"
-=======
-    "test": "(cd packages/tests && npm test) && (cd packages/labs/ssr && npm test) && (cd packages/localize && npm test) && (cd packages/lit-starter-ts && npm test) && (cd packages/lit-starter-js && npm test)"
->>>>>>> f3af6fb8
+    "test": "(cd packages/tests && npm test) && (cd packages/labs/ssr && npm test) && (cd packages/localize && npm test) && (cd packages/localize-tools && npm test) && (cd packages/lit-starter-ts && npm test) && (cd packages/lit-starter-js && npm test)"
   },
   "dependencies": {
     "lerna": "^3.22.1"
