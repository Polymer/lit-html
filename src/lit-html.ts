/**
 * @license
 * Copyright (c) 2017 The Polymer Project Authors. All rights reserved.
 * This code may only be used under the BSD style license found at
 * http://polymer.github.io/LICENSE.txt
 * The complete set of authors may be found at
 * http://polymer.github.io/AUTHORS.txt
 * The complete set of contributors may be found at
 * http://polymer.github.io/CONTRIBUTORS.txt
 * Code distributed by Google as part of the polymer project is also
 * subject to an additional IP rights grant found at
 * http://polymer.github.io/PATENTS.txt
 */

/**
 * TypeScript has a problem with precompiling templates literals
 * https://github.com/Microsoft/TypeScript/issues/17956
 * 
 * TODO(justinfagnani): Run tests compiled to ES5 with both Babel and
 * TypeScript to verify correctness.
 */
const envCachesTemplates = ((t: any) => t() === t())(() => ((s: TemplateStringsArray) => s)``);

// The first argument to JS template tags retain identity across multiple
// calls to a tag for the same literal, so we can cache work done per literal
// in a Map.
<<<<<<< HEAD
const templates = new Map<TemplateStringsArray|string, Template>();
=======
const templates = new Map<TemplateStringsArray, Template>();
const svgTemplates = new Map<TemplateStringsArray, Template>();
>>>>>>> 0d55b324

/**
 * Interprets a template literal as an HTML template that can efficiently
 * render to and update a container.
 */
<<<<<<< HEAD
export function html(strings: TemplateStringsArray, ...values: any[]): TemplateResult {
  const key = envCachesTemplates ? strings : strings.join('{{typescriptProblems}}');
  let template = templates.get(key);

  if (template === undefined) {
    template = new Template(strings);
    templates.set(key, template);
=======
export const html = (strings: TemplateStringsArray, ...values: any[]) =>
    litTag(strings, values, templates, false);

/**
 * Interprets a template literal as an SVG template that can efficiently
 * render to and update a container.
 */
export const svg = (strings: TemplateStringsArray, ...values: any[]) =>
    litTag(strings, values, svgTemplates, true);

function litTag(
    strings: TemplateStringsArray,
    values: any[],
    templates: Map<TemplateStringsArray, Template>,
    isSvg: boolean): TemplateResult {
  let template = templates.get(strings);
  if (template === undefined) {
    template = new Template(strings, isSvg);
    templates.set(strings, template);
>>>>>>> 0d55b324
  }

  return new TemplateResult(template, values);
}

/**
 * The return type of `html`, which holds a Template and the values from
 * interpolated expressions.
 */
export class TemplateResult {
  template: Template;
  values: any[];

  constructor(template: Template, values: any[]) {
    this.template = template;
    this.values = values;
  }
}

/**
 * Renders a template to a container.
 *
 * To update a container with new values, reevaluate the template literal and
 * call `render` with the new result.
 */
export function render(
    result: TemplateResult,
    container: Element|DocumentFragment,
    partCallback: PartCallback = defaultPartCallback) {
  let instance = (container as any).__templateInstance as any;

  // Repeat render, just call update()
  if (instance !== undefined && instance.template === result.template &&
      instance._partCallback === partCallback) {
    instance.update(result.values);
    return;
  }

  // First render, create a new TemplateInstance and append it
  instance = new TemplateInstance(result.template, partCallback);
  (container as any).__templateInstance = instance;

  const fragment = instance._clone();
  instance.update(result.values);

  let child;
  while ((child = container.lastChild)) {
    container.removeChild(child);
  }
  container.appendChild(fragment);
}

/**
 * An expression marker with embedded unique key to avoid
 * https://github.com/PolymerLabs/lit-html/issues/62
 */
const exprMarker = `{{lit-${Math.random()}}}`;

/**
 * A placeholder for a dynamic expression in an HTML template.
 *
 * There are two built-in part types: AttributePart and NodePart. NodeParts
 * always represent a single dynamic expression, while AttributeParts may
 * represent as many expressions are contained in the attribute.
 *
 * A Template's parts are mutable, so parts can be replaced or modified
 * (possibly to implement different template semantics). The contract is that
 * parts can only be replaced, not removed, added or reordered, and parts must
 * always consume the correct number of values in their `update()` method.
 *
 * TODO(justinfagnani): That requirement is a little fragile. A
 * TemplateInstance could instead be more careful about which values it gives
 * to Part.update().
 */
export class TemplatePart {
  constructor(
      public type: string, public index: number, public name?: string,
      public rawName?: string, public strings?: string[]) {
  }
}

export class Template {
  parts: TemplatePart[] = [];
  element: HTMLTemplateElement;
  svg: boolean;

  constructor(strings: TemplateStringsArray, svg: boolean = false) {
    this.svg = svg;
    this.element = document.createElement('template');
    this.element.innerHTML = this._getHtml(strings, svg);
    const walker = document.createTreeWalker(
        this.element.content, 5 /* elements & text */);
    let index = -1;
    let partIndex = 0;
    const nodesToRemove = [];

    while (walker.nextNode()) {
      index++;
      const node = walker.currentNode as Element;
      if (node.nodeType === 1 /* ELEMENT_NODE */) {
        if (!node.hasAttributes())
          continue;
        const attributes = node.attributes;
        for (let i = 0; i < attributes.length; i++) {
          const attribute = attributes.item(i);
          const attributeStrings = attribute.value.split(exprMarker);
          if (attributeStrings.length > 1) {
            // Get the template literal section leading up to the first
            // expression in this attribute attribute
            const attributeString = strings[partIndex];
            // Trim the trailing literal value if this is an interpolation
            const rawNameString = attributeString.substring(
                0, attributeString.length - attributeStrings[0].length);
            // Find the attribute name
            const rawName = rawNameString.match(/((?:\w|[.\-_$])+)=["']?$/)![1];
            this.parts.push(new TemplatePart(
                'attribute', index, attribute.name, rawName, attributeStrings));
            node.removeAttribute(attribute.name);
            partIndex += attributeStrings.length - 1;
            i--;
          }
        }
      } else if (node.nodeType === 3 /* TEXT_NODE */) {
        const strings = node.nodeValue!.split(exprMarker);
        if (strings.length > 1) {
          const parent = node.parentNode!;
          const lastIndex = strings.length - 1;

          // We have a part for each match found
          partIndex += lastIndex;

          // We keep this current node, but reset its content to the last
          // literal part. We insert new literal nodes before this so that the
          // tree walker keeps its position correctly.
          node.textContent = strings[lastIndex];

          // Generate a new text node for each literal section
          // These nodes are also used as the markers for node parts
          for (let i = 0; i < lastIndex; i++) {
            parent.insertBefore(new Text(strings[i]), node);
            this.parts.push(new TemplatePart('node', index++));
          }
        } else if (!node.nodeValue!.trim()) {
          nodesToRemove.push(node);
          index--;
        }
      }
    }

    // Remove text binding nodes after the walk to not disturb the TreeWalker
    for (const n of nodesToRemove) {
      n.parentNode!.removeChild(n);
    }
  }

  /**
   * Returns a string of HTML used to create a <template> element.
   */
  private _getHtml(strings: TemplateStringsArray, svg?: boolean): string {
    const html = strings.join(exprMarker);
    return svg ? `<svg>${html}</svg>` : html;
  }
}

export const getValue = (part: Part, value: any) => {
  // `null` as the value of a Text node will render the string 'null'
  // so we convert it to undefined
  if (value != null && value.__litDirective === true) {
    value = value(part);
  }
  return value === null ? undefined : value;
};

export type DirectiveFn = (part: Part) => any;

export const directive = <F extends DirectiveFn>(f: F): F => {
  (f as any).__litDirective = true;
  return f;
};

export interface Part {
  instance: TemplateInstance;
  size?: number;

  // constructor(instance: TemplateInstance) {
  //   this.instance = instance;
  // }
}

export interface SinglePart extends Part { setValue(value: any): void; }

export interface MultiPart extends Part {
  setValue(values: any[], startIndex: number): void;
}

export class AttributePart implements MultiPart {
  instance: TemplateInstance;
  element: Element;
  name: string;
  strings: string[];
  size: number;

  constructor(
      instance: TemplateInstance, element: Element, name: string,
      strings: string[]) {
    this.instance = instance;
    this.element = element;
    this.name = name;
    this.strings = strings;
    this.size = strings.length - 1;
  }

  setValue(values: any[], startIndex: number): void {
    const strings = this.strings;
    let text = '';

    for (let i = 0; i < strings.length; i++) {
      text += strings[i];
      if (i < strings.length - 1) {
        const v = getValue(this, values[startIndex + i]);
        if (v &&
            (Array.isArray(v) || typeof v !== 'string' && v[Symbol.iterator])) {
          for (const t of v) {
            // TODO: we need to recursively call getValue into iterables...
            text += t;
          }
        } else {
          text += v;
        }
      }
    }
    this.element.setAttribute(this.name, text);
  }
}

export class NodePart implements SinglePart {
  instance: TemplateInstance;
  startNode: Node;
  endNode: Node;
  private _previousValue: any;

  constructor(instance: TemplateInstance, startNode: Node, endNode: Node) {
    this.instance = instance;
    this.startNode = startNode;
    this.endNode = endNode;
    this._previousValue = undefined;
  }

  setValue(value: any): void {
    value = getValue(this, value);

    if (value === null ||
        !(typeof value === 'object' || typeof value === 'function')) {
      // Handle primitive values
      // If the value didn't change, do nothing
      if (value === this._previousValue) {
        return;
      }
      this._setText(value);
    } else if (value instanceof TemplateResult) {
      this._setTemplateResult(value);
    } else if (Array.isArray(value) || value[Symbol.iterator]) {
      this._setIterable(value);
    } else if (value instanceof Node) {
      this._setNode(value);
    } else if (value.then !== undefined) {
      this._setPromise(value);
    } else {
      // Fallback, will render the string representation
      this._setText(value);
    }
  }

  private _insert(node: Node) {
    this.endNode.parentNode!.insertBefore(node, this.endNode);
  }

  private _setNode(value: Node): void {
    this.clear();
    this._insert(value);
    this._previousValue = value;
  }

  private _setText(value: string): void {
    const node = this.startNode.nextSibling!;
    if (node === this.endNode.previousSibling &&
        node.nodeType === Node.TEXT_NODE) {
      // If we only have a single text node between the markers, we can just
      // set its value, rather than replacing it.
      // TODO(justinfagnani): Can we just check if _previousValue is
      // primitive?
      node.textContent = value;
    } else {
      this._setNode(new Text(value));
    }
    this._previousValue = value;
  }

  private _setTemplateResult(value: TemplateResult): void {
    let instance: TemplateInstance;
    if (this._previousValue &&
        this._previousValue.template === value.template) {
      instance = this._previousValue;
    } else {
      instance =
          new TemplateInstance(value.template, this.instance._partCallback);
      this._setNode(instance._clone());
      this._previousValue = instance;
    }
    instance.update(value.values);
  }

  private _setIterable(value: any): void {
    // For an Iterable, we create a new InstancePart per item, then set its
    // value to the item. This is a little bit of overhead for every item in
    // an Iterable, but it lets us recurse easily and efficiently update Arrays
    // of TemplateResults that will be commonly returned from expressions like:
    // array.map((i) => html`${i}`), by reusing existing TemplateInstances.

    // If _previousValue is an array, then the previous render was of an
    // iterable and _previousValue will contain the NodeParts from the previous
    // render. If _previousValue is not an array, clear this part and make a new
    // array for NodeParts.
    if (!Array.isArray(this._previousValue)) {
      this.clear();
      this._previousValue = [];
    }

    // Lets of keep track of how many items we stamped so we can clear leftover
    // items from a previous render
    const itemParts = this._previousValue;
    let partIndex = 0;

    for (const item of value) {
      // Try to reuse an existing part
      let itemPart = itemParts[partIndex];

      // If no existing part, create a new one
      if (itemPart === undefined) {
        // If we're creating the first item part, it's startNode should be the
        // container's startNode
        let itemStart = this.startNode;

        // If we're not creating the first part, create a new separator marker
        // node, and fix up the previous part's endNode to point to it
        if (partIndex > 0) {
          const previousPart = itemParts[partIndex - 1];
          itemStart = previousPart.endNode = new Text();
          this._insert(itemStart);
        }
        itemPart = new NodePart(this.instance, itemStart, this.endNode);
        itemParts.push(itemPart);
      }
      itemPart.setValue(item);
      partIndex++;
    }

    if (partIndex === 0) {
      this.clear();
      this._previousValue = undefined;
    } else if (partIndex < itemParts.length) {
      const lastPart = itemParts[partIndex - 1];
      this.clear(lastPart.endNode.previousSibling!);
      lastPart.endNode = this.endNode;
    }
  }

  protected _setPromise(value: Promise<any>): void {
    value.then((v: any) => {
      if (this._previousValue === value) {
        this.setValue(v);
      }
    });
    this._previousValue = value;
  }

  clear(startNode: Node = this.startNode) {
    let node;
    while ((node = startNode.nextSibling!) !== this.endNode) {
      node.parentNode!.removeChild(node);
    }
  }
}

export type PartCallback =
    (instance: TemplateInstance, templatePart: TemplatePart, node: Node) =>
        Part;

export const defaultPartCallback =
    (instance: TemplateInstance,
     templatePart: TemplatePart,
     node: Node): Part => {
      if (templatePart.type === 'attribute') {
        return new AttributePart(
            instance, node as Element, templatePart.name!, templatePart.strings!
        );
      } else if (templatePart.type === 'node') {
        return new NodePart(instance, node, node.nextSibling!);
      }
      throw new Error(`Unknown part type ${templatePart.type}`);
    };

/**
 * An instance of a `Template` that can be attached to the DOM and updated
 * with new values.
 */
export class TemplateInstance {
  _parts: Part[] = [];
  _partCallback: PartCallback;
  template: Template;

  constructor(
      template: Template, partCallback: PartCallback = defaultPartCallback) {
    this.template = template;
    this._partCallback = partCallback;
  }

  update(values: any[]) {
    let valueIndex = 0;
    for (const part of this._parts) {
      if (part.size === undefined) {
        (part as SinglePart).setValue(values[valueIndex]);
        valueIndex++;
      } else {
        (part as MultiPart).setValue(values, valueIndex);
        valueIndex += part.size;
      }
    }
  }

  _clone(): DocumentFragment {
    const fragment = document.importNode(this.template.element.content, true);

    if (this.template.parts.length > 0) {
      const walker =
          document.createTreeWalker(fragment, 5 /* elements & text */);

      const parts = this.template.parts;
      let index = 0;
      let partIndex = 0;
      let templatePart = parts[0];
      let node = walker.nextNode();
      while (node != null && partIndex < parts.length) {
        if (index === templatePart.index) {
          this._parts.push(this._partCallback(this, templatePart, node));
          templatePart = parts[++partIndex];
        } else {
          index++;
          node = walker.nextNode();
        }
      }
    }
    if (this.template.svg) {
      const svgElement = fragment.firstChild!;
      fragment.removeChild(svgElement);
      const nodes = svgElement.childNodes;
      for (let i = 0; i < nodes.length; i++) {
        fragment.appendChild(nodes.item(i));
      }
    }
    return fragment;
  }
}<|MERGE_RESOLUTION|>--- conflicted
+++ resolved
@@ -24,26 +24,13 @@
 // The first argument to JS template tags retain identity across multiple
 // calls to a tag for the same literal, so we can cache work done per literal
 // in a Map.
-<<<<<<< HEAD
 const templates = new Map<TemplateStringsArray|string, Template>();
-=======
-const templates = new Map<TemplateStringsArray, Template>();
-const svgTemplates = new Map<TemplateStringsArray, Template>();
->>>>>>> 0d55b324
+const svgTemplates = new Map<TemplateStringsArray|string, Template>();
 
 /**
  * Interprets a template literal as an HTML template that can efficiently
  * render to and update a container.
  */
-<<<<<<< HEAD
-export function html(strings: TemplateStringsArray, ...values: any[]): TemplateResult {
-  const key = envCachesTemplates ? strings : strings.join('{{typescriptProblems}}');
-  let template = templates.get(key);
-
-  if (template === undefined) {
-    template = new Template(strings);
-    templates.set(key, template);
-=======
 export const html = (strings: TemplateStringsArray, ...values: any[]) =>
     litTag(strings, values, templates, false);
 
@@ -57,15 +44,15 @@
 function litTag(
     strings: TemplateStringsArray,
     values: any[],
-    templates: Map<TemplateStringsArray, Template>,
+    templates: Map<TemplateStringsArray|string, Template>,
     isSvg: boolean): TemplateResult {
-  let template = templates.get(strings);
+  
+  const key = envCachesTemplates ? strings : strings.join('{{--uniqueness-workaround--}}');
+  let template = templates.get(key);
   if (template === undefined) {
     template = new Template(strings, isSvg);
-    templates.set(strings, template);
->>>>>>> 0d55b324
-  }
-
+    templates.set(key, template);
+  }
   return new TemplateResult(template, values);
 }
 
