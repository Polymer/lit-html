/**
 * @license
 * Copyright (c) 2017 The Polymer Project Authors. All rights reserved.
 * This code may only be used under the BSD style license found at
 * http://polymer.github.io/LICENSE.txt
 * The complete set of authors may be found at
 * http://polymer.github.io/AUTHORS.txt
 * The complete set of contributors may be found at
 * http://polymer.github.io/CONTRIBUTORS.txt
 * Code distributed by Google as part of the polymer project is also
 * subject to an additional IP rights grant found at
 * http://polymer.github.io/PATENTS.txt
 */

/**
 * TypeScript has a problem with precompiling templates literals
 * https://github.com/Microsoft/TypeScript/issues/17956
 */
const cacheTemplates = ((t: any) => t() === t())(() => ((s: TemplateStringsArray) => s)``);

// The first argument to JS template tags retain identity across multiple
// calls to a tag for the same literal, so we can cache work done per literal
// in a Map.
const templates = new Map<TemplateStringsArray, Template>();
const templateString = new Map<string, TemplateStringsArray>();

/**
 * Interprets a template literal as an HTML template that can efficiently
 * render to and update a container.
 */
<<<<<<< HEAD
export function html(strings: TemplateStringsArray, ...values: any[]): TemplateResult {
  if (cacheTemplates) {
    const _key = strings.join('{{typescriptProblems}}');
    const _strings = templateString.get(_key);
    if (_strings === undefined) {
      templateString.set(_key, strings);
    } else {
      strings = _strings;
    }
  }
=======
export function html(
    strings: TemplateStringsArray, ...values: any[]): TemplateResult {
>>>>>>> 566118f8
  let template = templates.get(strings);

  if (template === undefined) {
    template = new Template(strings);
    templates.set(strings, template);
  }

  return new TemplateResult(template, values);
}

/**
 * The return type of `html`, which holds a Template and the values from
 * interpolated expressions.
 */
export class TemplateResult {
  template: Template;
  values: any[];

  constructor(template: Template, values: any[]) {
    this.template = template;
    this.values = values;
  }
}

/**
 * Renders a template to a container.
 *
 * To update a container with new values, reevaluate the template literal and
 * call `render` with the new result.
 */
export function render(
    result: TemplateResult,
    container: Element|DocumentFragment,
    partCallback: PartCallback = defaultPartCallback) {
  let instance = (container as any).__templateInstance as any;

  // Repeat render, just call update()
  if (instance !== undefined && instance.template === result.template &&
      instance._partCallback === partCallback) {
    instance.update(result.values);
    return;
  }

  // First render, create a new TemplateInstance and append it
  instance = new TemplateInstance(result.template, partCallback);
  (container as any).__templateInstance = instance;

  const fragment = instance._clone();
  instance.update(result.values);

  let child;
  while ((child = container.lastChild)) {
    container.removeChild(child);
  }
  container.appendChild(fragment);
}

/**
 * An expression marker with embedded unique key to avoid
 * https://github.com/PolymerLabs/lit-html/issues/62
 */
const exprMarker = `{{lit-${Math.random()}}}`;

/**
 * A placeholder for a dynamic expression in an HTML template.
 *
 * There are two built-in part types: AttributePart and NodePart. NodeParts
 * always represent a single dynamic expression, while AttributeParts may
 * represent as many expressions are contained in the attribute.
 *
 * A Template's parts are mutable, so parts can be replaced or modified
 * (possibly to implement different template semantics). The contract is that
 * parts can only be replaced, not removed, added or reordered, and parts must
 * always consume the correct number of values in their `update()` method.
 *
 * TODO(justinfagnani): That requirement is a little fragile. A
 * TemplateInstance could instead be more careful about which values it gives
 * to Part.update().
 */
export class TemplatePart {
  constructor(
      public type: string, public index: number, public name?: string,
      public rawName?: string, public strings?: string[]) {
  }
}

export class Template {
  parts: TemplatePart[] = [];
  element: HTMLTemplateElement;

  constructor(strings: TemplateStringsArray) {
    this.element = document.createElement('template');
    this.element.innerHTML = strings.join(exprMarker);
    const walker = document.createTreeWalker(
        this.element.content, 5 /* elements & text */);
    let index = -1;
    let partIndex = 0;
    const nodesToRemove = [];

    while (walker.nextNode()) {
      index++;
      const node = walker.currentNode as Element;
      if (node.nodeType === 1 /* ELEMENT_NODE */) {
        if (!node.hasAttributes())
          continue;
        const attributes = node.attributes;
        for (let i = 0; i < attributes.length; i++) {
          const attribute = attributes.item(i);
          const attributeStrings = attribute.value.split(exprMarker);
          if (attributeStrings.length > 1) {
            // Get the template literal section leading up to the first
            // expression in this attribute attribute
            const attributeString = strings[partIndex];
            // Trim the trailing literal value if this is an interpolation
            const rawNameString = attributeString.substring(
                0, attributeString.length - attributeStrings[0].length);
            // Find the attribute name
            const rawName = rawNameString.match(/((?:\w|[.\-_$])+)=["']?$/)![1];
            this.parts.push(new TemplatePart(
                'attribute', index, attribute.name, rawName, attributeStrings));
            node.removeAttribute(attribute.name);
            partIndex += attributeStrings.length - 1;
            i--;
          }
        }
      } else if (node.nodeType === 3 /* TEXT_NODE */) {
        const strings = node.nodeValue!.split(exprMarker);
        if (strings.length > 1) {
          const parent = node.parentNode!;
          const lastIndex = strings.length - 1;

          // We have a part for each match found
          partIndex += lastIndex;

          // We keep this current node, but reset its content to the last
          // literal part. We insert new literal nodes before this so that the
          // tree walker keeps its position correctly.
          node.textContent = strings[lastIndex];

          // Generate a new text node for each literal section
          // These nodes are also used as the markers for node parts
          for (let i = 0; i < lastIndex; i++) {
            parent.insertBefore(new Text(strings[i]), node);
            this.parts.push(new TemplatePart('node', index++));
          }
        } else if (!node.nodeValue!.trim()) {
          nodesToRemove.push(node);
          index--;
        }
      }
    }

    // Remove text binding nodes after the walk to not disturb the TreeWalker
    for (const n of nodesToRemove) {
      n.parentNode!.removeChild(n);
    }
  }
}

export const getValue = (part: Part, value: any) => {
  // `null` as the value of a Text node will render the string 'null'
  // so we convert it to undefined
  if (value != null && value.__litDirective === true) {
    value = value(part);
  }
  return value === null ? undefined : value;
};

export type DirectiveFn = (part: Part) => any;

export const directive = <F extends DirectiveFn>(f: F): F => {
  (f as any).__litDirective = true;
  return f;
};

export interface Part {
  instance: TemplateInstance;
  size?: number;

  // constructor(instance: TemplateInstance) {
  //   this.instance = instance;
  // }
}

export interface SinglePart extends Part { setValue(value: any): void; }

export interface MultiPart extends Part {
  setValue(values: any[], startIndex: number): void;
}

export class AttributePart implements MultiPart {
  instance: TemplateInstance;
  element: Element;
  name: string;
  strings: string[];
  size: number;

  constructor(
      instance: TemplateInstance, element: Element, name: string,
      strings: string[]) {
    this.instance = instance;
    this.element = element;
    this.name = name;
    this.strings = strings;
    this.size = strings.length - 1;
  }

  setValue(values: any[], startIndex: number): void {
    const strings = this.strings;
    let text = '';

    for (let i = 0; i < strings.length; i++) {
      text += strings[i];
      if (i < strings.length - 1) {
        const v = getValue(this, values[startIndex + i]);
        if (v &&
            (Array.isArray(v) || typeof v !== 'string' && v[Symbol.iterator])) {
          for (const t of v) {
            // TODO: we need to recursively call getValue into iterables...
            text += t;
          }
        } else {
          text += v;
        }
      }
    }
    this.element.setAttribute(this.name, text);
  }
}

export class NodePart implements SinglePart {
  instance: TemplateInstance;
  startNode: Node;
  endNode: Node;
  private _previousValue: any;

  constructor(instance: TemplateInstance, startNode: Node, endNode: Node) {
    this.instance = instance;
    this.startNode = startNode;
    this.endNode = endNode;
  }

  setValue(value: any): void {
    value = getValue(this, value);

    if (value === null ||
        !(typeof value === 'object' || typeof value === 'function')) {
      // Handle primitive values
      // If the value didn't change, do nothing
      if (value === this._previousValue) {
        return;
      }
      this._setText(value);
    } else if (value instanceof TemplateResult) {
      this._setTemplateResult(value);
    } else if (Array.isArray(value) || value[Symbol.iterator]) {
      this._setIterable(value);
    } else if (value instanceof Node) {
      this._setNode(value);
    } else if (value.then !== undefined) {
      this._setPromise(value);
    } else {
      // Fallback, will render the string representation
      this._setText(value);
    }
  }

  private _insert(node: Node) {
    this.endNode.parentNode!.insertBefore(node, this.endNode);
  }

  private _setNode(value: Node): void {
    this.clear();
    this._insert(value);
    this._previousValue = value;
  }

  private _setText(value: string): void {
    const node = this.startNode.nextSibling!;
    if (node === this.endNode.previousSibling &&
        node.nodeType === Node.TEXT_NODE) {
      // If we only have a single text node between the markers, we can just
      // set its value, rather than replacing it.
      // TODO(justinfagnani): Can we just check if _previousValue is
      // primitive?
      node.textContent = value;
    } else {
      this._setNode(new Text(value));
    }
    this._previousValue = value;
  }

  private _setTemplateResult(value: TemplateResult): void {
    let instance: TemplateInstance;
    if (this._previousValue &&
        this._previousValue.template === value.template) {
      instance = this._previousValue;
    } else {
      instance =
          new TemplateInstance(value.template, this.instance._partCallback);
      this._setNode(instance._clone());
      this._previousValue = instance;
    }
    instance.update(value.values);
  }

  private _setIterable(value: any): void {
    // For an Iterable, we create a new InstancePart per item, then set its
    // value to the item. This is a little bit of overhead for every item in
    // an Iterable, but it lets us recurse easily and efficiently update Arrays
    // of TemplateResults that will be commonly returned from expressions like:
    // array.map((i) => html`${i}`), by reusing existing TemplateInstances.

    // If _previousValue is an array, then the previous render was of an
    // iterable and _previousValue will contain the NodeParts from the previous
    // render. If _previousValue is not an array, clear this part and make a new
    // array for NodeParts.
    if (!Array.isArray(this._previousValue)) {
      this.clear();
      this._previousValue = [];
    }

    // Lets of keep track of how many items we stamped so we can clear leftover
    // items from a previous render
    const itemParts = this._previousValue;
    let partIndex = 0;

    for (const item of value) {
      // Try to reuse an existing part
      let itemPart = itemParts[partIndex];

      // If no existing part, create a new one
      if (itemPart === undefined) {
        // If we're creating the first item part, it's startNode should be the
        // container's startNode
        let itemStart = this.startNode;

        // If we're not creating the first part, create a new separator marker
        // node, and fix up the previous part's endNode to point to it
        if (partIndex > 0) {
          const previousPart = itemParts[partIndex - 1];
          itemStart = previousPart.endNode = new Text();
          this._insert(itemStart);
        }
        itemPart = new NodePart(this.instance, itemStart, this.endNode);
        itemParts.push(itemPart);
      }
      itemPart.setValue(item);
      partIndex++;
    }

    if (partIndex === 0) {
      this.clear();
      this._previousValue = undefined;
    } else if (partIndex < itemParts.length) {
      const lastPart = itemParts[partIndex - 1];
      this.clear(lastPart.endNode.previousSibling!);
      lastPart.endNode = this.endNode;
    }
  }

  protected _setPromise(value: Promise<any>): void {
    value.then((v: any) => {
      if (this._previousValue === value) {
        this.setValue(v);
      }
    });
    this._previousValue = value;
  }

  clear(startNode: Node = this.startNode) {
    let node;
    while ((node = startNode.nextSibling!) !== this.endNode) {
      node.parentNode!.removeChild(node);
    }
  }
}

export type PartCallback =
    (instance: TemplateInstance, templatePart: TemplatePart, node: Node) =>
        Part;

export const defaultPartCallback =
    (instance: TemplateInstance,
     templatePart: TemplatePart,
     node: Node): Part => {
      if (templatePart.type === 'attribute') {
        return new AttributePart(
            instance, node as Element, templatePart.name!, templatePart.strings!
        );
      } else if (templatePart.type === 'node') {
        return new NodePart(instance, node, node.nextSibling!);
      }
      throw new Error(`Unknown part type ${templatePart.type}`);
    };

/**
 * An instance of a `Template` that can be attached to the DOM and updated
 * with new values.
 */
export class TemplateInstance {
  _parts: Part[] = [];
  _partCallback: PartCallback;
  template: Template;

  constructor(
      template: Template, partCallback: PartCallback = defaultPartCallback) {
    this.template = template;
    this._partCallback = partCallback;
  }

  update(values: any[]) {
    let valueIndex = 0;
    for (const part of this._parts) {
      if (part.size === undefined) {
        (part as SinglePart).setValue(values[valueIndex]);
        valueIndex++;
      } else {
        (part as MultiPart).setValue(values, valueIndex);
        valueIndex += part.size;
      }
    }
  }

  _clone(): DocumentFragment {
    const fragment = document.importNode(this.template.element.content, true);

    if (this.template.parts.length > 0) {
      const walker =
          document.createTreeWalker(fragment, 5 /* elements & text */);

      const parts = this.template.parts;
      let index = 0;
      let partIndex = 0;
      let templatePart = parts[0];
      let node = walker.nextNode();
      while (node != null && partIndex < parts.length) {
        if (index === templatePart.index) {
          this._parts.push(this._partCallback(this, templatePart, node));
          templatePart = parts[++partIndex];
        } else {
          index++;
          node = walker.nextNode();
        }
      }
    }
    return fragment;
  }
}<|MERGE_RESOLUTION|>--- conflicted
+++ resolved
@@ -21,33 +21,19 @@
 // The first argument to JS template tags retain identity across multiple
 // calls to a tag for the same literal, so we can cache work done per literal
 // in a Map.
-const templates = new Map<TemplateStringsArray, Template>();
-const templateString = new Map<string, TemplateStringsArray>();
+const templates = new Map<TemplateStringsArray|string, Template>();
 
 /**
  * Interprets a template literal as an HTML template that can efficiently
  * render to and update a container.
  */
-<<<<<<< HEAD
 export function html(strings: TemplateStringsArray, ...values: any[]): TemplateResult {
-  if (cacheTemplates) {
-    const _key = strings.join('{{typescriptProblems}}');
-    const _strings = templateString.get(_key);
-    if (_strings === undefined) {
-      templateString.set(_key, strings);
-    } else {
-      strings = _strings;
-    }
-  }
-=======
-export function html(
-    strings: TemplateStringsArray, ...values: any[]): TemplateResult {
->>>>>>> 566118f8
-  let template = templates.get(strings);
+  const key = cacheTemplates ? strings.join('{{typescriptProblems}}') : strings;
+  let template = templates.get(key);
 
   if (template === undefined) {
     template = new Template(strings);
-    templates.set(strings, template);
+    templates.set(key, template);
   }
 
   return new TemplateResult(template, values);
