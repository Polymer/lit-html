/**
 * @license
 * Copyright (c) 2017 The Polymer Project Authors. All rights reserved.
 * This code may only be used under the BSD style license found at
 * http://polymer.github.io/LICENSE.txt
 * The complete set of authors may be found at
 * http://polymer.github.io/AUTHORS.txt
 * The complete set of contributors may be found at
 * http://polymer.github.io/CONTRIBUTORS.txt
 * Code distributed by Google as part of the polymer project is also
 * subject to an additional IP rights grant found at
 * http://polymer.github.io/PATENTS.txt
 */

// The first argument to JS template tags retain identity across multiple
// calls to a tag for the same literal, so we can cache work done per literal
// in a Map.
export const templateCaches =
    new Map<string, Map<TemplateStringsArray, Template>>();

/**
 * Interprets a template literal as an HTML template that can efficiently
 * render to and update a container.
 */
export const html = (strings: TemplateStringsArray, ...values: any[]) =>
    new TemplateResult(strings, values, 'html');

/**
 * Interprets a template literal as an SVG template that can efficiently
 * render to and update a container.
 */
export const svg = (strings: TemplateStringsArray, ...values: any[]) =>
    new SVGTemplateResult(strings, values, 'svg');

/**
 * The return type of `html`, which holds a Template and the values from
 * interpolated expressions.
 */
export class TemplateResult {
  strings: TemplateStringsArray;
  values: any[];
  type: string;
  partCallback: PartCallback;

  constructor(
      strings: TemplateStringsArray, values: any[], type: string,
      partCallback: PartCallback = defaultPartCallback) {
    this.strings = strings;
    this.values = values;
    this.type = type;
    this.partCallback = partCallback;
  }

  /**
   * Returns a string of HTML used to create a <template> element.
   */
  getHTML(): string {
    const l = this.strings.length - 1;
    let html = '';
    let isTextBinding = true;
    for (let i = 0; i < l; i++) {
      const s = this.strings[i];
      html += s;
      // We're in a text position if the previous string closed its tags.
      // If it doesn't have any tags, then we use the previous text position
      // state.
      const closing = findTagClose(s);
      isTextBinding = closing > -1 ? closing < s.length : isTextBinding;
      html += isTextBinding ? nodeMarker : marker;
    }
    html += this.strings[l];
    return html;
  }

  getTemplateElement(): HTMLTemplateElement {
    const template = document.createElement('template');
    template.innerHTML = this.getHTML();
    return template;
  }
}

/**
 * A TemplateResult for SVG fragments.
 *
 * This class wraps HTMl in an <svg> tag in order to parse its contents in the
 * SVG namespace, then modifies the template to remove the <svg> tag so that
 * clones only container the original fragment.
 */
export class SVGTemplateResult extends TemplateResult {
  getHTML(): string {
    return `<svg>${super.getHTML()}</svg>`;
  }
  getTemplateElement(): HTMLTemplateElement {
    const template = super.getTemplateElement();
    const content = template.content;
    const svgElement = content.firstChild!;
    content.removeChild(svgElement);
    reparentNodes(content, svgElement.firstChild);
    return template;
  }
}

/**
 * A function type that creates a Template from a TemplateResult.
 *
 * This is a hook into the template-creation process for rendering that
 * requires some modification of templates before their used, like ShadyCSS,
 * which must add classes to elements and remove styles.
 *
 * Templates should be cached as aggressively as possible, so that many
 * TemplateResults produced from the same expression only do the work of
 * creating the Template the first time.
 *
 * Templates are usually cached by TemplateResult.strings and
 * TemplateResult.type, but may be cached by other keys if this function
 * modifies the template.
 *
 * Note that currently TemplateFactories must not add, remove, or reorder
 * expressions, because there is no way to describe such a modification
 * to render() so that values are interpolated to the correct place in the
 * template instances.
 */
export type TemplateFactory = (result: TemplateResult) => Template;

/**
 * The default TemplateFactory which caches Templates keyed on
 * result.type and result.strings.
 */
export function defaultTemplateFactory(result: TemplateResult) {
  let templateCache = templateCaches.get(result.type);
  if (templateCache === undefined) {
    templateCache = new Map<TemplateStringsArray, Template>();
    templateCaches.set(result.type, templateCache);
  }
  let template = templateCache.get(result.strings);
  if (template === undefined) {
    template = new Template(result, result.getTemplateElement());
    templateCache.set(result.strings, template);
  }
  return template;
}

<<<<<<< HEAD
export function renderToDom(container: Element|DocumentFragment, fragment: DocumentFragment) {
  removeNodes(container, container.firstChild);
  container.appendChild(fragment);
}
=======
type TemplateContainer = (Element|DocumentFragment)&{
  __templateInstance?: TemplateInstance;
};
>>>>>>> 9144b29a

/**
 * Renders a template to a container.
 *
 * To update a container with new values, reevaluate the template literal and
 * call `render` with the new result.
 *
 * @param result a TemplateResult created by evaluating a template tag like
 *     `html` or `svg`.
 * @param container A DOM parent to render to. The entire contents are either
 *     replaced, or efficiently updated if the same result type was previous
 *     rendered there.
 * @param templateFactory a function to create a Template or retreive one from
 *     cache.
 */
export function render(
    result: TemplateResult,
    container: Element|DocumentFragment,
    templateFactory: TemplateFactory = defaultTemplateFactory,
    renderDom: Function = renderToDom
  ) {
  const template = templateFactory(result);
  let instance = (container as TemplateContainer).__templateInstance;

  // Repeat render, just call update()
  if (instance !== undefined && instance.template === template &&
      instance._partCallback === result.partCallback) {
    instance.update(result.values);
    return;
  }

  // First render, create a new TemplateInstance and append it
  instance =
      new TemplateInstance(template, result.partCallback, templateFactory);
  (container as TemplateContainer).__templateInstance = instance;

  const fragment = instance._clone();
  instance.update(result.values);

  renderDom(container, fragment);
}

/**
 * An expression marker with embedded unique key to avoid collision with
 * possible text in templates.
 */
const marker = `{{lit-${String(Math.random()).slice(2)}}}`;

/**
 * An expression marker used text-posisitions, not attribute positions,
 * in template.
 */
const nodeMarker = `<!--${marker}-->`;

const markerRegex = new RegExp(`${marker}|${nodeMarker}`);

/**
 * This regex extracts the attribute name preceding an attribute-position
 * expression. It does this by matching the syntax allowed for attributes
 * against the string literal directly preceding the expression, assuming that
 * the expression is in an attribute-value position.
 *
 * See attributes in the HTML spec:
 * https://www.w3.org/TR/html5/syntax.html#attributes-0
 *
 * "\0-\x1F\x7F-\x9F" are Unicode control characters
 *
 * " \x09\x0a\x0c\x0d" are HTML space characters:
 * https://www.w3.org/TR/html5/infrastructure.html#space-character
 *
 * So an attribute is:
 *  * The name: any character except a control character, space character, ('),
 *    ("), ">", "=", or "/"
 *  * Followed by zero or more space characters
 *  * Followed by "="
 *  * Followed by zero or more space characters
 *  * Followed by:
 *    * Any character except space, ('), ("), "<", ">", "=", (`), or
 *    * (") then any non-("), or
 *    * (') then any non-(')
 */
const lastAttributeNameRegex =
    /[ \x09\x0a\x0c\x0d]([^\0-\x1F\x7F-\x9F \x09\x0a\x0c\x0d"'>=/]+)[ \x09\x0a\x0c\x0d]*=[ \x09\x0a\x0c\x0d]*(?:[^ \x09\x0a\x0c\x0d"'`<>=]*|"[^"]*|'[^']*)$/;

/**
 * Finds the closing index of the last closed HTML tag.
 * This has 3 possible return values:
 *   - `-1`, meaning there is no tag in str.
 *   - `string.length`, meaning the last opened tag is unclosed.
 *   - Some positive number < str.length, meaning the index of the closing '>'.
 */
function findTagClose(str: string): number {
  const close = str.lastIndexOf('>');
  const open = str.indexOf('<', close + 1);
  return open > -1 ? str.length : close;
}

/**
 * A placeholder for a dynamic expression in an HTML template.
 *
 * There are two built-in part types: AttributePart and NodePart. NodeParts
 * always represent a single dynamic expression, while AttributeParts may
 * represent as many expressions are contained in the attribute.
 *
 * A Template's parts are mutable, so parts can be replaced or modified
 * (possibly to implement different template semantics). The contract is that
 * parts can only be replaced, not removed, added or reordered, and parts must
 * always consume the correct number of values in their `update()` method.
 *
 * TODO(justinfagnani): That requirement is a little fragile. A
 * TemplateInstance could instead be more careful about which values it gives
 * to Part.update().
 */
export class TemplatePart {
  constructor(
      public type: string, public index: number, public name?: string,
      public rawName?: string, public strings?: string[]) {
  }
}

/**
 * An updateable Template that tracks the location of dynamic parts.
 */
export class Template {
  parts: TemplatePart[] = [];
  element: HTMLTemplateElement;

  constructor(result: TemplateResult, element: HTMLTemplateElement) {
    this.element = element;
    const content = this.element.content;
    // Edge needs all 4 parameters present; IE11 needs 3rd parameter to be null
    const walker = document.createTreeWalker(
        content,
        133 /* NodeFilter.SHOW_ELEMENT | NodeFilter.SHOW_COMMENT |
               NodeFilter.SHOW_TEXT */
        ,
        null as any,
        false);
    let index = -1;
    let partIndex = 0;
    const nodesToRemove: Node[] = [];

    // The actual previous node, accounting for removals: if a node is removed
    // it will never be the previousNode.
    let previousNode: Node|undefined;
    // Used to set previousNode at the top of the loop.
    let currentNode: Node|undefined;

    while (walker.nextNode()) {
      index++;
      previousNode = currentNode;
      const node = currentNode = walker.currentNode as Element;
      if (node.nodeType === 1 /* Node.ELEMENT_NODE */) {
        if (!node.hasAttributes()) {
          continue;
        }
        const attributes = node.attributes;
        // Per https://developer.mozilla.org/en-US/docs/Web/API/NamedNodeMap,
        // attributes are not guaranteed to be returned in document order. In
        // particular, Edge/IE can return them out of order, so we cannot assume
        // a correspondance between part index and attribute index.
        let count = 0;
        for (let i = 0; i < attributes.length; i++) {
          if (attributes[i].value.indexOf(marker) >= 0) {
            count++;
          }
        }
        while (count-- > 0) {
          // Get the template literal section leading up to the first
          // expression in this attribute attribute
          const stringForPart = result.strings[partIndex];
          // Find the attribute name
          const attributeNameInPart =
              lastAttributeNameRegex.exec(stringForPart)![1];
          // Find the corresponding attribute
          // TODO(justinfagnani): remove non-null assertion
          const attribute = attributes.getNamedItem(attributeNameInPart)!;
          const stringsForAttributeValue = attribute.value.split(markerRegex);
          this.parts.push(new TemplatePart(
              'attribute',
              index,
              attribute.name,
              attributeNameInPart,
              stringsForAttributeValue));
          node.removeAttribute(attribute.name);
          partIndex += stringsForAttributeValue.length - 1;
        }
      } else if (node.nodeType === 3 /* Node.TEXT_NODE */) {
        const nodeValue = node.nodeValue!;
        if (nodeValue.indexOf(marker) < 0) {
          continue;
        }

        const parent = node.parentNode!;
        const strings = nodeValue.split(markerRegex);
        const lastIndex = strings.length - 1;

        // We have a part for each match found
        partIndex += lastIndex;

        // Generate a new text node for each literal section
        // These nodes are also used as the markers for node parts
        for (let i = 0; i < lastIndex; i++) {
          parent.insertBefore(
              (strings[i] === '')
                  ? document.createComment('')
                  : document.createTextNode(strings[i]),
              node);
          this.parts.push(new TemplatePart('node', index++));
        }
        parent.insertBefore(
            strings[lastIndex] === '' ?
                document.createComment('') :
                document.createTextNode(strings[lastIndex]),
            node);
        nodesToRemove.push(node);
      } else if (
          node.nodeType === 8 /* Node.COMMENT_NODE */ &&
          node.nodeValue === marker) {
        const parent = node.parentNode!;
        // Add a new marker node to be the startNode of the Part if any of the
        // following are true:
        //  * We don't have a previousSibling
        //  * previousSibling is being removed (thus it's not the
        //    `previousNode`)
        //  * previousSibling is not a Text node
        //
        // TODO(justinfagnani): We should be able to use the previousNode here
        // as the marker node and reduce the number of extra nodes we add to a
        // template. See https://github.com/PolymerLabs/lit-html/issues/147
        const previousSibling = node.previousSibling;
        if (previousSibling === null || previousSibling !== previousNode ||
            previousSibling.nodeType !== Node.TEXT_NODE) {
          parent.insertBefore(document.createComment(''), node);
        } else {
          index--;
        }
        this.parts.push(new TemplatePart('node', index++));
        nodesToRemove.push(node);
        // If we don't have a nextSibling add a marker node.
        // We don't have to check if the next node is going to be removed,
        // because that node will induce a new marker if so.
        if (node.nextSibling === null) {
          parent.insertBefore(document.createComment(''), node);
        } else {
          index--;
        }
        currentNode = previousNode;
        partIndex++;
      }
    }

    // Remove text binding nodes after the walk to not disturb the TreeWalker
    for (const n of nodesToRemove) {
      n.parentNode!.removeChild(n);
    }
  }
}

/**
 * Returns a value ready to be inserted into a Part from a user-provided value.
 *
 * If the user value is a directive, this invokes the directive with the given
 * part. If the value is null, it's converted to undefined to work better
 * with certain DOM APIs, like textContent.
 */
export const getValue = (part: Part, value: any) => {
  // `null` as the value of a Text node will render the string 'null'
  // so we convert it to undefined
  if (isDirective(value)) {
    value = value(part);
    return directiveValue;
  }
  return value === null ? undefined : value;
};

export interface DirectiveFn<P=Part> {
  (part: P): void;
  __litDirective?: true;
}

export const directive = <P=Part>(f: DirectiveFn<P>): DirectiveFn<P> => {
  f.__litDirective = true;
  return f;
};

const isDirective = (o: any) =>
    typeof o === 'function' && o.__litDirective === true;

/**
 * A sentinel value that signals that a value was handled by a directive and
 * should not be written to the DOM.
 */
export const directiveValue = {};

const isPrimitiveValue = (value: any) => value === null ||
    !(typeof value === 'object' || typeof value === 'function');

export interface Part {
  instance: TemplateInstance;
  size?: number;
}

export interface SinglePart extends Part { setValue(value: any): void; }

export interface MultiPart extends Part {
  setValue(values: any[], startIndex: number): void;
}

export class AttributePart implements MultiPart {
  instance: TemplateInstance;
  element: Element;
  name: string;
  strings: string[];
  size: number;
  _previousValues: any;

  constructor(
      instance: TemplateInstance, element: Element, name: string,
      strings: string[]) {
    this.instance = instance;
    this.element = element;
    this.name = name;
    this.strings = strings;
    this.size = strings.length - 1;

    this._previousValues = [];
  }

  protected _interpolate(values: any[], startIndex: number) {
    const strings = this.strings;
    const l = strings.length - 1;
    let text = '';

    for (let i = 0; i < l; i++) {
      text += strings[i];
      const v = getValue(this, values[startIndex + i]);
      if (v && v !== directiveValue &&
          (Array.isArray(v) || typeof v !== 'string' && v[Symbol.iterator])) {
        for (const t of v) {
          // TODO: we need to recursively call getValue into iterables...
          text += t;
        }
      } else {
        text += v;
      }
    }
    return text + strings[l];
  }

  protected _equalToPreviousValues(values: any[], startIndex: number) {
    for (let i = startIndex; i < startIndex + this.size; i++) {
      if (this._previousValues[i] !== values[i] ||
          !isPrimitiveValue(values[i])) {
        return false;
      }
    }
    return true;
  }

  setValue(values: any[], startIndex: number): void {
    if (this._equalToPreviousValues(values, startIndex)) {
      return;
    }
    const s = this.strings;
    let value: any;
    if (s.length === 2 && s[0] === '' && s[1] === '') {
      // An expression that occupies the whole attribute value will leave
      // leading and trailing empty strings.
      value = getValue(this, values[startIndex]);
      if (Array.isArray(value)) {
        value = value.join('');
      }
    } else {
      value = this._interpolate(values, startIndex);
    }
    if (value !== directiveValue) {
      this.element.setAttribute(this.name, value);
    }
    this._previousValues = values;
  }
}

export class NodePart implements SinglePart {
  instance: TemplateInstance;
  startNode: Node;
  endNode: Node;
  _previousValue: any;

  constructor(instance: TemplateInstance, startNode: Node, endNode: Node) {
    this.instance = instance;
    this.startNode = startNode;
    this.endNode = endNode;
    this._previousValue = undefined;
  }

  setValue(value: any): void {
    value = getValue(this, value);
    if (value === directiveValue) {
      return;
    }
    if (isPrimitiveValue(value)) {
      // Handle primitive values
      // If the value didn't change, do nothing
      if (value === this._previousValue) {
        return;
      }
      this._setText(value);
    } else if (value instanceof TemplateResult) {
      this._setTemplateResult(value);
    } else if (Array.isArray(value) || value[Symbol.iterator]) {
      this._setIterable(value);
    } else if (value instanceof Node) {
      this._setNode(value);
    } else if (value.then !== undefined) {
      this._setPromise(value);
    } else {
      // Fallback, will render the string representation
      this._setText(value);
    }
  }

  private _insert(node: Node) {
    this.endNode.parentNode!.insertBefore(node, this.endNode);
  }

  private _setNode(value: Node): void {
    if (this._previousValue === value) {
      return;
    }
    this.clear();
    this._insert(value);
    this._previousValue = value;
  }

  private _setText(value: string): void {
    const node = this.startNode.nextSibling!;
    value = value === undefined ? '' : value;
    if (node === this.endNode.previousSibling &&
        node.nodeType === Node.TEXT_NODE) {
      // If we only have a single text node between the markers, we can just
      // set its value, rather than replacing it.
      // TODO(justinfagnani): Can we just check if _previousValue is
      // primitive?
      node.textContent = value;
    } else {
      this._setNode(document.createTextNode(value));
    }
    this._previousValue = value;
  }

  private _setTemplateResult(value: TemplateResult): void {
    const template = this.instance._getTemplate(value);
    let instance: TemplateInstance;
    if (this._previousValue && this._previousValue.template === template) {
      instance = this._previousValue;
    } else {
      instance = new TemplateInstance(
          template, this.instance._partCallback, this.instance._getTemplate);
      this._setNode(instance._clone());
      this._previousValue = instance;
    }
    instance.update(value.values);
  }

  private _setIterable(value: any): void {
    // For an Iterable, we create a new InstancePart per item, then set its
    // value to the item. This is a little bit of overhead for every item in
    // an Iterable, but it lets us recurse easily and efficiently update Arrays
    // of TemplateResults that will be commonly returned from expressions like:
    // array.map((i) => html`${i}`), by reusing existing TemplateInstances.

    // If _previousValue is an array, then the previous render was of an
    // iterable and _previousValue will contain the NodeParts from the previous
    // render. If _previousValue is not an array, clear this part and make a new
    // array for NodeParts.
    if (!Array.isArray(this._previousValue)) {
      this.clear();
      this._previousValue = [];
    }

    // Lets us keep track of how many items we stamped so we can clear leftover
    // items from a previous render
    const itemParts = this._previousValue as any[];
    let partIndex = 0;

    for (const item of value) {
      // Try to reuse an existing part
      let itemPart = itemParts[partIndex];

      // If no existing part, create a new one
      if (itemPart === undefined) {
        // If we're creating the first item part, it's startNode should be the
        // container's startNode
        let itemStart = this.startNode;

        // If we're not creating the first part, create a new separator marker
        // node, and fix up the previous part's endNode to point to it
        if (partIndex > 0) {
          const previousPart = itemParts[partIndex - 1];
          itemStart = previousPart.endNode = document.createTextNode('');
          this._insert(itemStart);
        }
        itemPart = new NodePart(this.instance, itemStart, this.endNode);
        itemParts.push(itemPart);
      }
      itemPart.setValue(item);
      partIndex++;
    }

    if (partIndex === 0) {
      this.clear();
      this._previousValue = undefined;
    } else if (partIndex < itemParts.length) {
      const lastPart = itemParts[partIndex - 1];
      // Truncate the parts array so _previousValue reflects the current state
      itemParts.length = partIndex;
      this.clear(lastPart.endNode.previousSibling!);
      lastPart.endNode = this.endNode;
    }
  }

  private _setPromise(value: Promise<any>): void {
    this._previousValue = value;
    value.then((v: any) => {
      if (this._previousValue === value) {
        this.setValue(v);
      }
    });
  }

  clear(startNode: Node = this.startNode) {
    removeNodes(
        this.startNode.parentNode!, startNode.nextSibling!, this.endNode);
  }
}

export type PartCallback =
    (instance: TemplateInstance, templatePart: TemplatePart, node: Node) =>
        Part;

export const defaultPartCallback =
    (instance: TemplateInstance,
     templatePart: TemplatePart,
     node: Node): Part => {
      if (templatePart.type === 'attribute') {
        return new AttributePart(
            instance, node as Element, templatePart.name!, templatePart.strings!
        );
      } else if (templatePart.type === 'node') {
        return new NodePart(instance, node, node.nextSibling!);
      }
      throw new Error(`Unknown part type ${templatePart.type}`);
    };


/**
 * An instance of a `Template` that can be attached to the DOM and updated
 * with new values.
 */
export class TemplateInstance {
  _parts: Array<Part|undefined> = [];
  _partCallback: PartCallback;
  _getTemplate: TemplateFactory;
  template: Template;

  constructor(
      template: Template, partCallback: PartCallback,
      getTemplate: TemplateFactory) {
    this.template = template;
    this._partCallback = partCallback;
    this._getTemplate = getTemplate;
  }

  update(values: any[]) {
    let valueIndex = 0;
    for (const part of this._parts) {
      if (!part) {
        valueIndex++;
      } else if (part.size === undefined) {
        (part as SinglePart).setValue(values[valueIndex]);
        valueIndex++;
      } else {
        (part as MultiPart).setValue(values, valueIndex);
        valueIndex += part.size;
      }
    }
  }

  _clone(): DocumentFragment {
    // Clone the node, rather than importing it, to keep the fragment in the
    // template's document. This leaves the fragment inert so custom elements
    // won't upgrade until after the main document adopts the node.
    const fragment = this.template.element.content.cloneNode(true) as DocumentFragment;
    const parts = this.template.parts;

    if (parts.length > 0) {
      // Edge needs all 4 parameters present; IE11 needs 3rd parameter to be
      // null
      const walker = document.createTreeWalker(
          fragment,
          133 /* NodeFilter.SHOW_ELEMENT | NodeFilter.SHOW_COMMENT |
                 NodeFilter.SHOW_TEXT */
          ,
          null as any,
          false);

      let index = -1;
      for (let i = 0; i < parts.length; i++) {
        const part = parts[i];
        const partActive = (part.index >= 0);
        if (partActive) {
          while (index < part.index) {
            index++;
            walker.nextNode();
          }
        }
        this._parts.push(partActive ? this._partCallback(this, part, walker.currentNode) : undefined);
      }
    }
    return fragment;
  }
}

/**
 * Reparents nodes, starting from `startNode` (inclusive) to `endNode`
 * (exclusive), into another container (could be the same container), before
 * `beforeNode`. If `beforeNode` is null, it appends the nodes to the
 * container.
 */
export const reparentNodes =
    (container: Node,
     start: Node | null,
     end: Node | null = null,
     before: Node | null = null): void => {
      let node = start;
      while (node !== end) {
        const n = node!.nextSibling;
        container.insertBefore(node!, before as Node);
        node = n;
      }
    };

/**
 * Removes nodes, starting from `startNode` (inclusive) to `endNode`
 * (exclusive), from `container`.
 */
export const removeNodes =
    (container: Node, startNode: Node | null, endNode: Node | null = null):
        void => {
          let node = startNode;
          while (node !== endNode) {
            const n = node!.nextSibling;
            container.removeChild(node!);
            node = n;
          }
        };<|MERGE_RESOLUTION|>--- conflicted
+++ resolved
@@ -140,16 +140,13 @@
   return template;
 }
 
-<<<<<<< HEAD
 export function renderToDom(container: Element|DocumentFragment, fragment: DocumentFragment) {
   removeNodes(container, container.firstChild);
   container.appendChild(fragment);
 }
-=======
 type TemplateContainer = (Element|DocumentFragment)&{
   __templateInstance?: TemplateInstance;
 };
->>>>>>> 9144b29a
 
 /**
  * Renders a template to a container.
