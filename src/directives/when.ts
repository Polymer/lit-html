/**
 * @license
 * Copyright (c) 2018 The Polymer Project Authors. All rights reserved.
 * This code may only be used under the BSD style license found at
 * http://polymer.github.io/LICENSE.txt
 * The complete set of authors may be found at
 * http://polymer.github.io/AUTHORS.txt
 * The complete set of contributors may be found at
 * http://polymer.github.io/CONTRIBUTORS.txt
 * Code distributed by Google as part of the polymer project is also
 * subject to an additional IP rights grant found at
 * http://polymer.github.io/PATENTS.txt
 */

<<<<<<< HEAD
import {directive, Directive, DynamicNodePart, NodePart} from '../lit-html.js';
=======
import {directive, NodePart, Part, reparentNodes} from '../lit-html.js';
>>>>>>> 881c25a2

interface PartCache {
  truePart: DynamicNodePart;
  falsePart: DynamicNodePart;
  prevCondition?: boolean;
}

const partCaches = new WeakMap<NodePart, PartCache>();

/**
 * Efficiently switches between two templates based on the given condition. The
 * rendered content is cached, and re-used when switching conditions. Templates
 * are evaluated lazily, so the passed values must be functions.
 *
 * While this directive can render any regular part, it makes the most sense
 * when used with TemplateResult since most other values are dirty checked
 * already.
 *
 * Example:
 *
 * ```
 * let checked = false;
 *
 * html`
 *   when(checked, () => html`Checkmark is checked`, () => html`Checkmark is not
 * checked`);
 * `
 * ```
 *
 * @param condition the condition to test truthiness against
 * @param trueValue the value to render given a true condition
 * @param falseValue the value to render given a false condition
 */
export const when = directive(
    (condition: any, trueValue: () => any, falseValue: () => any) => (
        parentPart: Part) => {
      if (!(parentPart instanceof NodePart)) {
        throw new Error('when can only be used in text bindings');
      }

<<<<<<< HEAD
          // Create a new cache if this is the first render
          if (cache === undefined) {
            // Cache consists of two parts, one for each condition, and a
            // document fragment which we cache the nodes of the condition
            // that's not currently rendered.
            cache = {
              truePart: new DynamicNodePart(parentPart.options),
              falsePart: new DynamicNodePart(parentPart.options)
            };
            partCaches.set(parentPart, cache);
          }
=======
      let cache = partCaches.get(parentPart);

      // Create a new cache if this is the first render
      if (cache === undefined) {
        // Cache consists of two parts, one for each condition, and a
        // docment fragment which we cache the nodes of the condition that's
        // not currently rendered.
        cache = {
          truePart: new NodePart(parentPart.options),
          falsePart: new NodePart(parentPart.options),
          cacheContainer: document.createDocumentFragment(),
        };
        partCaches.set(parentPart, cache);
>>>>>>> 881c25a2

        cache.truePart.appendIntoPart(parentPart);
        cache.falsePart.appendIntoPart(parentPart);
      }

      // Based on the condition, select which part to render and which value
      // to set on that part.
      const nextPart = condition ? cache.truePart : cache.falsePart;
      const nextValue = condition ? trueValue() : falseValue();

<<<<<<< HEAD
            // Attach the next part
            nextPart.attach(parentPart);

            // If the prev part was rendered, move it to the cache
            if (prevPart.value) {
              prevPart.detach(true);
            }
          }
=======
      // If we switched condition, swap nodes to/from the cache.
      if (!!condition !== cache.prevCondition) {
        // Get the part which was rendered for the opposite condition. This
        // should be added to the cache.
        const prevPart = condition ? cache.falsePart : cache.truePart;

        // If the next part was rendered, take it from the cache
        if (nextPart.value) {
          parentPart.startNode.parentNode!.appendChild(cache.cacheContainer);
        }
>>>>>>> 881c25a2

        // If the prev part was rendered, move it to the cache
        if (prevPart.value) {
          reparentNodes(
              cache.cacheContainer,
              prevPart.startNode,
              prevPart.endNode.nextSibling);
        }
      }

      // Set the next part's value
      nextPart.setValue(nextValue);
      nextPart.commit();

      cache.prevCondition = !!condition;
    });<|MERGE_RESOLUTION|>--- conflicted
+++ resolved
@@ -12,11 +12,7 @@
  * http://polymer.github.io/PATENTS.txt
  */
 
-<<<<<<< HEAD
-import {directive, Directive, DynamicNodePart, NodePart} from '../lit-html.js';
-=======
-import {directive, NodePart, Part, reparentNodes} from '../lit-html.js';
->>>>>>> 881c25a2
+import {directive, DynamicNodePart, NodePart, Part} from '../lit-html.js';
 
 interface PartCache {
   truePart: DynamicNodePart;
@@ -51,50 +47,36 @@
  * @param falseValue the value to render given a false condition
  */
 export const when = directive(
-    (condition: any, trueValue: () => any, falseValue: () => any) => (
-        parentPart: Part) => {
-      if (!(parentPart instanceof NodePart)) {
-        throw new Error('when can only be used in text bindings');
-      }
+    (condition: any, trueValue: () => any, falseValue: () => any) =>
+        (parentPart: Part) => {
+          if (!(parentPart instanceof NodePart)) {
+            throw new Error('when can only be used in text bindings');
+          }
 
-<<<<<<< HEAD
+          let cache = partCaches.get(parentPart);
+
           // Create a new cache if this is the first render
           if (cache === undefined) {
             // Cache consists of two parts, one for each condition, and a
-            // document fragment which we cache the nodes of the condition
-            // that's not currently rendered.
+            // docment fragment which we cache the nodes of the condition that's
+            // not currently rendered.
             cache = {
               truePart: new DynamicNodePart(parentPart.options),
               falsePart: new DynamicNodePart(parentPart.options)
             };
             partCaches.set(parentPart, cache);
           }
-=======
-      let cache = partCaches.get(parentPart);
 
-      // Create a new cache if this is the first render
-      if (cache === undefined) {
-        // Cache consists of two parts, one for each condition, and a
-        // docment fragment which we cache the nodes of the condition that's
-        // not currently rendered.
-        cache = {
-          truePart: new NodePart(parentPart.options),
-          falsePart: new NodePart(parentPart.options),
-          cacheContainer: document.createDocumentFragment(),
-        };
-        partCaches.set(parentPart, cache);
->>>>>>> 881c25a2
+          // Based on the condition, select which part to render and which value
+          // to set on that part.
+          const nextPart = condition ? cache.truePart : cache.falsePart;
+          const nextValue = condition ? trueValue() : falseValue();
 
-        cache.truePart.appendIntoPart(parentPart);
-        cache.falsePart.appendIntoPart(parentPart);
-      }
+          if (!!condition !== cache.prevCondition) {
+            // Get the part which was rendered for the opposite condition. This
+            // should be added to the cache.
+            const prevPart = condition ? cache.falsePart : cache.truePart;
 
-      // Based on the condition, select which part to render and which value
-      // to set on that part.
-      const nextPart = condition ? cache.truePart : cache.falsePart;
-      const nextValue = condition ? trueValue() : falseValue();
-
-<<<<<<< HEAD
             // Attach the next part
             nextPart.attach(parentPart);
 
@@ -103,31 +85,10 @@
               prevPart.detach(true);
             }
           }
-=======
-      // If we switched condition, swap nodes to/from the cache.
-      if (!!condition !== cache.prevCondition) {
-        // Get the part which was rendered for the opposite condition. This
-        // should be added to the cache.
-        const prevPart = condition ? cache.falsePart : cache.truePart;
 
-        // If the next part was rendered, take it from the cache
-        if (nextPart.value) {
-          parentPart.startNode.parentNode!.appendChild(cache.cacheContainer);
-        }
->>>>>>> 881c25a2
+          // Set the next part's value
+          nextPart.setValue(nextValue);
+          nextPart.commit();
 
-        // If the prev part was rendered, move it to the cache
-        if (prevPart.value) {
-          reparentNodes(
-              cache.cacheContainer,
-              prevPart.startNode,
-              prevPart.endNode.nextSibling);
-        }
-      }
-
-      // Set the next part's value
-      nextPart.setValue(nextValue);
-      nextPart.commit();
-
-      cache.prevCondition = !!condition;
-    });+          cache.prevCondition = !!condition;
+        });