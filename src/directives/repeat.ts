--- conflicted
+++ resolved
@@ -12,12 +12,8 @@
  * http://polymer.github.io/PATENTS.txt
  */
 
-<<<<<<< HEAD
-import {directive, Directive, DynamicNodePart, NodePart} from '../lit-html.js';
-=======
 import {DirectiveFn} from '../lib/directive.js';
-import {createMarker, directive, NodePart, Part, removeNodes, reparentNodes} from '../lit-html.js';
->>>>>>> 881c25a2
+import {directive, DynamicNodePart, NodePart, Part} from '../lit-html.js';
 
 export type KeyFn<T> = (item: T, index: number) => any;
 export type ItemTemplate<T> = (item: T, index: number) => any;
@@ -92,17 +88,10 @@
         const oldParts = partListCache.get(containerPart) || [];
         const oldKeys = keyListCache.get(containerPart) || [];
 
-<<<<<<< HEAD
-    // New part list will be built up as we go (either reused from old parts or
-    // created for new keys in this update). This is saved in the above cache
-    // at the end of the update.
-    const newParts: DynamicNodePart[] = [];
-=======
         // New part list will be built up as we go (either reused from old parts
         // or created for new keys in this update). This is saved in the above
         // cache at the end of the update.
-        const newParts: NodePart[] = [];
->>>>>>> 881c25a2
+        const newParts: DynamicNodePart[] = [];
 
         // New value list is eagerly generated from items along with a parallel
         // array indicating its key.
@@ -128,241 +117,6 @@
         let newHead = 0;
         let newTail = newValues.length - 1;
 
-<<<<<<< HEAD
-    // Overview of O(n) reconciliation algorithm (general approach based on
-    // ideas found in ivi, vue, snabbdom, etc.):
-    //
-    // * We start with the list of old parts and new values (and arrays of
-    //   their respective keys), head/tail pointers into each, and we build
-    //   up the new list of parts by updating (and when needed, moving) old
-    //   parts or creating new ones. The initial scenario might look like this
-    //   (for brevity of the diagrams, the numbers in the array reflect keys
-    //   associated with the old parts or new values, although keys and
-    //   parts/values are actually stored in parallel arrays indexed using the
-    //   same head/tail pointers):
-    //
-    //      oldHead v                 v oldTail
-    //   oldKeys:  [0, 1, 2, 3, 4, 5, 6]
-    //   newParts: [ ,  ,  ,  ,  ,  ,  ]
-    //   newKeys:  [0, 2, 1, 4, 3, 7, 6] <- reflects the user's new item order
-    //      newHead ^                 ^ newTail
-    //
-    // * Iterate old & new lists from both sides, updating, swapping, or
-    //   removing parts at the head/tail locations until neither head nor tail
-    //   can move.
-    //
-    // * Example below: keys at head pointers match, so update old part 0 in-
-    //   place (no need to move it) and record part 0 in the `newParts` list.
-    //   The last thing we do is advance the `oldHead` and `newHead` pointers
-    //   (will be reflected in the next diagram).
-    //
-    //      oldHead v                 v oldTail
-    //   oldKeys:  [0, 1, 2, 3, 4, 5, 6]
-    //   newParts: [0,  ,  ,  ,  ,  ,  ] <- heads matched: update 0 and
-    //   newKeys:  [0, 2, 1, 4, 3, 7, 6]    advance both oldHead & newHead
-    //      newHead ^                 ^ newTail
-    //
-    // * Example below: head pointers don't match, but tail pointers do, so
-    //   update part 6 in place (no need to move it), and record part 6 in the
-    //   `newParts` list. Last, advance the `oldTail` and `oldHead` pointers.
-    //
-    //         oldHead v              v oldTail
-    //   oldKeys:  [0, 1, 2, 3, 4, 5, 6]
-    //   newParts: [0,  ,  ,  ,  ,  , 6] <- tails matched: update 6 and
-    //   newKeys:  [0, 2, 1, 4, 3, 7, 6]    advance both oldTail & newTail
-    //         newHead ^              ^ newTail
-    //
-    // * If neither head nor tail match; next check if one of the old head/tail
-    //   items was removed. We first need to generate the reverse map of new
-    //   keys to index (`newKeyToIndexMap`), which is done once lazily as a
-    //   performance optimization, since we only hit this case if multiple
-    //   non-contiguous changes were made. Note that for contiguous removal
-    //   anywhere in the list, the head and tails would advance from either end
-    //   and pass each other before we get to this case and removals would be
-    //   handled in the final while loop without needing to generate the map.
-    //
-    // * Example below: The key at `oldTail` was removed (no longer in the
-    //   `newKeyToIndexMap`), so remove that part from the DOM and advance just
-    //   the `oldTail` pointer.
-    //
-    //         oldHead v           v oldTail
-    //   oldKeys:  [0, 1, 2, 3, 4, 5, 6]
-    //   newParts: [0,  ,  ,  ,  ,  , 6] <- 5 not in new map; remove 5 and
-    //   newKeys:  [0, 2, 1, 4, 3, 7, 6]    advance oldTail
-    //         newHead ^           ^ newTail
-    //
-    // * Once head and tail cannot move, any mismatches are due to either new or
-    //   moved items; if a new key is in the previous "old key to old index"
-    //   map, move the old part to the new location, otherwise create and insert
-    //   a new part. Note that when moving an old part we clear its position in
-    //   the oldParts array if it lies between the head and tail so we know to
-    //   skip it when the pointers get there.
-    //
-    // * Example below: neither head nor tail match, and neither were removed;
-    //   so find the `newHead` key in the `oldKeyToIndexMap`, and move that old
-    //   part's DOM into the next head position (before `oldParts[oldHead]`).
-    //   Last, clear the part in the `oldPart` array since it was somewhere in
-    //   the remaining oldParts still to be scanned (between the head and tail
-    //   pointers) so that we know to skip that old part on future iterations.
-    //
-    //         oldHead v        v oldTail
-    //   oldKeys:  [0, 1, -, 3, 4, 5, 6]
-    //   newParts: [0, 2,  ,  ,  ,  , 6] <- stuck; update & move 2 into place
-    //   newKeys:  [0, 2, 1, 4, 3, 7, 6]    and advance newHead
-    //         newHead ^           ^ newTail
-    //
-    // * Note that for moves/insertions like the one above, a part inserted at
-    //   the head pointer is inserted before the current `oldParts[oldHead]`,
-    //   and a part inserted at the tail pointer is inserted before
-    //   `newParts[newTail+1]`. The seeming asymmetry lies in the fact that new
-    //   parts are moved into place outside in, so to the right of the head
-    //   pointer are old parts, and to the right of the tail pointer are new
-    //   parts.
-    //
-    // * We always restart back from the top of the algorithm, allowing matching
-    //   and simple updates in place to continue...
-    //
-    // * Example below: the head pointers once again match, so simply update
-    //   part 1 and record it in the `newParts` array.  Last, advance both head
-    //   pointers.
-    //
-    //         oldHead v        v oldTail
-    //   oldKeys:  [0, 1, -, 3, 4, 5, 6]
-    //   newParts: [0, 2, 1,  ,  ,  , 6] <- heads matched; update 1 and
-    //   newKeys:  [0, 2, 1, 4, 3, 7, 6]    advance both oldHead & newHead
-    //            newHead ^        ^ newTail
-    //
-    // * As mentioned above, items that were moved as a result of being stuck
-    //   (the final else clause in the code below) are marked with undefined, so
-    //   we always advance old pointers over these so we're comparing the next
-    //   actual old value on either end.
-    //
-    // * Example below: `oldHead` is undefined (already placed in newParts), so
-    //   advance `oldHead`.
-    //
-    //            oldHead v     v oldTail
-    //   oldKeys:  [0, 1, -, 3, 4, 5, 6] // old head already used; advance
-    //   newParts: [0, 2, 1,  ,  ,  , 6] // oldHead
-    //   newKeys:  [0, 2, 1, 4, 3, 7, 6]
-    //               newHead ^     ^ newTail
-    //
-    // * Note it's not critical to mark old parts as undefined when they are
-    //   moved from head to tail or tail to head, since they will be outside the
-    //   pointer range and never visited again.
-    //
-    // * Example below: Here the old tail key matches the new head key, so
-    //   the part at the `oldTail` position and move its DOM to the new
-    //   head position (before `oldParts[oldHead]`). Last, advance `oldTail`
-    //   and `newHead` pointers.
-    //
-    //               oldHead v  v oldTail
-    //   oldKeys:  [0, 1, -, 3, 4, 5, 6]
-    //   newParts: [0, 2, 1, 4,  ,  , 6] <- old tail matches new head: update
-    //   newKeys:  [0, 2, 1, 4, 3, 7, 6]   & move 4, advance oldTail & newHead
-    //               newHead ^     ^ newTail
-    //
-    // * Example below: Old and new head keys match, so update the old head
-    //   part in place, and advance the `oldHead` and `newHead` pointers.
-    //
-    //               oldHead v oldTail
-    //   oldKeys:  [0, 1, -, 3, 4, 5, 6]
-    //   newParts: [0, 2, 1, 4, 3,   ,6] <- heads match: update 3 and advance
-    //   newKeys:  [0, 2, 1, 4, 3, 7, 6]    oldHead & newHead
-    //                  newHead ^  ^ newTail
-    //
-    // * Once the new or old pointers move past each other then all we have
-    //   left is additions (if old list exhausted) or removals (if new list
-    //   exhausted). Those are handled in the final while loops at the end.
-    //
-    // * Example below: `oldHead` exceeded `oldTail`, so we're done with the
-    //   main loop.  Create the remaining part and insert it at the new head
-    //   position, and the update is complete.
-    //
-    //                   (oldHead > oldTail)
-    //   oldKeys:  [0, 1, -, 3, 4, 5, 6]
-    //   newParts: [0, 2, 1, 4, 3, 7 ,6] <- create and insert 7
-    //   newKeys:  [0, 2, 1, 4, 3, 7, 6]
-    //                     newHead ^ newTail
-    //
-    // * Note that the order of the if/else clauses is not important to the
-    //   algorithm, as long as the undefined checks come first (to ensure we're
-    //   always working on valid old parts) and that the final else clause
-    //   comes last (since that's where the expensive moves occur). The
-    //   order of remaining clauses is is just a simple guess at which cases
-    //   will be most common.
-    //
-    // * TODO(kschaaf) Note, we could calculate the longest increasing
-    //   subsequence (LIS) of old items in new position, and only move those not
-    //   in the LIS set. However that costs O(nlogn) time and adds a bit more
-    //   code, and only helps make rare types of mutations require fewer moves.
-    //   The above handles removes, adds, reversal, swaps, and single moves of
-    //   contiguous items in linear time, in the minimum number of moves. As
-    //   the number of multiple moves where LIS might help approaches a random
-    //   shuffle, the LIS optimization becomes less helpful, so it seems not
-    //   worth the code at this point. Could reconsider if a compelling case
-    //   arises.
-
-    while (oldHead <= oldTail && newHead <= newTail) {
-      if (oldParts[oldHead] === undefined) {
-        // `undefined` means old part at head has already been used below; skip
-        oldHead++;
-      } else if (oldParts[oldTail] === undefined) {
-        // `undefined` means old part at tail has already been used below; skip
-        oldTail--;
-      } else if (oldKeys[oldHead] === newKeys[newHead]) {
-        // Old head matches new head; update in place
-        newParts[newHead] = updatePart(oldParts[oldHead]!, newValues[newHead]);
-        oldHead++;
-        newHead++;
-      } else if (oldKeys[oldTail] === newKeys[newTail]) {
-        // Old tail matches new tail; update in place
-        newParts[newTail] = updatePart(oldParts[oldTail]!, newValues[newTail]);
-        oldTail--;
-        newTail--;
-      } else if (oldKeys[oldHead] === newKeys[newTail]) {
-        // Old head matches new tail; update and move to new tail
-        newParts[newTail] = updatePart(oldParts[oldHead]!, newValues[newTail]);
-        newParts[newTail]!.attach(containerPart, oldParts[oldTail]);
-        oldHead++;
-        newTail--;
-      } else if (oldKeys[oldTail] === newKeys[newHead]) {
-        // Old tail matches new head; update and move to new head
-        newParts[newHead] = updatePart(oldParts[oldTail]!, newValues[newHead]);
-        newParts[newHead]!.attach(containerPart, newParts[newHead - 1]!);
-        oldTail--;
-        newHead++;
-      } else {
-        if (newKeyToIndexMap === undefined) {
-          // Lazily generate key-to-index maps, used for removals & moves below
-          newKeyToIndexMap = generateMap(newKeys, newHead, newTail);
-          oldKeyToIndexMap = generateMap(oldKeys, oldHead, oldTail);
-        }
-        if (!newKeyToIndexMap.has(oldKeys[oldHead])) {
-          // Old head is no longer in new list; remove
-          oldParts[oldHead]!.detach();
-          oldHead++;
-        } else if (!newKeyToIndexMap.has(oldKeys[oldTail])) {
-          // Old tail is no longer in new list; remove
-          oldParts[oldTail]!.detach();
-          oldTail--;
-        } else {
-          // Any mismatches at this point are due to additions or moves; see if
-          // we have an old part we can reuse and move into place
-          const oldIndex = oldKeyToIndexMap.get(newKeys[newHead]);
-          const oldPart =
-              oldIndex !== undefined ? oldParts[oldIndex] : undefined;
-          if (oldPart === undefined) {
-            // No old part for this value; create a new one and insert it
-            newParts[newHead] = createAndInsertPart(
-                newValues[newHead], containerPart, newParts[newHead - 1]!);
-          } else {
-            // Reuse old part
-            newParts[newHead] = updatePart(oldPart, newValues[newHead]);
-            oldPart.attach(containerPart, newParts[newHead - 1]!);
-            // This marks the old part as having been used, so that it will be
-            // skipped in the first two checks above
-            oldParts[oldIndex as number] = undefined;
-=======
         // Overview of O(n) reconciliation algorithm (general approach based on
         // ideas found in ivi, vue, snabbdom, etc.):
         //
@@ -379,16 +133,14 @@
         //   oldKeys:  [0, 1, 2, 3, 4, 5, 6]
         //   newParts: [ ,  ,  ,  ,  ,  ,  ]
         //   newKeys:  [0, 2, 1, 4, 3, 7, 6] <- reflects the user's new item
-        //   order
-        //      newHead ^                 ^ newTail
+        //      newHead ^                 ^ newTail                      order
         //
         // * Iterate old & new lists from both sides, updating, swapping, or
         //   removing parts at the head/tail locations until neither head nor
         //   tail can move.
         //
         // * Example below: keys at head pointers match, so update old part 0
-        // in-
-        //   place (no need to move it) and record part 0 in the `newParts`
+        //   in-place (no need to move it) and record part 0 in the `newParts`
         //   list. The last thing we do is advance the `oldHead` and `newHead`
         //   pointers (will be reflected in the next diagram).
         //
@@ -410,15 +162,14 @@
         //         newHead ^              ^ newTail
         //
         // * If neither head nor tail match; next check if one of the old
-        // head/tail
-        //   items was removed. We first need to generate the reverse map of new
-        //   keys to index (`newKeyToIndexMap`), which is done once lazily as a
-        //   performance optimization, since we only hit this case if multiple
-        //   non-contiguous changes were made. Note that for contiguous removal
-        //   anywhere in the list, the head and tails would advance from either
-        //   end and pass each other before we get to this case and removals
-        //   would be handled in the final while loop without needing to
-        //   generate the map.
+        //   head/tail items was removed. We first need to generate the reverse
+        //   map of new keys to index (`newKeyToIndexMap`), which is done once
+        //   lazily as a performance optimization, since we only hit this case
+        //   if multiple non-contiguous changes were made. Note that for
+        //   contiguous removal anywhere in the list, the head and tails would
+        //   advance from either end and pass each other before we get to this
+        //   case and removals would be handled in the final while loop without
+        //   needing to generate the map.
         //
         // * Example below: The key at `oldTail` was removed (no longer in the
         //   `newKeyToIndexMap`), so remove that part from the DOM and advance
@@ -431,17 +182,15 @@
         //         newHead ^           ^ newTail
         //
         // * Once head and tail cannot move, any mismatches are due to either
-        // new or
-        //   moved items; if a new key is in the previous "old key to old index"
-        //   map, move the old part to the new location, otherwise create and
-        //   insert a new part. Note that when moving an old part we null its
-        //   position in the oldParts array if it lies between the head and tail
-        //   so we know to skip it when the pointers get there.
+        //   new or moved items; if a new key is in the previous "old key to old
+        //   index" map, move the old part to the new location, otherwise create
+        //   and insert a new part. Note that when moving an old part we null
+        //   its position in the oldParts array if it lies between the head and
+        //   tail so we know to skip it when the pointers get there.
         //
         // * Example below: neither head nor tail match, and neither were
-        // removed;
-        //   so find the `newHead` key in the `oldKeyToIndexMap`, and move that
-        //   old part's DOM into the next head position (before
+        //   removed; so find the `newHead` key in the `oldKeyToIndexMap`, and
+        //   move that old part's DOM into the next head position (before
         //   `oldParts[oldHead]`). Last, null the part in the `oldPart` array
         //   since it was somewhere in the remaining oldParts still to be
         //   scanned (between the head and tail pointers) so that we know to
@@ -454,8 +203,7 @@
         //         newHead ^           ^ newTail
         //
         // * Note that for moves/insertions like the one above, a part inserted
-        // at
-        //   the head pointer is inserted before the current
+        //   at the head pointer is inserted before the current
         //   `oldParts[oldHead]`, and a part inserted at the tail pointer is
         //   inserted before `newParts[newTail+1]`. The seeming asymmetry lies
         //   in the fact that new parts are moved into place outside in, so to
@@ -463,8 +211,7 @@
         //   the tail pointer are new parts.
         //
         // * We always restart back from the top of the algorithm, allowing
-        // matching
-        //   and simple updates in place to continue...
+        //   matching and simple updates in place to continue...
         //
         // * Example below: the head pointers once again match, so simply update
         //   part 1 and record it in the `newParts` array.  Last, advance both
@@ -477,10 +224,9 @@
         //            newHead ^        ^ newTail
         //
         // * As mentioned above, items that were moved as a result of being
-        // stuck
-        //   (the final else clause in the code below) are marked with null, so
-        //   we always advance old pointers over these so we're comparing the
-        //   next actual old value on either end.
+        //   stuck (the final else clause in the code below) are marked with
+        //   null, so we always advance old pointers over these so we're
+        //   comparing the next actual old value on either end.
         //
         // * Example below: `oldHead` is null (already placed in newParts), so
         //   advance `oldHead`.
@@ -492,9 +238,8 @@
         //               newHead ^     ^ newTail
         //
         // * Note it's not critical to mark old parts as null when they are
-        // moved
-        //   from head to tail or tail to head, since they will be outside the
-        //   pointer range and never visited again.
+        //   moved from head to tail or tail to head, since they will be outside
+        //   the pointer range and never visited again.
         //
         // * Example below: Here the old tail key matches the new head key, so
         //   the part at the `oldTail` position and move its DOM to the new
@@ -548,13 +293,14 @@
         //   help approaches a random shuffle, the LIS optimization becomes less
         //   helpful, so it seems not worth the code at this point. Could
         //   reconsider if a compelling case arises.
-
         while (oldHead <= oldTail && newHead <= newTail) {
-          if (oldParts[oldHead] === null) {
-            // `null` means old part at head has already been used below; skip
+          if (oldParts[oldHead] === undefined) {
+            // `undefined` means old part at head has already been used below;
+            // skip
             oldHead++;
-          } else if (oldParts[oldTail] === null) {
-            // `null` means old part at tail has already been used below; skip
+          } else if (oldParts[oldTail] === undefined) {
+            // `undefined` means old part at tail has already been used below;
+            // skip
             oldTail--;
           } else if (oldKeys[oldHead] === newKeys[newHead]) {
             // Old head matches new head; update in place
@@ -572,16 +318,14 @@
             // Old head matches new tail; update and move to new tail
             newParts[newTail] =
                 updatePart(oldParts[oldHead]!, newValues[newTail]);
-            insertPartBefore(
-                containerPart, oldParts[oldHead]!, newParts[newTail + 1]);
+            newParts[newTail]!.attach(containerPart, oldParts[oldTail]);
             oldHead++;
             newTail--;
           } else if (oldKeys[oldTail] === newKeys[newHead]) {
             // Old tail matches new head; update and move to new head
             newParts[newHead] =
                 updatePart(oldParts[oldTail]!, newValues[newHead]);
-            insertPartBefore(
-                containerPart, oldParts[oldTail]!, oldParts[oldHead]!);
+            newParts[newHead]!.attach(containerPart, newParts[newHead - 1]!);
             oldTail--;
             newHead++;
           } else {
@@ -593,79 +337,50 @@
             }
             if (!newKeyToIndexMap.has(oldKeys[oldHead])) {
               // Old head is no longer in new list; remove
-              removePart(oldParts[oldHead]!);
+              oldParts[oldHead]!.detach();
               oldHead++;
             } else if (!newKeyToIndexMap.has(oldKeys[oldTail])) {
               // Old tail is no longer in new list; remove
-              removePart(oldParts[oldTail]!);
+              oldParts[oldTail]!.detach();
               oldTail--;
             } else {
               // Any mismatches at this point are due to additions or moves; see
               // if we have an old part we can reuse and move into place
               const oldIndex = oldKeyToIndexMap.get(newKeys[newHead]);
               const oldPart =
-                  oldIndex !== undefined ? oldParts[oldIndex] : null;
-              if (oldPart === null) {
+                  oldIndex !== undefined ? oldParts[oldIndex] : undefined;
+              if (oldPart === undefined) {
                 // No old part for this value; create a new one and insert it
-                const newPart =
-                    createAndInsertPart(containerPart, oldParts[oldHead]!);
-                updatePart(newPart, newValues[newHead]);
-                newParts[newHead] = newPart;
+                newParts[newHead] = createAndInsertPart(
+                    newValues[newHead], containerPart, newParts[newHead - 1]!);
               } else {
                 // Reuse old part
                 newParts[newHead] = updatePart(oldPart, newValues[newHead]);
-                insertPartBefore(containerPart, oldPart, oldParts[oldHead]!);
+                oldPart.attach(containerPart, newParts[newHead - 1]!);
                 // This marks the old part as having been used, so that it will
                 // be skipped in the first two checks above
-                oldParts[oldIndex as number] = null;
+                oldParts[oldIndex as number] = undefined;
               }
               newHead++;
             }
->>>>>>> 881c25a2
           }
         }
-<<<<<<< HEAD
-      }
-    }
-    // Add parts for any remaining new values
-    for (; newHead <= newTail; newHead++) {
-      // For all remaining additions, we insert before last new tail,
-      // since old pointers are no longer valid
-      newParts[newHead] = createAndInsertPart(
-          newValues[newHead], containerPart, newParts[newHead - 1]!);
-    }
-    // Remove any remaining unused old parts
-    for (; oldHead <= oldTail; oldHead++) {
-      const oldPart = oldParts[oldHead];
-      if (oldPart !== undefined) {
-        oldPart.detach();
-      }
-    }
-    // Save order of new parts for next round
-    partListCache.set(containerPart, newParts);
-    keyListCache.set(containerPart, newKeys);
-  });
-}
-=======
         // Add parts for any remaining new values
-        while (newHead <= newTail) {
+        for (; newHead <= newTail; newHead++) {
           // For all remaining additions, we insert before last new tail,
           // since old pointers are no longer valid
-          const newPart =
-              createAndInsertPart(containerPart, newParts[newTail + 1]!);
-          updatePart(newPart, newValues[newHead]);
-          newParts[newHead++] = newPart;
+          newParts[newHead] = createAndInsertPart(
+              newValues[newHead], containerPart, newParts[newHead - 1]!);
         }
         // Remove any remaining unused old parts
-        while (oldHead <= oldTail) {
-          const oldPart = oldParts[oldHead++];
-          if (oldPart !== null) {
-            removePart(oldPart);
+        for (; oldHead <= oldTail; oldHead++) {
+          const oldPart = oldParts[oldHead];
+          if (oldPart !== undefined) {
+            oldPart.detach();
           }
         }
         // Save order of new parts for next round
         partListCache.set(containerPart, newParts);
         keyListCache.set(containerPart, newKeys);
       };
-    });
->>>>>>> 881c25a2
+    });