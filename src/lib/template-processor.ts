--- conflicted
+++ resolved
@@ -27,14 +27,6 @@
    * attribute name, and string literals.
    *
    * @param element The element containing the binding
-<<<<<<< HEAD
-   * @param name  The attribute name
-   * @param strings The string literals. There are always at least two strings,
-   *   event for fully-controlled bindings with a single expression.
-   * @param templatePart The AttributeTemplatePart for this expression
-   *     as extracted by the Template class. Can be used to cache information
-   *     that should be computed once per template literal in the source code.
-=======
    * @param name  The attribute name, including a possible prefix. The name may
    *   be prefixed by `.` (for a property binding), `@` (for an event binding)
    * or
@@ -47,13 +39,15 @@
    *   strings (`['', '-', '']`)—the text _before_ the first expression (the
    * empty string), the text between the two expressions (`'-'`), and the text
    * after the last expression (another empty string).
->>>>>>> 9071be82
+   * @param templatePart The AttributeTemplatePart for this expression
+   *     as extracted by the Template class. Can be used to cache information
+   *     that should be computed once per template literal in the source code.
    */
   handleAttributeExpressions(
-      element: Element, name: string, strings: readonly string[],
+      element: Element, name: string, strings: ReadonlyArray<string>,
       options: RenderOptions,
       // TODO: next breaking change, consider making this required
-      templatePart?: AttributeTemplatePart): readonly Part[];
+      templatePart?: AttributeTemplatePart): ReadonlyArray<Part>;
 
   /**
    * Create parts for a text-position binding.
