/**
 * @license
 * Copyright (c) 2017 The Polymer Project Authors. All rights reserved.
 * This code may only be used under the BSD style license found at
 * http://polymer.github.io/LICENSE.txt
 * The complete set of authors may be found at
 * http://polymer.github.io/AUTHORS.txt
 * The complete set of contributors may be found at
 * http://polymer.github.io/CONTRIBUTORS.txt
 * Code distributed by Google as part of the polymer project is also
 * subject to an additional IP rights grant found at
 * http://polymer.github.io/PATENTS.txt
 */

/**
 * @module lit-html
 */
import {ValueSanitizer} from './parts.js';
import {TemplateResult} from './template-result.js';

/**
 * An expression marker with embedded unique key to avoid collision with
 * possible text in templates.
 */
export const marker = `{{lit-${String(Math.random()).slice(2)}}}`;

/**
 * An expression marker used text-positions, multi-binding attributes, and
 * attributes with markup-like text values.
 */
export const nodeMarker = `<!--${marker}-->`;

export const markerRegex = new RegExp(`${marker}|${nodeMarker}`);

/**
 * Suffix appended to all bound attribute names.
 */
export const boundAttributeSuffix = '$lit$';

/**
 * An updatable Template that tracks the location of dynamic parts.
 */
export class Template {
  readonly parts: TemplatePart[] = [];
  readonly element: HTMLTemplateElement;

  constructor(result: TemplateResult, element: HTMLTemplateElement) {
    this.element = element;

    const nodesToRemove: Node[] = [];
    const stack: Node[] = [];
    // Edge needs all 4 parameters present; IE11 needs 3rd parameter to be null
    const walker = document.createTreeWalker(
        element.content,
        133 /* NodeFilter.SHOW_{ELEMENT|COMMENT|TEXT} */,
        null,
        false);
    // Keeps track of the last index associated with a part. We try to delete
    // unnecessary nodes, but we never want to associate two different parts
    // to the same index. They must have a constant node between.
    let lastPartIndex = 0;
    let index = -1;
    let partIndex = 0;
    const {strings, values: {length}} = result;
    while (partIndex < length) {
      const node = walker.nextNode() as Element | Comment | Text | null;
      if (node === null) {
        // We've exhausted the content inside a nested template element.
        // Because we still have parts (the outer for-loop), we know:
        // - There is a template in the stack
        // - The walker will find a nextNode outside the template
        walker.currentNode = stack.pop()!;
        continue;
      }
      index++;

      if (node.nodeType === 1 /* Node.ELEMENT_NODE */) {
        if ((node as Element).hasAttributes()) {
          const attributes = (node as Element).attributes;
          const {length} = attributes;
          // Per
          // https://developer.mozilla.org/en-US/docs/Web/API/NamedNodeMap,
          // attributes are not guaranteed to be returned in document order.
          // In particular, Edge/IE can return them out of order, so we cannot
          // assume a correspondence between part index and attribute index.
          let count = 0;
          for (let i = 0; i < length; i++) {
            if (endsWith(attributes[i].name, boundAttributeSuffix)) {
              count++;
            }
          }
          while (count-- > 0) {
            // Get the template literal section leading up to the first
            // expression in this attribute
            const stringForPart = strings[partIndex];
            // Find the attribute name
            const name = lastAttributeNameRegex.exec(stringForPart)![2];
            // Find the corresponding attribute
            // All bound attributes have had a suffix added in
            // TemplateResult#getHTML to opt out of special attribute
            // handling. To look up the attribute value we also need to add
            // the suffix.
            const attributeLookupName =
                name.toLowerCase() + boundAttributeSuffix;
            const attributeValue =
                (node as Element).getAttribute(attributeLookupName)!;
            (node as Element).removeAttribute(attributeLookupName);
            const statics = attributeValue.split(markerRegex);
            this.parts.push({
              type: 'attribute',
              index,
              name,
              strings: statics,
              sanitizer: undefined
            });
            partIndex += statics.length - 1;
          }
        }
        if ((node as Element).tagName === 'TEMPLATE') {
          stack.push(node);
          walker.currentNode = (node as HTMLTemplateElement).content;
        }
      } else if (node.nodeType === 3 /* Node.TEXT_NODE */) {
        const data = (node as Text).data;
        if (data.indexOf(marker) >= 0) {
          const parent = node.parentNode!;
          const strings = data.split(markerRegex);
          const lastIndex = strings.length - 1;
          // Generate a new text node for each literal section
          // These nodes are also used as the markers for node parts
          for (let i = 0; i < lastIndex; i++) {
            let insert: Node;
            let s = strings[i];
            if (s === '') {
              insert = createMarker();
            } else {
              const match = lastAttributeNameRegex.exec(s);
              if (match !== null && endsWith(match[2], boundAttributeSuffix)) {
                s = s.slice(0, match.index) + match[1] +
                    match[2].slice(0, -boundAttributeSuffix.length) + match[3];
              }
              insert = document.createTextNode(s);
            }
            parent.insertBefore(insert, node);
            this.parts.push({type: 'node', index: ++index});
          }
          // If there's no text, we must insert a comment to mark our place.
          // Else, we can trust it will stick around after cloning.
          if (strings[lastIndex] === '') {
            parent.insertBefore(createMarker(), node);
            nodesToRemove.push(node);
          } else {
            (node as Text).data = strings[lastIndex];
          }
          // We have a part for each match found
          partIndex += lastIndex;
        }
      } else if (node.nodeType === 8 /* Node.COMMENT_NODE */) {
        if ((node as Comment).data === marker) {
          const parent = node.parentNode!;
          // Add a new marker node to be the startNode of the Part if any of
          // the following are true:
          //  * We don't have a previousSibling
          //  * The previousSibling is already the start of a previous part
          if (node.previousSibling === null || index === lastPartIndex) {
            index++;
            parent.insertBefore(createMarker(), node);
          }
          lastPartIndex = index;
          this.parts.push({type: 'node', index});
          // If we don't have a nextSibling, keep this node so we have an end.
          // Else, we can remove it to save future costs.
          if (node.nextSibling === null) {
            (node as Comment).data = '';
          } else {
            nodesToRemove.push(node);
            index--;
          }
          partIndex++;
        } else {
          let i = -1;
          while ((i = (node as Comment).data.indexOf(marker, i + 1)) !== -1) {
            // Comment node has a binding marker inside, make an inactive part
            // The binding won't work, but subsequent bindings will
            // TODO (justinfagnani): consider whether it's even worth it to
            // make bindings in comments work
            this.parts.push({type: 'node', index: -1});
            partIndex++;
          }
        }
      }
    }

    // Remove text binding nodes after the walk to not disturb the TreeWalker
    for (const n of nodesToRemove) {
      n.parentNode!.removeChild(n);
    }
  }
}

const endsWith = (str: string, suffix: string): boolean => {
  const index = str.length - suffix.length;
  return index >= 0 && str.slice(index) === suffix;
};

/**
 * A placeholder for a dynamic expression in an HTML template.
 *
 * There are two built-in part types: AttributePart and NodePart. NodeParts
 * always represent a single dynamic expression, while AttributeParts may
 * represent as many expressions are contained in the attribute.
 *
 * A Template's parts are mutable, so parts can be replaced or modified
 * (possibly to implement different template semantics). The contract is that
 * parts can only be replaced, not removed, added or reordered, and parts must
 * always consume the correct number of values in their `update()` method.
 *
 * TODO(justinfagnani): That requirement is a little fragile. A
 * TemplateInstance could instead be more careful about which values it gives
 * to Part.update().
 */
<<<<<<< HEAD
export type TemplatePart = {
  readonly type: 'node'; index: number;
}|{
  readonly type: 'attribute';
  index: number;
  readonly name: string;
  readonly strings: readonly string[];
};
=======
export type TemplatePart = NodeTemplatePart|AttributeTemplatePart;
export interface NodeTemplatePart {
  readonly type: 'node';
  index: number;
}
>>>>>>> 24e2ab3a

export interface AttributeTemplatePart {
  readonly type: 'attribute';
  index: number;
  readonly name: string;
  readonly strings: ReadonlyArray<string>;
  // Lazily initialized in the default-template-processor.
  sanitizer?: ValueSanitizer;
}
export const isTemplatePartActive = (part: TemplatePart) => part.index !== -1;

// Allows `document.createComment('')` to be renamed for a
// small manual size-savings.
export const createMarker = () => document.createComment('');

/**
 * This regex extracts the attribute name preceding an attribute-position
 * expression. It does this by matching the syntax allowed for attributes
 * against the string literal directly preceding the expression, assuming that
 * the expression is in an attribute-value position.
 *
 * See attributes in the HTML spec:
 * https://www.w3.org/TR/html5/syntax.html#elements-attributes
 *
 * " \x09\x0a\x0c\x0d" are HTML space characters:
 * https://www.w3.org/TR/html5/infrastructure.html#space-characters
 *
 * "\0-\x1F\x7F-\x9F" are Unicode control characters, which includes every
 * space character except " ".
 *
 * So an attribute is:
 *  * The name: any character except a control character, space character, ('),
 *    ("), ">", "=", or "/"
 *  * Followed by zero or more space characters
 *  * Followed by "="
 *  * Followed by zero or more space characters
 *  * Followed by:
 *    * Any character except space, ('), ("), "<", ">", "=", (`), or
 *    * (") then any non-("), or
 *    * (') then any non-(')
 */
export const lastAttributeNameRegex =
    // eslint-disable-next-line no-control-regex
    /([ \x09\x0a\x0c\x0d])([^\0-\x1F\x7F-\x9F "'>=/]+)([ \x09\x0a\x0c\x0d]*=[ \x09\x0a\x0c\x0d]*(?:[^ \x09\x0a\x0c\x0d"'`<>=]*|"[^"]*|'[^']*))$/;<|MERGE_RESOLUTION|>--- conflicted
+++ resolved
@@ -219,28 +219,17 @@
  * TemplateInstance could instead be more careful about which values it gives
  * to Part.update().
  */
-<<<<<<< HEAD
-export type TemplatePart = {
-  readonly type: 'node'; index: number;
-}|{
-  readonly type: 'attribute';
-  index: number;
-  readonly name: string;
-  readonly strings: readonly string[];
-};
-=======
 export type TemplatePart = NodeTemplatePart|AttributeTemplatePart;
 export interface NodeTemplatePart {
   readonly type: 'node';
   index: number;
 }
->>>>>>> 24e2ab3a
 
 export interface AttributeTemplatePart {
   readonly type: 'attribute';
   index: number;
   readonly name: string;
-  readonly strings: ReadonlyArray<string>;
+  readonly strings: readonly string[];
   // Lazily initialized in the default-template-processor.
   sanitizer?: ValueSanitizer;
 }
