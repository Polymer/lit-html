/**
 * @license
 * Copyright (c) 2017 The Polymer Project Authors. All rights reserved.
 * This code may only be used under the BSD style license found at
 * http://polymer.github.io/LICENSE.txt
 * The complete set of authors may be found at
 * http://polymer.github.io/AUTHORS.txt
 * The complete set of contributors may be found at
 * http://polymer.github.io/CONTRIBUTORS.txt
 * Code distributed by Google as part of the polymer project is also
 * subject to an additional IP rights grant found at
 * http://polymer.github.io/PATENTS.txt
 */

/**
 * @module lit-html
 */

import {Part} from './part.js';
import {AttributeCommitter, BooleanAttributePart, EventPart, NodePart, PropertyCommitter} from './parts.js';
import {RenderOptions} from './render-options.js';
import {TemplateProcessor} from './template-processor.js';
import {AttributeTemplatePart, NodeTemplatePart} from './template.js';

/**
 * Creates Parts when a template is instantiated.
 */
export class DefaultTemplateProcessor implements TemplateProcessor {
  /**
   * Create parts for an attribute-position binding, given the event, attribute
   * name, and string literals.
   *
   * @param element The element containing the binding
   * @param name  The attribute name
   * @param strings The string literals. There are always at least two strings,
   *   event for fully-controlled bindings with a single expression.
   */
  handleAttributeExpressions(
<<<<<<< HEAD
      element: Element, name: string, strings: string[],
      options: RenderOptions): readonly Part[] {
=======
      element: Element, name: string, strings: string[], options: RenderOptions,
      templatePart?: AttributeTemplatePart): ReadonlyArray<Part> {
>>>>>>> 24e2ab3a
    const prefix = name[0];
    if (prefix === '.') {
      const committer =
          new PropertyCommitter(element, name.slice(1), strings, templatePart);
      return committer.parts;
    }
    if (prefix === '@') {
      return [new EventPart(element, name.slice(1), options.eventContext)];
    }
    if (prefix === '?') {
      return [new BooleanAttributePart(element, name.slice(1), strings)];
    }
    const committer =
        new AttributeCommitter(element, name, strings, templatePart);
    return committer.parts;
  }
  /**
   * Create parts for a text-position binding.
   * @param templateFactory
   */
  handleTextExpression(
      options: RenderOptions, nodeTemplatePart: NodeTemplatePart) {
    return new NodePart(options, nodeTemplatePart);
  }
}

export const defaultTemplateProcessor = new DefaultTemplateProcessor();<|MERGE_RESOLUTION|>--- conflicted
+++ resolved
@@ -36,13 +36,8 @@
    *   event for fully-controlled bindings with a single expression.
    */
   handleAttributeExpressions(
-<<<<<<< HEAD
-      element: Element, name: string, strings: string[],
-      options: RenderOptions): readonly Part[] {
-=======
       element: Element, name: string, strings: string[], options: RenderOptions,
-      templatePart?: AttributeTemplatePart): ReadonlyArray<Part> {
->>>>>>> 24e2ab3a
+      templatePart?: AttributeTemplatePart): readonly Part[] {
     const prefix = name[0];
     if (prefix === '.') {
       const committer =
