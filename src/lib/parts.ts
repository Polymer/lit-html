--- conflicted
+++ resolved
@@ -106,13 +106,13 @@
 export class AttributeCommitter {
   readonly element: Element;
   readonly name: string;
-  readonly strings: readonly string[];
-  readonly parts: readonly AttributePart[];
+  readonly strings: ReadonlyArray<string>;
+  readonly parts: ReadonlyArray<AttributePart>;
   readonly sanitizer: ValueSanitizer;
   dirty = true;
 
   constructor(
-      element: Element, name: string, strings: readonly string[],
+      element: Element, name: string, strings: ReadonlyArray<string>,
       // Next breaking change, consider making this param required.
       templatePart?: AttributeTemplatePart,
       kind: 'property'|'attribute' = 'attribute') {
@@ -142,12 +142,8 @@
 
   protected _getValue(): unknown {
     const strings = this.strings;
+    const l = strings.length - 1;
     const parts = this.parts;
-    const l = strings.length - 1;
-<<<<<<< HEAD
-=======
-    const parts = this.parts;
->>>>>>> 9071be82
 
     // If we're assigning an attribute via syntax like:
     //    attr="${foo}"  or  attr=${foo}
@@ -162,19 +158,12 @@
     //
     // This also allows trusted values (when using TrustedTypes) being
     // assigned to DOM sinks without being stringified in the process.
-<<<<<<< HEAD
-    if (l === 1 && strings[0] === '' && strings[1] === '' &&
-        parts[0] !== undefined) {
-      const v = parts[0].value;
-      if (!isIterable(v)) {
-=======
     if (l === 1 && strings[0] === '' && strings[1] === '') {
       const v = parts[0].value;
       if (typeof v === 'symbol') {
         return String(v);
       }
       if (typeof v === 'string' || !isIterable(v)) {
->>>>>>> 9071be82
         return v;
       }
     }
