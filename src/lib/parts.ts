/**
 * @license
 * Copyright (c) 2017 The Polymer Project Authors. All rights reserved.
 * This code may only be used under the BSD style license found at
 * http://polymer.github.io/LICENSE.txt
 * The complete set of authors may be found at
 * http://polymer.github.io/AUTHORS.txt
 * The complete set of contributors may be found at
 * http://polymer.github.io/CONTRIBUTORS.txt
 * Code distributed by Google as part of the polymer project is also
 * subject to an additional IP rights grant found at
 * http://polymer.github.io/PATENTS.txt
 */

/**
 * @module lit-html
 */

import {isDirective} from './directive.js';
import {removeNodes} from './dom.js';
import {noChange, nothing, Part} from './part.js';
import {RenderOptions} from './render-options.js';
import {TemplateInstance} from './template-instance.js';
import {TemplateResult} from './template-result.js';
import {createMarker} from './template.js';
import {isTrustedValue} from './trusted-types';

// https://tc39.github.io/ecma262/#sec-typeof-operator
export type Primitive = null|undefined|boolean|number|string|Symbol|bigint;
export const isPrimitive = (value: unknown): value is Primitive => {
  return (
      value === null ||
      !(typeof value === 'object' || typeof value === 'function'));
};
export const isIterable = (value: unknown): value is Iterable<unknown> => {
  return Array.isArray(value) ||
      // tslint:disable-next-line:no-any
      !!(value && (value as any)[Symbol.iterator]);
};

/**
 * A global callback used to sanitize any value before it is written into the
 * DOM. This can be used to implement a security policy of allowed and
 * disallowed values.
 *
 * One way of using this callback would be to check attributes and properties
 * against a list of high risk fields, and require that values written to such
 * fields be instances of a class which is safe by construction. Closure's Safe
 * HTML Types is one implementation of this technique (
 * https://github.com/google/safe-html-types/blob/master/doc/safehtml-types.md).
 * The TrustedTypes polyfill in API-only mode could also be used as a basis
 * for this technique (https://github.com/WICG/trusted-types).
 *
 * @param value The value to sanitize. Will be the actual value passed into the
 *   lit-html template literal, so this could be of any type.
 * @param name The name of an attribute or property (for example, 'href').
 * @param type Indicates whether the write that's about to be performed will
 *   be to a property or a node.
 * @param node The HTML node (usually either a #text node or an Element) that
 *   is being written to.
 * @returns The value to write. Typically this is `value`, unless
 *   `value` is determined to be unsafe, in which case a harmless sentinel value
 *   should be returned instead.
 */
export type DOMSanitizer =
    (value: unknown,
     name: string,
     type: ('property'|'attribute'),
     node: Node) => unknown;


/**
 * A global callback used to sanitize any value before inserting it into the
 * DOM.
 */
let sanitizeDOMValueImpl: DOMSanitizer|undefined;

/** Sets the global DOM sanitization callback. */
export const __testOnlySetSanitizeDOMValueExperimentalMayChangeWithoutWarning =
    (newSanitizer: DOMSanitizer) => {
      if (sanitizeDOMValueImpl !== undefined) {
        throw new Error(
            `Attempted to overwrite existing lit-html security policy.` +
            ` setSanitizeDOMValue should be called at most once.`);
      }
      sanitizeDOMValueImpl = newSanitizer;
    };

const sanitizeDOMValue: DOMSanitizer =
    (value: unknown,
     name: string,
     type: ('property'|'attribute'),
     node: Node) => {
      if (sanitizeDOMValueImpl !== undefined) {
        return sanitizeDOMValueImpl(value, name, type, node);
      }
      return value;
    };

export const __testOnlyClearSanitizerDoNotCallOrElse = () => {
  sanitizeDOMValueImpl = undefined;
};

/**
 * Writes attribute values to the DOM for a group of AttributeParts bound to a
 * single attribute. The value is only set once even if there are multiple parts
 * for an attribute.
 */
export class AttributeCommitter {
  readonly element: Element;
  readonly name: string;
  readonly strings: ReadonlyArray<string>;
  readonly parts: ReadonlyArray<AttributePart>;
  dirty = true;

  constructor(element: Element, name: string, strings: ReadonlyArray<string>) {
    this.element = element;
    this.name = name;
    this.strings = strings;
    this.parts = [];
    for (let i = 0; i < strings.length - 1; i++) {
      (this.parts as AttributePart[])[i] = this._createPart();
    }
  }

  /**
   * Creates a single part. Override this to create a differnt type of part.
   */
  protected _createPart(): AttributePart {
    return new AttributePart(this);
  }

  protected _getValue(): unknown {
    const strings = this.strings;
    const parts = this.parts;
    const l = strings.length - 1;
<<<<<<< HEAD
=======

    // If we're assigning an attribute via syntax like:
    //    attr="${foo}"  or  attr=${foo}
    // but not
    //    attr="${foo} ${bar}" or attr="${foo} baz"
    // then we don't want to coerce the attribute value into one long
    // string. Instead we want to just return the value itself directly,
    // so that sanitizeDOMValue can get the actual value rather than
    // String(value)
    // The exception is if v is an array, in which case we do want to smash
    // it together into a string without calling String() on the array.
    if (l === 1 && strings[0] === '' && strings[1] === '' &&
        parts[0] !== undefined) {
      const v = parts[0].value;
      if (!isIterable(v)) {
        return v;
      }
    }
    let text = '';
>>>>>>> 2fcf37ab

    if (l === 1 && strings[0] === '' && strings[1] === '' &&
        isTrustedValue(this.parts[0].value)) {
      // this means that attribute value is an interpolated trusted type and we
      // don't want to stringify it
      return this.parts[0].value;
    }

    let text = '';
    for (let i = 0; i < l; i++) {
      text += strings[i];
      const part = parts[i];
      if (part !== undefined) {
        const v = part.value;
        if (isPrimitive(v) || !isIterable(v)) {
          text += typeof v === 'string' ? v : String(v);
        } else {
          for (const t of v) {
            text += typeof t === 'string' ? t : String(t);
          }
        }
      }
    }

    text += strings[l];
    return text;
  }

  commit(): void {
    if (this.dirty) {
      this.dirty = false;
      let value = this._getValue();
      value = sanitizeDOMValue(value, this.name, 'attribute', this.element);
      if (typeof value === 'symbol') {
        // Native Symbols throw if they're coerced to string.
        value = String(value);
      }
      this.element.setAttribute(this.name, value as string);
    }
  }
}

/**
 * A Part that controls all or part of an attribute value.
 */
export class AttributePart implements Part {
  readonly committer: AttributeCommitter;
  value: unknown = undefined;

  constructor(committer: AttributeCommitter) {
    this.committer = committer;
  }

  setValue(value: unknown): void {
    if (value !== noChange && (!isPrimitive(value) || value !== this.value)) {
      this.value = value;
      // If the value is a not a directive, dirty the committer so that it'll
      // call setAttribute. If the value is a directive, it'll dirty the
      // committer if it calls setValue().
      if (!isDirective(value)) {
        this.committer.dirty = true;
      }
    }
  }

  commit() {
    while (isDirective(this.value)) {
      const directive = this.value;
      this.value = noChange;
      directive(this);
    }
    if (this.value === noChange) {
      return;
    }
    this.committer.commit();
  }
}

/**
 * A Part that controls a location within a Node tree. Like a Range, NodePart
 * has start and end locations and can set and update the Nodes between those
 * locations.
 *
 * NodeParts support several value types: primitives, Nodes, TemplateResults,
 * as well as arrays and iterables of those types.
 */
export class NodePart implements Part {
  readonly options: RenderOptions;
  startNode!: Node;
  endNode!: Node;
  value: unknown = undefined;
  private __pendingValue: unknown = undefined;

  constructor(options: RenderOptions) {
    this.options = options;
  }

  /**
   * Appends this part into a container.
   *
   * This part must be empty, as its contents are not automatically moved.
   */
  appendInto(container: Node) {
    this.startNode = container.appendChild(createMarker());
    this.endNode = container.appendChild(createMarker());
  }

  /**
   * Inserts this part after the `ref` node (between `ref` and `ref`'s next
   * sibling). Both `ref` and its next sibling must be static, unchanging nodes
   * such as those that appear in a literal section of a template.
   *
   * This part must be empty, as its contents are not automatically moved.
   */
  insertAfterNode(ref: Node) {
    this.startNode = ref;
    this.endNode = ref.nextSibling!;
  }

  /**
   * Appends this part into a parent part.
   *
   * This part must be empty, as its contents are not automatically moved.
   */
  appendIntoPart(part: NodePart) {
    part.__insert(this.startNode = createMarker());
    part.__insert(this.endNode = createMarker());
  }

  /**
   * Inserts this part after the `ref` part.
   *
   * This part must be empty, as its contents are not automatically moved.
   */
  insertAfterPart(ref: NodePart) {
    ref.__insert(this.startNode = createMarker());
    this.endNode = ref.endNode;
    ref.endNode = this.startNode;
  }

  setValue(value: unknown): void {
    this.__pendingValue = value;
  }

  commit() {
    while (isDirective(this.__pendingValue)) {
      const directive = this.__pendingValue;
      this.__pendingValue = noChange;
      directive(this);
    }
    const value = this.__pendingValue;
    if (value === noChange) {
      return;
    }
    if (isPrimitive(value)) {
      if (value !== this.value) {
        this.__commitText(value);
      }
    } else if (value instanceof TemplateResult) {
      this.__commitTemplateResult(value);
    } else if (value instanceof Node) {
      this.__commitNode(value);
    } else if (isIterable(value)) {
      this.__commitIterable(value);
    } else if (value === nothing) {
      this.value = nothing;
      this.clear();
    } else {
      // Fallback, will render the string representation
      this.__commitText(value);
    }
  }

  private __insert(node: Node) {
    this.endNode.parentNode!.insertBefore(node, this.endNode);
  }

  private __commitNode(value: Node): void {
    if (this.value === value) {
      return;
    }
    this.clear();
    this.__insert(value);
    this.value = value;
  }

  private __commitText(value: unknown): void {
    const node = this.startNode.nextSibling!;
    value = value == null ? '' : value;
    if (node === this.endNode.previousSibling &&
        node.nodeType === 3 /* Node.TEXT_NODE */) {
      // If we only have a single text node between the markers, we can just
      // set its value, rather than replacing it.
      const renderedValue = sanitizeDOMValue(value, 'data', 'property', node);
      (node as Text).data = typeof renderedValue === 'string' ?
          renderedValue :
          String(renderedValue);
    } else {
      // When setting text content, for security purposes it matters a lot what
      // the parent is. For example, <style> and <script> need to be handled
      // with care, while <span> does not. So first we need to put a text node
      // into the document, then we can sanitize its contentx.
      const textNode = document.createTextNode('');
      this.__commitNode(textNode);
      const renderedValue =
          sanitizeDOMValue(value, 'textContent', 'property', textNode) as
          string;
      textNode.data = typeof renderedValue === 'string' ? renderedValue :
                                                          String(renderedValue);
    }
    this.value = value;
  }

  private __commitTemplateResult(value: TemplateResult): void {
    const template = this.options.templateFactory(value);
    if (this.value instanceof TemplateInstance &&
        this.value.template === template) {
      this.value.update(value.values);
    } else {
      // `value` is a template result that was constructed without knowledge of
      // the parent we're about to write it into. sanitizeDOMValue hasn't been
      // made aware of this relationship, and for scripts and style specifically
      // this is known to be unsafe. So in the case where the user is in
      // "secure mode" (i.e. when there's a sanitizeDOMValue set), we just want
      // to forbid this because it's not a use case we want to support.
      // We check for sanitizeDOMValue is to prevent this from
      // being a breaking change to the library.
      const parent = this.endNode.parentNode!;
      if (sanitizeDOMValueImpl !== undefined && parent.nodeName === 'STYLE' ||
          parent.nodeName === 'SCRIPT') {
        this.__commitText(
            '/* lit-html will not write ' +
            'TemplateResults to scripts and styles */');
        return;
      }
      // Make sure we propagate the template processor from the TemplateResult
      // so that we use its syntax extension, etc. The template factory comes
      // from the render function options so that it can control template
      // caching and preprocessing.
      const instance =
          new TemplateInstance(template, value.processor, this.options);
      const fragment = instance._clone();
      instance.update(value.values);
      this.__commitNode(fragment);
      this.value = instance;
    }
  }

  private __commitIterable(value: Iterable<unknown>): void {
    // For an Iterable, we create a new InstancePart per item, then set its
    // value to the item. This is a little bit of overhead for every item in
    // an Iterable, but it lets us recurse easily and efficiently update Arrays
    // of TemplateResults that will be commonly returned from expressions like:
    // array.map((i) => html`${i}`), by reusing existing TemplateInstances.

    // If _value is an array, then the previous render was of an
    // iterable and _value will contain the NodeParts from the previous
    // render. If _value is not an array, clear this part and make a new
    // array for NodeParts.
    if (!Array.isArray(this.value)) {
      this.value = [];
      this.clear();
    }

    // Lets us keep track of how many items we stamped so we can clear leftover
    // items from a previous render
    const itemParts = this.value as NodePart[];
    let partIndex = 0;
    let itemPart: NodePart|undefined;

    for (const item of value) {
      // Try to reuse an existing part
      itemPart = itemParts[partIndex];

      // If no existing part, create a new one
      if (itemPart === undefined) {
        itemPart = new NodePart(this.options);
        itemParts.push(itemPart);
        if (partIndex === 0) {
          itemPart.appendIntoPart(this);
        } else {
          itemPart.insertAfterPart(itemParts[partIndex - 1]);
        }
      }
      itemPart.setValue(item);
      itemPart.commit();
      partIndex++;
    }

    if (partIndex < itemParts.length) {
      // Truncate the parts array so _value reflects the current state
      itemParts.length = partIndex;
      this.clear(itemPart && itemPart.endNode);
    }
  }

  clear(startNode: Node = this.startNode) {
    removeNodes(
        this.startNode.parentNode!, startNode.nextSibling!, this.endNode);
  }
}

/**
 * Implements a boolean attribute, roughly as defined in the HTML
 * specification.
 *
 * If the value is truthy, then the attribute is present with a value of
 * ''. If the value is falsey, the attribute is removed.
 */
export class BooleanAttributePart implements Part {
  readonly element: Element;
  readonly name: string;
  readonly strings: ReadonlyArray<string>;
  value: unknown = undefined;
  private __pendingValue: unknown = undefined;

  constructor(element: Element, name: string, strings: ReadonlyArray<string>) {
    if (strings.length !== 2 || strings[0] !== '' || strings[1] !== '') {
      throw new Error(
          'Boolean attributes can only contain a single expression');
    }
    this.element = element;
    this.name = name;
    this.strings = strings;
  }

  setValue(value: unknown): void {
    this.__pendingValue = value;
  }

  commit() {
    while (isDirective(this.__pendingValue)) {
      const directive = this.__pendingValue;
      this.__pendingValue = noChange;
      directive(this);
    }
    if (this.__pendingValue === noChange) {
      return;
    }
    const value = !!this.__pendingValue;
    if (this.value !== value) {
      if (value) {
        this.element.setAttribute(this.name, '');
      } else {
        this.element.removeAttribute(this.name);
      }
      this.value = value;
    }
    this.__pendingValue = noChange;
  }
}

/**
 * Sets attribute values for PropertyParts, so that the value is only set once
 * even if there are multiple parts for a property.
 *
 * If an expression controls the whole property value, then the value is simply
 * assigned to the property under control. If there are string literals or
 * multiple expressions, then the strings are expressions are interpolated into
 * a string first.
 */
export class PropertyCommitter extends AttributeCommitter {
  readonly single: boolean;

  constructor(element: Element, name: string, strings: ReadonlyArray<string>) {
    super(element, name, strings);
    this.single =
        (strings.length === 2 && strings[0] === '' && strings[1] === '');
  }

  protected _createPart(): PropertyPart {
    return new PropertyPart(this);
  }

  protected _getValue() {
    if (this.single) {
      return this.parts[0].value;
    }
    return super._getValue();
  }

  commit(): void {
    if (this.dirty) {
      this.dirty = false;
      let value = this._getValue();
      value = sanitizeDOMValue(value, this.name, 'property', this.element);
      // tslint:disable-next-line:no-any
      (this.element as any)[this.name] = value;
    }
  }
}

export class PropertyPart extends AttributePart {}

// Detect event listener options support. If the `capture` property is read
// from the options object, then options are supported. If not, then the third
// argument to add/removeEventListener is interpreted as the boolean capture
// value so we should only pass the `capture` property.
let eventOptionsSupported = false;

try {
  const options = {
    get capture() {
      eventOptionsSupported = true;
      return false;
    }
  };
  // tslint:disable-next-line:no-any
  window.addEventListener('test', options as any, options);
  // tslint:disable-next-line:no-any
  window.removeEventListener('test', options as any, options);
} catch (_e) {
}


type EventHandlerWithOptions =
    EventListenerOrEventListenerObject&Partial<AddEventListenerOptions>;
export class EventPart implements Part {
  readonly element: Element;
  readonly eventName: string;
  readonly eventContext?: EventTarget;
  value: undefined|EventHandlerWithOptions = undefined;
  private __options?: AddEventListenerOptions;
  private __pendingValue: undefined|EventHandlerWithOptions = undefined;
  private readonly __boundHandleEvent: (event: Event) => void;

  constructor(element: Element, eventName: string, eventContext?: EventTarget) {
    this.element = element;
    this.eventName = eventName;
    this.eventContext = eventContext;
    this.__boundHandleEvent = (e) => this.handleEvent(e);
  }

  setValue(value: undefined|EventHandlerWithOptions): void {
    this.__pendingValue = value;
  }

  commit() {
    while (isDirective(this.__pendingValue)) {
      const directive = this.__pendingValue;
      this.__pendingValue = noChange as EventHandlerWithOptions;
      directive(this);
    }
    if (this.__pendingValue === noChange) {
      return;
    }

    const newListener = this.__pendingValue;
    const oldListener = this.value;
    const shouldRemoveListener = newListener == null ||
        oldListener != null &&
            (newListener.capture !== oldListener.capture ||
             newListener.once !== oldListener.once ||
             newListener.passive !== oldListener.passive);
    const shouldAddListener =
        newListener != null && (oldListener == null || shouldRemoveListener);

    if (shouldRemoveListener) {
      this.element.removeEventListener(
          this.eventName, this.__boundHandleEvent, this.__options);
    }
    if (shouldAddListener) {
      this.__options = getOptions(newListener);
      this.element.addEventListener(
          this.eventName, this.__boundHandleEvent, this.__options);
    }
    this.value = newListener;
    this.__pendingValue = noChange as EventHandlerWithOptions;
  }

  handleEvent(event: Event) {
    if (typeof this.value === 'function') {
      this.value.call(this.eventContext || this.element, event);
    } else {
      (this.value as EventListenerObject).handleEvent(event);
    }
  }
}

// We copy options because of the inconsistent behavior of browsers when reading
// the third argument of add/removeEventListener. IE11 doesn't support options
// at all. Chrome 41 only reads `capture` if the argument is an object.
const getOptions = (o: AddEventListenerOptions|undefined) => o &&
    (eventOptionsSupported ?
         {capture: o.capture, passive: o.passive, once: o.once} :
         o.capture as AddEventListenerOptions);<|MERGE_RESOLUTION|>--- conflicted
+++ resolved
@@ -23,7 +23,6 @@
 import {TemplateInstance} from './template-instance.js';
 import {TemplateResult} from './template-result.js';
 import {createMarker} from './template.js';
-import {isTrustedValue} from './trusted-types';
 
 // https://tc39.github.io/ecma262/#sec-typeof-operator
 export type Primitive = null|undefined|boolean|number|string|Symbol|bigint;
@@ -134,8 +133,6 @@
     const strings = this.strings;
     const parts = this.parts;
     const l = strings.length - 1;
-<<<<<<< HEAD
-=======
 
     // If we're assigning an attribute via syntax like:
     //    attr="${foo}"  or  attr=${foo}
@@ -147,21 +144,15 @@
     // String(value)
     // The exception is if v is an array, in which case we do want to smash
     // it together into a string without calling String() on the array.
+    //
+    // This also allows trusted values (when using TrustedTypes) being
+    // assigned to DOM sinks without being stringified in the process.
     if (l === 1 && strings[0] === '' && strings[1] === '' &&
         parts[0] !== undefined) {
       const v = parts[0].value;
       if (!isIterable(v)) {
         return v;
       }
-    }
-    let text = '';
->>>>>>> 2fcf37ab
-
-    if (l === 1 && strings[0] === '' && strings[1] === '' &&
-        isTrustedValue(this.parts[0].value)) {
-      // this means that attribute value is an interpolated trusted type and we
-      // don't want to stringify it
-      return this.parts[0].value;
     }
 
     let text = '';
