/**
 * @license
 * Copyright (c) 2017 The Polymer Project Authors. All rights reserved.
 * This code may only be used under the BSD style license found at
 * http://polymer.github.io/LICENSE.txt
 * The complete set of authors may be found at
 * http://polymer.github.io/AUTHORS.txt
 * The complete set of contributors may be found at
 * http://polymer.github.io/CONTRIBUTORS.txt
 * Code distributed by Google as part of the polymer project is also
 * subject to an additional IP rights grant found at
 * http://polymer.github.io/PATENTS.txt
 */

/**
 * @module lit-html
 */

import {isDirective} from './directive.js';
import {removeNodes} from './dom.js';
import {noChange, nothing, Part} from './part.js';
import {RenderOptions} from './render-options.js';
import {TemplateInstance} from './template-instance.js';
import {TemplateResult} from './template-result.js';
import {createMarker} from './template.js';

// https://tc39.github.io/ecma262/#sec-typeof-operator
export type Primitive = null|undefined|boolean|number|string|symbol|bigint;
export const isPrimitive = (value: unknown): value is Primitive => {
  return (
      value === null ||
      !(typeof value === 'object' || typeof value === 'function'));
};
export const isIterable = (value: unknown): value is Iterable<unknown> => {
  return Array.isArray(value) ||
      // eslint-disable-next-line @typescript-eslint/no-explicit-any
      !!(value && (value as any)[Symbol.iterator]);
};

/**
 * A global callback used to sanitize any value before it is written into the
 * DOM. This can be used to implement a security policy of allowed and
 * disallowed values.
 *
 * One way of using this callback would be to check attributes and properties
 * against a list of high risk fields, and require that values written to such
 * fields be instances of a class which is safe by construction. Closure's Safe
 * HTML Types is one implementation of this technique (
 * https://github.com/google/safe-html-types/blob/master/doc/safehtml-types.md).
 * The TrustedTypes polyfill in API-only mode could also be used as a basis
 * for this technique (https://github.com/WICG/trusted-types).
 *
 * @param value The value to sanitize. Will be the actual value passed into the
 *   lit-html template literal, so this could be of any type.
 * @param name The name of an attribute or property (for example, 'href').
 * @param type Indicates whether the write that's about to be performed will
 *   be to a property or a node.
 * @param node The HTML node (usually either a #text node or an Element) that
 *   is being written to.
 * @returns The value to write. Typically this is `value`, unless
 *   `value` is determined to be unsafe, in which case a harmless sentinel value
 *   should be returned instead.
 */
export type DOMSanitizer =
    (value: unknown,
     name: string,
     type: ('property'|'attribute'),
     node: Node) => unknown;


/**
 * A global callback used to sanitize any value before inserting it into the
 * DOM.
 */
let sanitizeDOMValueImpl: DOMSanitizer|undefined;

/** Sets the global DOM sanitization callback. */
export const __testOnlySetSanitizeDOMValueExperimentalMayChangeWithoutWarning =
    (newSanitizer: DOMSanitizer) => {
      if (sanitizeDOMValueImpl !== undefined) {
        throw new Error(
            `Attempted to overwrite existing lit-html security policy.` +
            ` setSanitizeDOMValue should be called at most once.`);
      }
      sanitizeDOMValueImpl = newSanitizer;
    };

const sanitizeDOMValue: DOMSanitizer =
    (value: unknown,
     name: string,
     type: ('property'|'attribute'),
     node: Node) => {
      if (sanitizeDOMValueImpl !== undefined) {
        return sanitizeDOMValueImpl(value, name, type, node);
      }
      return value;
    };

export const __testOnlyClearSanitizerDoNotCallOrElse = () => {
  sanitizeDOMValueImpl = undefined;
};

/**
 * Writes attribute values to the DOM for a group of AttributeParts bound to a
 * single attribute. The value is only set once even if there are multiple parts
 * for an attribute.
 */
export class AttributeCommitter {
  public readonly element: Element;
  public readonly name: string;
  public readonly strings: readonly string[];
  public readonly parts: readonly AttributePart[];
  public dirty = true;

  public constructor(
      element: Element, name: string, strings: readonly string[]) {
    this.element = element;
    this.name = name;
    this.strings = strings;
    this.parts = [];
    for (let i = 0; i < strings.length - 1; i++) {
      (this.parts as AttributePart[])[i] = this._createPart();
    }
  }

  /**
   * Creates a single part. Override this to create a differnt type of part.
   */
  protected _createPart(): AttributePart {
    return new AttributePart(this);
  }

  protected _getValue(): unknown {
    const strings = this.strings;
    const parts = this.parts;
    const l = strings.length - 1;

    // If we're assigning an attribute via syntax like:
    //    attr="${foo}"  or  attr=${foo}
    // but not
    //    attr="${foo} ${bar}" or attr="${foo} baz"
    // then we don't want to coerce the attribute value into one long
    // string. Instead we want to just return the value itself directly,
    // so that sanitizeDOMValue can get the actual value rather than
    // String(value)
    // The exception is if v is an array, in which case we do want to smash
    // it together into a string without calling String() on the array.
    //
    // This also allows trusted values (when using TrustedTypes) being
    // assigned to DOM sinks without being stringified in the process.
    if (l === 1 && strings[0] === '' && strings[1] === '' &&
        parts[0] !== undefined) {
      const v = parts[0].value;
      if (!isIterable(v)) {
        return v;
      }
    }
    let text = '';

    for (let i = 0; i < l; i++) {
      text += strings[i];
      const part = parts[i];
      if (part !== undefined) {
        const v = part.value;
        if (isPrimitive(v) || !isIterable(v)) {
          text += typeof v === 'string' ? v : String(v);
        } else {
          for (const t of v) {
            text += typeof t === 'string' ? t : String(t);
          }
        }
      }
    }

    text += strings[l];
    return text;
  }

  public commit(): void {
    if (this.dirty) {
      this.dirty = false;
      let value = this._getValue();
      value = sanitizeDOMValue(value, this.name, 'attribute', this.element);
      if (typeof value === 'symbol') {
        // Native Symbols throw if they're coerced to string.
        value = String(value);
      }
      this.element.setAttribute(this.name, value as string);
    }
  }
}

/**
 * A Part that controls all or part of an attribute value.
 */
export class AttributePart implements Part {
  public readonly committer: AttributeCommitter;
  public value: unknown = undefined;

  public constructor(committer: AttributeCommitter) {
    this.committer = committer;
  }

  public setValue(value: unknown): void {
    if (value !== noChange && (!isPrimitive(value) || value !== this.value)) {
      this.value = value;
      // If the value is a not a directive, dirty the committer so that it'll
      // call setAttribute. If the value is a directive, it'll dirty the
      // committer if it calls setValue().
      if (!isDirective(value)) {
        this.committer.dirty = true;
      }
    }
  }

  public commit() {
    while (isDirective(this.value)) {
      const directive = this.value;
      this.value = noChange;
      directive(this);
    }
    if (this.value === noChange) {
      return;
    }
    this.committer.commit();
  }
}

/**
 * A Part that controls a location within a Node tree. Like a Range, NodePart
 * has start and end locations and can set and update the Nodes between those
 * locations.
 *
 * NodeParts support several value types: primitives, Nodes, TemplateResults,
 * as well as arrays and iterables of those types.
 */
export class NodePart implements Part {
  public readonly options: RenderOptions;
  public startNode!: Node;
  public endNode!: Node;
  public value: unknown = undefined;
  private __pendingValue: unknown = undefined;

  public constructor(options: RenderOptions) {
    this.options = options;
  }

  /**
   * Appends this part into a container.
   *
   * This part must be empty, as its contents are not automatically moved.
   */
  public appendInto(container: Node) {
    this.startNode = container.appendChild(createMarker());
    this.endNode = container.appendChild(createMarker());
  }

  /**
   * Inserts this part after the `ref` node (between `ref` and `ref`'s next
   * sibling). Both `ref` and its next sibling must be static, unchanging nodes
   * such as those that appear in a literal section of a template.
   *
   * This part must be empty, as its contents are not automatically moved.
   */
  public insertAfterNode(ref: Node) {
    this.startNode = ref;
    this.endNode = ref.nextSibling!;
  }

  /**
   * Appends this part into a parent part.
   *
   * This part must be empty, as its contents are not automatically moved.
   */
  public appendIntoPart(part: NodePart) {
    part.__insert(this.startNode = createMarker());
    part.__insert(this.endNode = createMarker());
  }

  /**
   * Inserts this part after the `ref` part.
   *
   * This part must be empty, as its contents are not automatically moved.
   */
  public insertAfterPart(ref: NodePart) {
    ref.__insert(this.startNode = createMarker());
    this.endNode = ref.endNode;
    ref.endNode = this.startNode;
  }

  public setValue(value: unknown): void {
    this.__pendingValue = value;
  }

  public commit() {
    while (isDirective(this.__pendingValue)) {
      const directive = this.__pendingValue;
      this.__pendingValue = noChange;
      directive(this);
    }
    const value = this.__pendingValue;
    if (value === noChange) {
      return;
    }
    if (isPrimitive(value)) {
      if (value !== this.value) {
        this.__commitText(value);
      }
    } else if (value instanceof TemplateResult) {
      this.__commitTemplateResult(value);
    } else if (value instanceof Node) {
      this.__commitNode(value);
    } else if (isIterable(value)) {
      this.__commitIterable(value);
    } else if (value === nothing) {
      this.value = nothing;
      this.clear();
    } else {
      // Fallback, will render the string representation
      this.__commitText(value);
    }
  }

  private __insert(node: Node) {
    this.endNode.parentNode!.insertBefore(node, this.endNode);
  }

  private __commitNode(value: Node): void {
    if (this.value === value) {
      return;
    }
    this.clear();
    this.__insert(value);
    this.value = value;
  }

  private __commitText(value: unknown): void {
    const node = this.startNode.nextSibling!;
    value = value == null ? '' : value;
    if (node === this.endNode.previousSibling &&
        node.nodeType === 3 /* Node.TEXT_NODE */) {
      // If we only have a single text node between the markers, we can just
      // set its value, rather than replacing it.
      const renderedValue = sanitizeDOMValue(value, 'data', 'property', node);
      (node as Text).data = typeof renderedValue === 'string' ?
          renderedValue :
          String(renderedValue);
    } else {
      // When setting text content, for security purposes it matters a lot what
      // the parent is. For example, <style> and <script> need to be handled
      // with care, while <span> does not. So first we need to put a text node
      // into the document, then we can sanitize its contentx.
      const textNode = document.createTextNode('');
      this.__commitNode(textNode);
      const renderedValue =
          sanitizeDOMValue(value, 'textContent', 'property', textNode) as
          string;
      textNode.data = typeof renderedValue === 'string' ? renderedValue :
                                                          String(renderedValue);
    }
    this.value = value;
  }

  private __commitTemplateResult(value: TemplateResult): void {
    const template = this.options.templateFactory(value);
    if (this.value instanceof TemplateInstance &&
        this.value.template === template) {
      this.value.update(value.values);
    } else {
      // `value` is a template result that was constructed without knowledge of
      // the parent we're about to write it into. sanitizeDOMValue hasn't been
      // made aware of this relationship, and for scripts and style specifically
      // this is known to be unsafe. So in the case where the user is in
      // "secure mode" (i.e. when there's a sanitizeDOMValue set), we just want
      // to forbid this because it's not a use case we want to support.
      // We check for sanitizeDOMValue is to prevent this from
      // being a breaking change to the library.
      const parent = this.endNode.parentNode!;
      if (sanitizeDOMValueImpl !== undefined && parent.nodeName === 'STYLE' ||
          parent.nodeName === 'SCRIPT') {
        this.__commitText(
            '/* lit-html will not write ' +
            'TemplateResults to scripts and styles */');
        return;
      }
      // Make sure we propagate the template processor from the TemplateResult
      // so that we use its syntax extension, etc. The template factory comes
      // from the render function options so that it can control template
      // caching and preprocessing.
      const instance =
          new TemplateInstance(template, value.processor, this.options);
      const fragment = instance._clone();
      instance.update(value.values);
      this.__commitNode(fragment);
      this.value = instance;
    }
  }

  private __commitIterable(value: Iterable<unknown>): void {
    // For an Iterable, we create a new InstancePart per item, then set its
    // value to the item. This is a little bit of overhead for every item in
    // an Iterable, but it lets us recurse easily and efficiently update Arrays
    // of TemplateResults that will be commonly returned from expressions like:
    // array.map((i) => html`${i}`), by reusing existing TemplateInstances.

    // If _value is an array, then the previous render was of an
    // iterable and _value will contain the NodeParts from the previous
    // render. If _value is not an array, clear this part and make a new
    // array for NodeParts.
    if (!Array.isArray(this.value)) {
      this.value = [];
      this.clear();
    }

    // Lets us keep track of how many items we stamped so we can clear leftover
    // items from a previous render
    const itemParts = this.value as NodePart[];
    let partIndex = 0;
    let itemPart: NodePart|undefined;

    for (const item of value) {
      // Try to reuse an existing part
      itemPart = itemParts[partIndex];

      // If no existing part, create a new one
      if (itemPart === undefined) {
        itemPart = new NodePart(this.options);
        itemParts.push(itemPart);
        if (partIndex === 0) {
          itemPart.appendIntoPart(this);
        } else {
          itemPart.insertAfterPart(itemParts[partIndex - 1]);
        }
      }
      itemPart.setValue(item);
      itemPart.commit();
      partIndex++;
    }

    if (partIndex < itemParts.length) {
      // Truncate the parts array so _value reflects the current state
      itemParts.length = partIndex;
      this.clear(itemPart && itemPart.endNode);
    }
  }

  public clear(startNode: Node = this.startNode) {
    removeNodes(
        this.startNode.parentNode!, startNode.nextSibling!, this.endNode);
  }
}

/**
 * Implements a boolean attribute, roughly as defined in the HTML
 * specification.
 *
 * If the value is truthy, then the attribute is present with a value of
 * ''. If the value is falsey, the attribute is removed.
 */
export class BooleanAttributePart implements Part {
  public readonly element: Element;
  public readonly name: string;
  public readonly strings: readonly string[];
  public value: unknown = undefined;
  private __pendingValue: unknown = undefined;

  public constructor(
      element: Element, name: string, strings: readonly string[]) {
    if (strings.length !== 2 || strings[0] !== '' || strings[1] !== '') {
      throw new Error(
          'Boolean attributes can only contain a single expression');
    }
    this.element = element;
    this.name = name;
    this.strings = strings;
  }

  public setValue(value: unknown): void {
    this.__pendingValue = value;
  }

  public commit() {
    while (isDirective(this.__pendingValue)) {
      const directive = this.__pendingValue;
      this.__pendingValue = noChange;
      directive(this);
    }
    if (this.__pendingValue === noChange) {
      return;
    }
    const value = !!this.__pendingValue;
    if (this.value !== value) {
      if (value) {
        this.element.setAttribute(this.name, '');
      } else {
        this.element.removeAttribute(this.name);
      }
      this.value = value;
    }
    this.__pendingValue = noChange;
  }
}

/**
 * Sets attribute values for PropertyParts, so that the value is only set once
 * even if there are multiple parts for a property.
 *
 * If an expression controls the whole property value, then the value is simply
 * assigned to the property under control. If there are string literals or
 * multiple expressions, then the strings are expressions are interpolated into
 * a string first.
 */
export class PropertyCommitter extends AttributeCommitter {
  public readonly single: boolean;

  public constructor(
      element: Element, name: string, strings: readonly string[]) {
    super(element, name, strings);
    this.single =
        (strings.length === 2 && strings[0] === '' && strings[1] === '');
  }

  protected _createPart(): PropertyPart {
    return new PropertyPart(this);
  }

  protected _getValue() {
    if (this.single) {
      return this.parts[0].value;
    }
    return super._getValue();
  }

  public commit(): void {
    if (this.dirty) {
      this.dirty = false;
<<<<<<< HEAD
      // eslint-disable-next-line @typescript-eslint/no-explicit-any
      (this.element as any)[this.name] = this._getValue();
=======
      let value = this._getValue();
      value = sanitizeDOMValue(value, this.name, 'property', this.element);
      // tslint:disable-next-line:no-any
      (this.element as any)[this.name] = value;
>>>>>>> ceed9edc
    }
  }
}

export class PropertyPart extends AttributePart {}

// Detect event listener options support. If the `capture` property is read
// from the options object, then options are supported. If not, then the third
// argument to add/removeEventListener is interpreted as the boolean capture
// value so we should only pass the `capture` property.
let eventOptionsSupported = false;

try {
  const options = {
    get capture() {
      eventOptionsSupported = true;
      return false;
    }
  };
  // eslint-disable-next-line @typescript-eslint/no-explicit-any
  window.addEventListener('test', options as any, options);
  // eslint-disable-next-line @typescript-eslint/no-explicit-any
  window.removeEventListener('test', options as any, options);
} catch (_e) {  // eslint-disable-line no-empty
}


type EventHandlerWithOptions =
    EventListenerOrEventListenerObject&Partial<AddEventListenerOptions>;
export class EventPart implements Part {
  public readonly element: Element;
  public readonly eventName: string;
  public readonly eventContext?: EventTarget;
  public value: undefined|EventHandlerWithOptions = undefined;
  private __options?: AddEventListenerOptions;
  private __pendingValue: undefined|EventHandlerWithOptions = undefined;
  private readonly __boundHandleEvent: (event: Event) => void;

  public constructor(
      element: Element, eventName: string, eventContext?: EventTarget) {
    this.element = element;
    this.eventName = eventName;
    this.eventContext = eventContext;
    this.__boundHandleEvent = (e) => this.handleEvent(e);
  }

  public setValue(value: undefined|EventHandlerWithOptions): void {
    this.__pendingValue = value;
  }

  public commit() {
    while (isDirective(this.__pendingValue)) {
      const directive = this.__pendingValue;
      this.__pendingValue = noChange as EventHandlerWithOptions;
      directive(this);
    }
    if (this.__pendingValue === noChange) {
      return;
    }

    const newListener = this.__pendingValue;
    const oldListener = this.value;
    const shouldRemoveListener = newListener == null ||
        oldListener != null &&
            (newListener.capture !== oldListener.capture ||
             newListener.once !== oldListener.once ||
             newListener.passive !== oldListener.passive);
    const shouldAddListener =
        newListener != null && (oldListener == null || shouldRemoveListener);

    if (shouldRemoveListener) {
      this.element.removeEventListener(
          this.eventName, this.__boundHandleEvent, this.__options);
    }
    if (shouldAddListener) {
      this.__options = getOptions(newListener);
      this.element.addEventListener(
          this.eventName, this.__boundHandleEvent, this.__options);
    }
    this.value = newListener;
    this.__pendingValue = noChange as EventHandlerWithOptions;
  }

  public handleEvent(event: Event) {
    if (typeof this.value === 'function') {
      this.value.call(this.eventContext || this.element, event);
    } else {
      (this.value as EventListenerObject).handleEvent(event);
    }
  }
}

// We copy options because of the inconsistent behavior of browsers when reading
// the third argument of add/removeEventListener. IE11 doesn't support options
// at all. Chrome 41 only reads `capture` if the argument is an object.
const getOptions = (o: AddEventListenerOptions|undefined) => o &&
    (eventOptionsSupported ?
         {capture: o.capture, passive: o.passive, once: o.once} :
         o.capture as AddEventListenerOptions);<|MERGE_RESOLUTION|>--- conflicted
+++ resolved
@@ -534,15 +534,10 @@
   public commit(): void {
     if (this.dirty) {
       this.dirty = false;
-<<<<<<< HEAD
-      // eslint-disable-next-line @typescript-eslint/no-explicit-any
-      (this.element as any)[this.name] = this._getValue();
-=======
       let value = this._getValue();
       value = sanitizeDOMValue(value, this.name, 'property', this.element);
-      // tslint:disable-next-line:no-any
+      // eslint-disable-next-line @typescript-eslint/no-explicit-any
       (this.element as any)[this.name] = value;
->>>>>>> ceed9edc
     }
   }
 }
