--- conflicted
+++ resolved
@@ -581,7 +581,6 @@
 // value so we should only pass the `capture` property.
 let eventOptionsSupported = false;
 
-<<<<<<< HEAD
 // Wrap into an IIFE because MS Edge <= v41 does not support having try/catch
 // blocks right into the body of a module
 (() => {
@@ -592,29 +591,13 @@
         return false;
       }
     };
-    // tslint:disable-next-line:no-any
+    // eslint-disable-next-line @typescript-eslint/no-explicit-any
     window.addEventListener('test', options as any, options);
-    // tslint:disable-next-line:no-any
+    // eslint-disable-next-line @typescript-eslint/no-explicit-any
     window.removeEventListener('test', options as any, options);
   } catch (_e) {
   }
 })();
-=======
-try {
-  const options = {
-    get capture() {
-      eventOptionsSupported = true;
-      return false;
-    }
-  };
-  // eslint-disable-next-line @typescript-eslint/no-explicit-any
-  window.addEventListener('test', options as any, options);
-  // eslint-disable-next-line @typescript-eslint/no-explicit-any
-  window.removeEventListener('test', options as any, options);
-} catch (_e) {  // eslint-disable-line no-empty
-}
->>>>>>> d174cbc2
-
 
 type EventHandlerWithOptions =
     EventListenerOrEventListenerObject&Partial<AddEventListenerOptions>;
