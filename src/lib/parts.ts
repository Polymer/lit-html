--- conflicted
+++ resolved
@@ -110,24 +110,16 @@
 export class AttributeCommitter {
   readonly element: Element;
   readonly name: string;
-<<<<<<< HEAD
   readonly strings: readonly string[];
   readonly parts: readonly AttributePart[];
-  dirty = true;
-
-  constructor(element: Element, name: string, strings: readonly string[]) {
-=======
-  readonly strings: ReadonlyArray<string>;
-  readonly parts: ReadonlyArray<AttributePart>;
   readonly sanitizer: ValueSanitizer;
   dirty = true;
 
   constructor(
-      element: Element, name: string, strings: ReadonlyArray<string>,
+      element: Element, name: string, strings: readonly string[],
       // Next breaking change, consider making this param required.
       templatePart?: AttributeTemplatePart,
       kind: 'property'|'attribute' = 'attribute') {
->>>>>>> 24e2ab3a
     this.element = element;
     this.name = name;
     this.strings = strings;
@@ -375,11 +367,10 @@
         node.nodeType === 3 /* Node.TEXT_NODE */) {
       // If we only have a single text node between the markers, we can just
       // set its value, rather than replacing it.
-      let renderedValue;
       if (this.textSanitizer === undefined) {
         this.textSanitizer = sanitizerFactory(node, 'data', 'property');
       }
-      renderedValue = this.textSanitizer(value);
+      const renderedValue = this.textSanitizer(value);
       (node as Text).data = typeof renderedValue === 'string' ?
           renderedValue :
           String(renderedValue);
@@ -390,11 +381,10 @@
       // into the document, then we can sanitize its contentx.
       const textNode = document.createTextNode('');
       this.__commitNode(textNode);
-      let renderedValue;
       if (this.textSanitizer === undefined) {
         this.textSanitizer = sanitizerFactory(textNode, 'data', 'property');
       }
-      renderedValue = this.textSanitizer(value) as string;
+      const renderedValue = this.textSanitizer(value) as string;
       textNode.data = typeof renderedValue === 'string' ? renderedValue :
                                                           String(renderedValue);
     }
@@ -552,16 +542,11 @@
 export class PropertyCommitter extends AttributeCommitter {
   readonly single: boolean;
 
-<<<<<<< HEAD
-  constructor(element: Element, name: string, strings: readonly string[]) {
-    super(element, name, strings);
-=======
   constructor(
-      element: Element, name: string, strings: ReadonlyArray<string>,
+      element: Element, name: string, strings: readonly string[],
       // Next breaking change, consider making this param required.
       templatePart?: AttributeTemplatePart) {
     super(element, name, strings, templatePart, 'property');
->>>>>>> 24e2ab3a
     this.single =
         (strings.length === 2 && strings[0] === '' && strings[1] === '');
   }
@@ -581,13 +566,8 @@
     if (this.dirty) {
       this.dirty = false;
       let value = this._getValue();
-<<<<<<< HEAD
-      value = sanitizeDOMValue(value, this.name, 'property', this.element);
+      value = this.sanitizer(value);
       // eslint-disable-next-line @typescript-eslint/no-explicit-any
-=======
-      value = this.sanitizer(value);
-      // tslint:disable-next-line:no-any
->>>>>>> 24e2ab3a
       (this.element as any)[this.name] = value;
     }
   }
