--- conflicted
+++ resolved
@@ -24,23 +24,12 @@
   <footer>
       <div class="wrapper">
         <div class="social-links">
-<<<<<<< HEAD
-          <a target="_blank" href="https://github.com/Polymer/lit-html" rel="noopener" aria-label="Github"><img src="/images/logos/logo_github.svg"></a>
-          <a target="_blank" href="https://twitter.com/buildWithLit" rel="noopener" aria-label="Twitter"><img src="/images/logos/logo_twitter.svg"></a>
-          <a target="_blank" href="https://groups.google.com/forum/#!forum/polymer-dev" rel="noopener" aria-label="Email"><img src="/images/logos/logo_email.svg"></a>
-          <a target="_blank" href="https://www.polymer-project.org/slack-invite" rel="noopener" aria-label="Slack"><img src="/images/logos/logo_slack.svg"></a>
-        </div>
-        <div class="attribution">
-          Brought to you by <a href="https://www.polymer-project.org">The Polymer Project</a>.<br>
-          Copyright 2017–{{ "now" | date:"%Y" }} The Polymer Project Authors. Code licensed under the
-=======
           <a target="_blank" href="https://github.com/lit/lit" rel="noopener" aria-label="Github"><img src="/images/logos/logo_github.svg"></a>
           <a target="_blank" href="https://twitter.com/buildWithLit" rel="noopener" aria-label="Twitter"><img src="/images/logos/logo_twitter.svg"></a>
           <a target="_blank" href="https://lit.dev/slack-invite/" rel="noopener" aria-label="Slack"><img src="/images/logos/logo_slack.svg" alt="Lit & Friends Slack workspace"/></a>        </div>
         </div>
         <div class="attribution">
           Copyright 2017–{{ "now" | date:"%Y" }} The Polymer Authors. Code licensed under the
->>>>>>> 95a010a5
           <a target="_blank" href="http://polymer.github.io/LICENSE.txt">BSD License</a>.
           Documentation licensed under CC BY 3.0.
         </div>
