---
title: Community
slug: community
---

There are many great resources and locations to learn about Lit,
share what you've built, and more. All community participation is subject to the Lit
<a href="https://github.com/lit/lit/blob/main/CODE_OF_CONDUCT.md">Code of Conduct</a>—be
excellent to each other!

*   <strong>Join us on <a href="https://lit.dev/slack-invite/">Slack</a>!</strong> The
    Lit & Friends Slack workspace has thousands of users discussing lit-html, LitElement, and related topics.
    Check out <code>#general</code>, <code>#beginners</code>, or
<<<<<<< HEAD
    <code>#tools</code> to get started.

*   Follow us on <a href="https://twitter.com/buildWithLit">Twitter</a>
    for the latest on web components and the Polymer Project. Many
    of our team members can be found tweeting about lit-html, LitElement,
    and the latest developments in the web platform.

*   The <a href="https://groups.google.com/forum/?fromgroups=#!forum/polymer-dev">polymer-dev</a>
    mailing list is great for long-form questions and discussion on any of the libraries, polyfills, or
    standards the the Polymer Project works on.
=======
    <code>#tools</code> to get started. 

*   Follow us on <a href="https://twitter.com/buildWithLit">Twitter</a>
    for the latest on Lit and web components. Many
    of our team members can be found tweeting about Lit,
    and the latest developments in the web platform.
>>>>>>> 95a010a5

*   On <a href="https://stackoverflow.com/tags/lit-html">StackOverflow</a> use
    the <code><a href="https://stackoverflow.com/tags/lit-html">lit-html</a></code> or <code><a href="https://stackoverflow.com/tags/lit-element">lit-element</a></code> tags when
    looking for answers. You can also find help on underlying web standards like
    <a href="https://stackoverflow.com/tags/web-component">web components</a>, and try your
    hand at answering other people’s queries.


<|MERGE_RESOLUTION|>--- conflicted
+++ resolved
@@ -11,25 +11,12 @@
 *   <strong>Join us on <a href="https://lit.dev/slack-invite/">Slack</a>!</strong> The
     Lit & Friends Slack workspace has thousands of users discussing lit-html, LitElement, and related topics.
     Check out <code>#general</code>, <code>#beginners</code>, or
-<<<<<<< HEAD
-    <code>#tools</code> to get started.
-
-*   Follow us on <a href="https://twitter.com/buildWithLit">Twitter</a>
-    for the latest on web components and the Polymer Project. Many
-    of our team members can be found tweeting about lit-html, LitElement,
-    and the latest developments in the web platform.
-
-*   The <a href="https://groups.google.com/forum/?fromgroups=#!forum/polymer-dev">polymer-dev</a>
-    mailing list is great for long-form questions and discussion on any of the libraries, polyfills, or
-    standards the the Polymer Project works on.
-=======
     <code>#tools</code> to get started. 
 
 *   Follow us on <a href="https://twitter.com/buildWithLit">Twitter</a>
     for the latest on Lit and web components. Many
     of our team members can be found tweeting about Lit,
     and the latest developments in the web platform.
->>>>>>> 95a010a5
 
 *   On <a href="https://stackoverflow.com/tags/lit-html">StackOverflow</a> use
     the <code><a href="https://stackoverflow.com/tags/lit-html">lit-html</a></code> or <code><a href="https://stackoverflow.com/tags/lit-element">lit-element</a></code> tags when
