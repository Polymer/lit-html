--- conflicted
+++ resolved
@@ -17,13 +17,10 @@
 			"path": "packages/lit-ssr"
 		},
 		{
-<<<<<<< HEAD
-=======
       "name": "labs",
       "path": "packages/labs"
     },
 		{
->>>>>>> 677d5feb
 			"name": "tests",
 			"path": "packages/tests"
 		},
