--- conflicted
+++ resolved
@@ -10,22 +10,17 @@
    Unreleased section, uncommenting the header as necessary.
 -->
 
-<<<<<<< HEAD
 ## `security` Branch
 
 ### Added
 * Added interop with the proposed Trusted Types spec: https://github.com/WICG/trusted-types ([#970](https://github.com/Polymer/lit-html/pull/970))
 * Added a sanitization system, for integrating with DOM value sanitizers to prevent XSS attacks. See the docs on the SanitizerFactory type and the setSanitizerFactory function for details.
 
-## Unreleased
-<!-- ### Changed -->
-=======
 <!-- ## [X.Y.Z] - YYYY-MM-DD -->
 <!-- ## Unreleased -->
 <!-- ### Changed -->
 <!-- ### Added -->
 <!-- ### Fixed -->
->>>>>>> 9071be82
 <!-- ### Removed -->
 
 ## [1.4.0] - 2021-04-26
@@ -59,7 +54,6 @@
 * Fixed a bug where `classMap` and `styleMap` directives wouldn't render mutated objects. ([#972](https://github.com/Polymer/lit-html/issues/972))
 * Fixed a bug where ifDefined() would set an attribute even when the value didn't change. ([#890](https://github.com/Polymer/lit-html/issues/890))
 * Change `classMap` directive to set classes correctly on SVGs ([#1070](https://github.com/Polymer/lit-html/issues/1070)).
-
 
 ## [1.1.2] - 2019-08-12
 
