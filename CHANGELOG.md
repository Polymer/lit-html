# Change Log

All notable changes to this project will be documented in this file.

The format is based on [Keep a Changelog](http://keepachangelog.com/)
and this project adheres to [Semantic Versioning](http://semver.org/).

<!--
   PRs should document their user-visible changes (if any) in the
   Unreleased section, uncommenting the header as necessary.
-->

<!-- ## Unreleased -->
<!-- ### Added -->
## Unreleased
### Changed
* Re-implemented repeat directive for better performance ([#501](https://github.com/Polymer/lit-html/pull/501))
<<<<<<< HEAD
* Updated TypeScript dependency to 3.1
=======
* [Breaking] `render()` now takes an options object as the third argument. ([#523](https://github.com/Polymer/lit-html/pull/523))
### Added
* Event listeners are called with a configurable `this` reference, which is set via the `eventContext` option to `render()`. ([#523](https://github.com/Polymer/lit-html/pull/523))
* Support for event listener options, by passing the listener itself as both the second and third arguments to add/removeEventListener().

>>>>>>> 8c2d215b
<!-- ### Removed -->
<!-- ### Fixed -->

## [0.11.4] - 2018-09-17
### Fixed
* Fixed issues with `shady-render` introduced in 0.11.3 ([#504](https://github.com/Polymer/lit-html/issues/504) and [#505](https://github.com/Polymer/lit-html/issues/505)).

## [0.11.3] - 2018-09-13
### Changed
* Moved upgrading of custom elements in template fragments to a common location in TemplateInstance ([#489](https://github.com/Polymer/lit-html/pull/489))
* Rewrite render() to reuse the logic in NodePart. render() now supports all the data types that NodeParts do. ([#491](https://github.com/Polymer/lit-html/pull/491))

### Fixed
* Fixed bug when using the ShadyCSS @apply` shim. ([#502](https://github.com/Polymer/lit-html/pull/502))

## [0.11.2] - 2018-09-12

### Added
* Added `classMap` and `styleMap` directives ([#486](https://github.com/Polymer/lit-html/pull/486))

### Fixed

* Fixed bug in asyncReplace when rerendering the same iterable ([#485](https://github.com/Polymer/lit-html/pull/485))
* Update properties before upgrading custom elements ([#455](https://github.com/Polymer/lit-html/pull/455))
* Cache the ShadyCSS version lookup ([#477](https://github.com/Polymer/lit-html/pull/477))

## [0.11.1] - 2018-09-02

### Changed
* Eliminated a cycle in the module import graph ([#472](https://github.com/Polymer/lit-html/pull/472))
* Remove the default value for the templateProcessor parameter in TemplateResult#constuctor, making it a required paremeter ([#472](https://github.com/Polymer/lit-html/pull/472))

## [0.11.0] - 2018-08-28

### Added
* Added support for property, event, and boolean bindings to default syntax ([#398](https://github.com/Polymer/lit-html/pull/398))
* Added guard directive ([#438](https://github.com/Polymer/lit-html/pull/438))
* Added when directive ([#439](https://github.com/Polymer/lit-html/pull/439))

### Changed
* Split implementation into multiple small modules and merged lit-html.js and core.js ([#436](https://github.com/Polymer/lit-html/pull/436))
* Moved directives into top-level `directives/` directory ([#436](https://github.com/Polymer/lit-html/pull/436))
* Replaced `PartCallback` with `TemplateProcessor` ([#405](https://github.com/Polymer/lit-html/pull/405))
* Unified `NodePart` and `AttributePart` interfaces ([#400](https://github.com/Polymer/lit-html/pull/400))
  * AttributePart#setValue() takes a single value
  * `Part` has separate `setValue()` and `commit()` phases
  * Added `AttributeCommitter` to commit attribute values once for multiple `AttributeParts`

### Removed
* Removed lit-extended.js ([#436](https://github.com/Polymer/lit-html/pull/436))

### Fixed
* Render initial undefined values in attributes ([#377](https://github.com/Polymer/lit-html/pull/377))
* Handle case-sensitive attributes like `viewBox` correctly ([#376](https://github.com/Polymer/lit-html/pull/376))
* Support bindings in `<template>` elements ([#343](https://github.com/Polymer/lit-html/pull/343))
* Don’t break templates when HTML comments have bindings in them ([#446](https://github.com/Polymer/lit-html/pull/446))
* IE: Don't use Set() constructor arguments ([#401](https://github.com/Polymer/lit-html/pull/401))
* Handle forms as Node instead of iterable ([#404](https://github.com/Polymer/lit-html/pull/404))
* Update values after upgrading custom elements ([#385](https://github.com/Polymer/lit-html/pull/385))
* Dirty check primitive values passed to unsafeHTML() ([#384](https://github.com/Polymer/lit-html/pull/384))
* Handle forms as Node instead of iterable ([#404](https://github.com/Polymer/lit-html/pull/404))
* Upgrade disconnected custom elements before setting properties on them. ([#442](https://github.com/Polymer/lit-html/pull/442))
* Fix style attribute bindings in IE ([#448](https://github.com/Polymer/lit-html/pull/448))


## [0.10.1] - 2018-06-13

* Added `noChange` - Value in favour of `directiveValue` (deprecated).
  * A `noChange` - Value signals that a value was handled by a directive and should not be written to the DOM
* Updated shady-render to render styles in order, work with `@apply`, and work in browers where CSS Custom Properties must be polyfilled, like IE 11.
* Introduced API to modify template contents safely without breaking template parts
  * `insertNodeIntoTemplate(template: Template, node: Node, refNode: Node|null)`
  * `removeNodesFromTemplate(template: Template, nodesToRemove: Set<Node>)`

## [0.10.0] - 2018-05-03
* Added IE11 support
* Declarative events in lit-extended are more efficient when handlers change

## [0.9.0] - 2018-02-01

* Refactored how template tags and `render()` are implemented so that all
  specialization of template syntax is done in tags, not `render()`, allowing
  for the mixining of templates of different syntaxes, and for hooks in
  `render()` to change templates before they're initially processed.
* Added ShadyCSS support in lib/shady-render.js. It's exported render function
  will pass templates to ShadyCSS's `prepareTemplate()` function to process style
  tags and elements in the template for emulate CSS scoping.
* lit-extended: Attribute bindings with a `?` suffix on the name now act as boolean
  attributes. The attribute will be removed for falsey values and set to `''` for
  truthy values, matching the HTML specification behavior for boolean attributes.
* Fixed a bug where directives rendered incorrectly on AttributeParts and PropertyParts

## [0.8.0] - 2018-01-12

* Allow all valid HTML attribute names, including emoji and Angular-style
  `(foo)=` and `[foo]=` names.
* Drastically improved performance of the `repeat` directive.
* Fixed an issue with expressions directly following elements.
* Fixed numerous bugs with the `repeat` directive.
* Performance improvements for template setup
* Internal code cleanup
* Support synchronous thenables
* Added the `asyncAppend` and `asyncReplace` directives to handle async iterable values in expressions.

## [0.7.0] - 2017-10-06

* Added the `svg` template tag for creating partial SVG content
* Support for expressions inside tables and other elements with limited permitted content
* Only remove whitespace between elements, or at the start or end of elements
* Fixed bugs with rendering iterables
* A few IE/Edge fixes. Closer to full support.

## [0.6.0] - 2017-09-01

* Fixed removing event handlers when setting them to `undefined`.
* Allow the text "{{}}" to appear in templates.
* Optimized clearing of Parts.
* Added `unsafeHTML()` directive to bind values as HTML source.
* Optimizations, simplification and bug fixes of Array handling code.
* Update to extension API: added partCallback parameter to `render()`.
* Added the `directive()` decorator function to create directives. Functions values are no longer treated as directive by default, simplifying declarative event handlers.<|MERGE_RESOLUTION|>--- conflicted
+++ resolved
@@ -15,15 +15,12 @@
 ## Unreleased
 ### Changed
 * Re-implemented repeat directive for better performance ([#501](https://github.com/Polymer/lit-html/pull/501))
-<<<<<<< HEAD
 * Updated TypeScript dependency to 3.1
-=======
 * [Breaking] `render()` now takes an options object as the third argument. ([#523](https://github.com/Polymer/lit-html/pull/523))
 ### Added
 * Event listeners are called with a configurable `this` reference, which is set via the `eventContext` option to `render()`. ([#523](https://github.com/Polymer/lit-html/pull/523))
 * Support for event listener options, by passing the listener itself as both the second and third arguments to add/removeEventListener().
 
->>>>>>> 8c2d215b
 <!-- ### Removed -->
 <!-- ### Fixed -->
 
