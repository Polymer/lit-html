--- conflicted
+++ resolved
@@ -17,12 +17,8 @@
 * Added `unsafeSVG` directive to bind SVG source inside SVGs. ([#304](https://github.com/Polymer/lit-html/issues/304))
 * Added interop with the proposed Trusted Types spec: https://github.com/WICG/trusted-types ([#970](https://github.com/Polymer/lit-html/pull/970))
 * Added a sanitization system, for integrating with DOM value sanitizers to prevent XSS attacks. See the docs on the SanitizerFactory type and the setSanitizerFactory function for details.
-<<<<<<< HEAD
-* Added `templateContent()` directive for stamping out the contents of an HTML
-template into a text binding.
-=======
+* Added `templateContent()` directive for stamping out the contents of an HTML template into a text binding. ([#1058](https://github.com/Polymer/lit-html/issues/1058))
 * Added the `live()` directive. Fixes #877
->>>>>>> 9d8d3f82
 
 ### Fixed
 * Fixed a bug where `classMap` and `styleMap` directives wouldn't render mutated objects. ([#972](https://github.com/Polymer/lit-html/issues/972))
