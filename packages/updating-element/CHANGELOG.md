--- conflicted
+++ resolved
@@ -26,11 +26,8 @@
 ### Added
 
 - UpdatingElement moved from `lit-element` package to `updating-element` package.
-<<<<<<< HEAD
 - Console warnings added for removed API and other element problems in developer mode. Some warnings are errors and are always issued while others are optional: making changes in update warns by default and can be toggled via `MyElement.warnings.delete('change-in-update)`; special migration warnings are off by default and can be toggled via `MyElement.warnings.add('migration')`.
-=======
 
 ### Fixed
 
-- Fixes an issue with `queryAssignedNodes` when applying a selector on a slot that included text nodes on older browsers not supporting Element.matches [#1088](https://github.com/Polymer/lit-element/issues/1088).
->>>>>>> 87236825
+- Fixes an issue with `queryAssignedNodes` when applying a selector on a slot that included text nodes on older browsers not supporting Element.matches [#1088](https://github.com/Polymer/lit-element/issues/1088).