interface ShadyCSS {
  nativeCss: boolean;
  nativeShadow: boolean;
  styleElement(host: Element, overrideProps?: {[key: string]: string}): void;
  styleSubtree(host: Element, overrideProps?: {[key: string]: string}): void;
  getComputedStyleValue(element: Element, property: string): string;
  ApplyShim: object;
  prepareTemplateDom(template: Element, elementName: string): void;
  prepareTemplateStyles(template: Element, elementName: string): void;
  ScopingShim:
    | undefined
    | {
        prepareAdoptedCssText(
          cssTextArray: string[],
          elementName: string
        ): void;
      };
}

interface ShadyDOM {
  inUse: boolean;
  flush: () => void;
}

interface Window {
  ShadyCSS?: ShadyCSS;
  ShadyDOM?: ShadyDOM;
  ShadowRoot: typeof ShadowRoot;
<<<<<<< HEAD
  // eslint-disable-next-line @typescript-eslint/no-explicit-any
=======
  updatingElementPlatformSupport: (options: {[index: string]: any}) => void;
>>>>>>> 58fcdd70
  litElementPlatformSupport: (options: {[index: string]: any}) => void;
  // eslint-disable-next-line @typescript-eslint/no-explicit-any
  litHtmlPlatformSupport: (options: {[index: string]: any}) => void;
}

// Augment existing types with styling API
interface ShadowRoot {
  adoptedStyleSheets: CSSStyleSheet[];
}

// eslint-disable-next-line no-var
declare var ShadowRoot: {prototype: ShadowRoot; new (): ShadowRoot};

interface CSSStyleSheet {
  replaceSync(cssText: string): void;
  replace(cssText: string): Promise<unknown>;
}<|MERGE_RESOLUTION|>--- conflicted
+++ resolved
@@ -26,11 +26,9 @@
   ShadyCSS?: ShadyCSS;
   ShadyDOM?: ShadyDOM;
   ShadowRoot: typeof ShadowRoot;
-<<<<<<< HEAD
   // eslint-disable-next-line @typescript-eslint/no-explicit-any
-=======
   updatingElementPlatformSupport: (options: {[index: string]: any}) => void;
->>>>>>> 58fcdd70
+  // eslint-disable-next-line @typescript-eslint/no-explicit-any
   litElementPlatformSupport: (options: {[index: string]: any}) => void;
   // eslint-disable-next-line @typescript-eslint/no-explicit-any
   litHtmlPlatformSupport: (options: {[index: string]: any}) => void;
