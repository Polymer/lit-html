--- conflicted
+++ resolved
@@ -229,11 +229,7 @@
   disconnectedCallback?(): void;
   willUpdate?(): void;
   update?(): void;
-<<<<<<< HEAD
-  didUpdate?(): void;
-=======
   updated?(): void;
->>>>>>> 2c728504
   requestUpdate?(): void;
 }
 
@@ -616,14 +612,16 @@
     oldValue?: unknown,
     options?: PropertyDeclaration
   ) {
-    const needsUpdate =
-      super.requestUpdate(name, oldValue, options) && !this.isUpdatePending;
-    if (needsUpdate) {
-      this._updatePromise = this._enqueueUpdate();
-    }
+    super.requestUpdate(name, oldValue, options);
     // Note, since this no longer returns a promise, in dev mode we return a
     // thenable which warns if it's called.
-    return DEV_MODE ? requestUpdateThenable : needsUpdate;
+    return DEV_MODE ? requestUpdateThenable : undefined;
+  }
+
+  protected _scheduleUpdate() {
+    if (!this.isUpdatePending) {
+      this._updatePromise = this._enqueueUpdate();
+    }
   }
 
   /**
@@ -715,13 +713,9 @@
     try {
       shouldUpdate = this.shouldUpdate(changedProperties);
       if (shouldUpdate) {
-<<<<<<< HEAD
-        this.willUpdate(changedProperties);
-=======
         this._controllers?.forEach((c) => c.willUpdate?.());
         this.willUpdate(changedProperties);
         this._controllers?.forEach((c) => c.update?.());
->>>>>>> 2c728504
         this.update(changedProperties);
       } else {
         this._resolveUpdate();
@@ -736,7 +730,7 @@
     }
     // The update is no longer considered pending and further updates are now allowed.
     if (shouldUpdate) {
-      this.didUpdate(changedProperties);
+      this._didUpdate(changedProperties);
     }
   }
 
@@ -757,9 +751,7 @@
     return true;
   }
 
-  protected willUpdate(_changedProperties: PropertyValues) {
-    this._controllers?.forEach((c) => c.willUpdate?.());
-  }
+  protected willUpdate(_changedProperties: PropertyValues) {}
 
   /**
    * Updates the element. This method reflects property values to attributes.
@@ -770,7 +762,6 @@
    * @param _changedProperties Map of changed properties with old values
    */
   protected update(_changedProperties: PropertyValues) {
-    this._controllers?.forEach((c) => c.update?.());
     if (this._reflectingProperties !== undefined) {
       // Use forEach so this works even if for/of loops are compiled to for
       // loops expecting arrays
@@ -783,16 +774,12 @@
   }
 
   // Note, this is an override point for platform-support.
-  protected didUpdate(changedProperties: PropertyValues) {
-    this._controllers?.forEach((c) => c.didUpdate?.());
+  protected _didUpdate(changedProperties: PropertyValues) {
     if (!this.hasUpdated) {
       this.hasUpdated = true;
       this.firstUpdated(changedProperties);
     }
-<<<<<<< HEAD
-=======
     this._controllers?.forEach((c) => c.updated?.());
->>>>>>> 2c728504
     this.updated(changedProperties);
     if (
       DEV_MODE &&
