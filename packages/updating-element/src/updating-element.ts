/**
 * @license
 * Copyright (c) 2017 The Polymer Project Authors. All rights reserved.
 * This code may only be used under the BSD style license found at
 * http://polymer.github.io/LICENSE.txt
 * The complete set of authors may be found at
 * http://polymer.github.io/AUTHORS.txt
 * The complete set of contributors may be found at
 * http://polymer.github.io/CONTRIBUTORS.txt
 * Code distributed by Google as part of the polymer project is also
 * subject to an additional IP rights grant found at
 * http://polymer.github.io/PATENTS.txt
 */

/**
 * Use this module if you want to create your own base class extending
 * [[UpdatingElement]].
 * @packageDocumentation
 */

import {
  getCompatibleStyle,
  adoptStyles,
  CSSResultGroup,
  CSSResultOrNative,
  CSSResultFlatArray,
} from './css-tag.js';
export * from './css-tag.js';

const DEV_MODE = true;

let requestUpdateThenable: {
  then: (
    onfulfilled?: (value: boolean) => void,
    _onrejected?: () => void
  ) => void;
};

if (DEV_MODE) {
  // TODO(sorvell): Add a link to the docs about using dev v. production mode.
  console.warn(`Running in dev mode. Do not use in production!`);

  // Issue platform support warning.
  if (
    window.ShadyDOM?.inUse &&
    // eslint-disable-next-line @typescript-eslint/no-explicit-any
    (globalThis as any)['updatingElementPlatformSupport'] === undefined
  ) {
    console.warn(
      `Shadow DOM is being polyfilled via ShadyDOM but ` +
        `the \`platform-support\` module has not been loaded.`
    );
  }

  requestUpdateThenable = {
    then: (
      onfulfilled?: (value: boolean) => void,
      _onrejected?: () => void
    ) => {
      console.warn(
        `\`requestUpdate\` no longer returns a Promise.` +
          `Use \`updateComplete\` instead.`
      );
      if (onfulfilled !== undefined) {
        onfulfilled(false);
      }
    },
  };
}

/*
 * When using Closure Compiler, JSCompiler_renameProperty(property, object) is
 * replaced at compile time by the munged name for object[property]. We cannot
 * alias this function, so we have to use a small shim that has the same
 * behavior when not compiling.
 */
window.JSCompiler_renameProperty = <P extends PropertyKey>(
  prop: P,
  _obj: unknown
): P => prop;

declare global {
  const JSCompiler_renameProperty: <P extends PropertyKey>(
    prop: P,
    _obj: unknown
  ) => P;

  interface Window {
    JSCompiler_renameProperty: typeof JSCompiler_renameProperty;
  }
}

/**
 * Converts property values to and from attribute values.
 */
export interface ComplexAttributeConverter<Type = unknown, TypeHint = unknown> {
  /**
   * Function called to convert an attribute value to a property
   * value.
   */
  fromAttribute?(value: string | null, type?: TypeHint): Type;

  /**
   * Function called to convert a property value to an attribute
   * value.
   *
   * It returns unknown instead of string, to be compatible with
   * https://github.com/WICG/trusted-types (and similar efforts).
   */
  toAttribute?(value: Type, type?: TypeHint): unknown;
}

type AttributeConverter<Type = unknown, TypeHint = unknown> =
  | ComplexAttributeConverter<Type>
  | ((value: string | null, type?: TypeHint) => Type);

/**
 * Defines options for a property accessor.
 */
export interface PropertyDeclaration<Type = unknown, TypeHint = unknown> {
  /**
   * Indicates how and whether the property becomes an observed attribute.
   * If the value is `false`, the property is not added to `observedAttributes`.
   * If true or absent, the lowercased property name is observed (e.g. `fooBar`
   * becomes `foobar`). If a string, the string value is observed (e.g
   * `attribute: 'foo-bar'`).
   */
  readonly attribute?: boolean | string;

  /**
   * Indicates the type of the property. This is used only as a hint for the
   * `converter` to determine how to convert the attribute
   * to/from a property.
   */
  readonly type?: TypeHint;

  /**
   * Indicates how to convert the attribute to/from a property. If this value
   * is a function, it is used to convert the attribute value a the property
   * value. If it's an object, it can have keys for `fromAttribute` and
   * `toAttribute`. If no `toAttribute` function is provided and
   * `reflect` is set to `true`, the property value is set directly to the
   * attribute. A default `converter` is used if none is provided; it supports
   * `Boolean`, `String`, `Number`, `Object`, and `Array`. Note,
   * when a property changes and the converter is used to update the attribute,
   * the property is never updated again as a result of the attribute changing,
   * and vice versa.
   */
  readonly converter?: AttributeConverter<Type, TypeHint>;

  /**
   * Indicates if the property should reflect to an attribute.
   * If `true`, when the property is set, the attribute is set using the
   * attribute name determined according to the rules for the `attribute`
   * property option and the value of the property converted using the rules
   * from the `converter` property option.
   */
  readonly reflect?: boolean;

  /**
   * A function that indicates if a property should be considered changed when
   * it is set. The function should take the `newValue` and `oldValue` and
   * return `true` if an update should be requested.
   */
  hasChanged?(value: Type, oldValue: Type): boolean;

  /**
   * Indicates whether an accessor will be created for this property. By
   * default, an accessor will be generated for this property that requests an
   * update when set. If this flag is `true`, no accessor will be created, and
   * it will be the user's responsibility to call
   * `this.requestUpdate(propertyName, oldValue)` to request an update when
   * the property changes.
   */
  readonly noAccessor?: boolean;
}

/**
 * Map of properties to PropertyDeclaration options. For each property an
 * accessor is made, and the property is processed according to the
 * PropertyDeclaration options.
 */
export interface PropertyDeclarations {
  readonly [key: string]: PropertyDeclaration;
}

type PropertyDeclarationMap = Map<PropertyKey, PropertyDeclaration>;

type AttributeMap = Map<string, PropertyKey>;

/**
 * Map of changed properties with old values. Takes an optional generic
 * interface corresponding to the declared element properties.
 */
// eslint-disable-next-line @typescript-eslint/no-explicit-any
export type PropertyValues<T = any> = keyof T extends PropertyKey
  ? Map<keyof T, unknown>
  : never;

export const defaultConverter: ComplexAttributeConverter = {
  toAttribute(value: unknown, type?: unknown): unknown {
    switch (type) {
      case Boolean:
        value = value ? '' : null;
        break;
      case Object:
      case Array:
        // if the value is `null` or `undefined` pass this through
        // to allow removing/no change behavior.
        value = value == null ? value : JSON.stringify(value);
        break;
    }
    return value;
  },

  fromAttribute(value: string | null, type?: unknown) {
    let fromValue: unknown = value;
    switch (type) {
      case Boolean:
        fromValue = value !== null;
        break;
      case Number:
        fromValue = value === null ? null : Number(value);
        break;
      case Object:
      case Array:
        // Do *not* generate exception when invalid JSON is set as elements
        // don't normally complain on being mis-configured.
        // TODO(sorvell): Do generate exception in *dev mode*.
        try {
          // Assert to adhere to Bazel's "must type assert JSON parse" rule.
          fromValue = JSON.parse(value!) as unknown;
        } catch (e) {
          fromValue = null;
        }
        break;
    }
    return fromValue;
  },
};

export interface HasChanged {
  (value: unknown, old: unknown): boolean;
}

/**
 * Change function that returns true if `value` is different from `oldValue`.
 * This method is used as the default for a property's `hasChanged` function.
 */
export const notEqual: HasChanged = (value: unknown, old: unknown): boolean => {
  // This ensures (old==NaN, value==NaN) always returns false
  return old !== value && (old === old || value === value);
};

const defaultPropertyDeclaration: PropertyDeclaration = {
  attribute: true,
  type: String,
  converter: defaultConverter,
  reflect: false,
  hasChanged: notEqual,
};

export interface Controller {
  connectedCallback?(): void;
  disconnectedCallback?(): void;
  willUpdate?(): void;
  update?(): void;
  updated?(): void;
  requestUpdate?(): void;
}

/**
 * The Closure JS Compiler doesn't currently have good support for static
 * property semantics where "this" is dynamic (e.g.
 * https://github.com/google/closure-compiler/issues/3177 and others) so we use
 * this hack to bypass any rewriting by the compiler.
 */
const finalized = 'finalized';

export type Warnings = 'change-in-update' | 'migration';

/**
 * Base element class which manages element properties and attributes. When
 * properties change, the `update` method is asynchronously called. This method
 * should be supplied by subclassers to render updates as desired.
 * @noInheritDoc
 */
export abstract class UpdatingElement extends HTMLElement {
  // Note, these are patched in only in DEV_MODE.
  static enabledWarnings?: Warnings[];
  static enableWarning?: (type: Warnings) => void;
  static disableWarning?: (type: Warnings) => void;
  /*
   * Due to closure compiler ES6 compilation bugs, @nocollapse is required on
   * all static methods and properties with initializers.  Reference:
   * - https://github.com/google/closure-compiler/issues/1776
   */

  /**
   * Maps attribute names to properties; for example `foobar` attribute to
   * `fooBar` property. Created lazily on user subclasses when finalizing the
   * class.
   */
  private static _attributeToPropertyMap: AttributeMap;

  /**
   * Marks class as having finished creating properties.
   */
  protected static [finalized] = true;

  /**
   * Memoized list of all element properties, including any superclass properties.
   * Created lazily on user subclasses when finalizing the class.
   */
  static elementProperties?: PropertyDeclarationMap;

  /**
   * User-supplied object that maps property names to `PropertyDeclaration`
   * objects containing options for configuring the property.
   */
  static properties: PropertyDeclarations;

  /**
   * Memoized list of all element styles.
   * Created lazily on user subclasses when finalizing the class.
   */
  static elementStyles?: CSSResultFlatArray;

  /**
   * Array of styles to apply to the element. The styles should be defined
   * using the [[`css`]] tag function or via constructible stylesheets.
   */
  static styles?: CSSResultGroup;

  /**
   * Returns a list of attributes corresponding to the registered properties.
   * @nocollapse
   */
  static get observedAttributes() {
    // note: piggy backing on this to ensure we're finalized.
    this.finalize();
    const attributes: string[] = [];
    // Use forEach so this works even if for/of loops are compiled to for loops
    // expecting arrays
    this.elementProperties!.forEach((v, p) => {
      const attr = this._attributeNameForProperty(p, v);
      if (attr !== undefined) {
        this._attributeToPropertyMap.set(attr, p);
        attributes.push(attr);
      }
    });
    return attributes;
  }

  /**
   * Creates a property accessor on the element prototype if one does not exist
   * and stores a PropertyDeclaration for the property with the given options.
   * The property setter calls the property's `hasChanged` property option
   * or uses a strict identity check to determine whether or not to request
   * an update.
   *
   * This method may be overridden to customize properties; however,
   * when doing so, it's important to call `super.createProperty` to ensure
   * the property is setup correctly. This method calls
   * `getPropertyDescriptor` internally to get a descriptor to install.
   * To customize what properties do when they are get or set, override
   * `getPropertyDescriptor`. To customize the options for a property,
   * implement `createProperty` like this:
   *
   * static createProperty(name, options) {
   *   options = Object.assign(options, {myOption: true});
   *   super.createProperty(name, options);
   * }
   *
   * @nocollapse
   */
  static createProperty(
    name: PropertyKey,
    options: PropertyDeclaration = defaultPropertyDeclaration
  ) {
    // Note, since this can be called by the `@property` decorator which
    // is called before `finalize`, we ensure finalization has been kicked off.
    this.finalize();
    this.elementProperties!.set(name, options);
    // Do not generate an accessor if the prototype already has one, since
    // it would be lost otherwise and that would never be the user's intention;
    // Instead, we expect users to call `requestUpdate` themselves from
    // user-defined accessors. Note that if the super has an accessor we will
    // still overwrite it
    if (!options.noAccessor && !this.prototype.hasOwnProperty(name)) {
      const key = typeof name === 'symbol' ? Symbol() : `__${name}`;
      const descriptor = this.getPropertyDescriptor(name, key, options);
      if (descriptor !== undefined) {
        Object.defineProperty(this.prototype, name, descriptor);
      }
    }
  }

  /**
   * Returns a property descriptor to be defined on the given named property.
   * If no descriptor is returned, the property will not become an accessor.
   * For example,
   *
   *   class MyElement extends LitElement {
   *     static getPropertyDescriptor(name, key, options) {
   *       const defaultDescriptor =
   *           super.getPropertyDescriptor(name, key, options);
   *       const setter = defaultDescriptor.set;
   *       return {
   *         get: defaultDescriptor.get,
   *         set(value) {
   *           setter.call(this, value);
   *           // custom action.
   *         },
   *         configurable: true,
   *         enumerable: true
   *       }
   *     }
   *   }
   *
   * @nocollapse
   */
  protected static getPropertyDescriptor(
    name: PropertyKey,
    key: string | symbol,
    options: PropertyDeclaration
  ) {
    return {
      // eslint-disable-next-line @typescript-eslint/no-explicit-any
      get(): any {
        return (this as {[key: string]: unknown})[key as string];
      },
      set(this: UpdatingElement, value: unknown) {
        const oldValue = ((this as {}) as {[key: string]: unknown})[
          name as string
        ];
        ((this as {}) as {[key: string]: unknown})[key as string] = value;
        ((this as unknown) as UpdatingElement).requestUpdate(
          name,
          oldValue,
          options
        );
      },
      configurable: true,
      enumerable: true,
    };
  }

  /**
   * Returns the property options associated with the given property.
   * These options are defined with a PropertyDeclaration via the `properties`
   * object or the `@property` decorator and are registered in
   * `createProperty(...)`.
   *
   * Note, this method should be considered "final" and not overridden. To
   * customize the options for a given property, override `createProperty`.
   *
   * @nocollapse
   * @final
   */
  protected static getPropertyOptions(name: PropertyKey) {
    return this.elementProperties!.get(name) || defaultPropertyDeclaration;
  }

  /**
   * Creates property accessors for registered properties, sets up element
   * styling, and ensures any superclasses are also finalized. Returns true if
   * the element was finalized.
   * @nocollapse
   */
  protected static finalize() {
    if (this.hasOwnProperty(finalized)) {
      return false;
    }
    this[finalized] = true;
    // finalize any superclasses
    const superCtor = Object.getPrototypeOf(this) as typeof UpdatingElement;
    superCtor.finalize();
    this.elementProperties = new Map(superCtor.elementProperties!);
    // initialize Map populated in observedAttributes
    this._attributeToPropertyMap = new Map();
    // make any properties
    // Note, only process "own" properties since this element will inherit
    // any properties defined on the superClass, and finalization ensures
    // the entire prototype chain is finalized.
    if (this.hasOwnProperty(JSCompiler_renameProperty('properties', this))) {
      const props = this.properties;
      // support symbols in properties (IE11 does not support this)
      const propKeys = [
        ...Object.getOwnPropertyNames(props),
        ...Object.getOwnPropertySymbols(props),
      ];
      // This for/of is ok because propKeys is an array
      for (const p of propKeys) {
        // note, use of `any` is due to TypeScript lack of support for symbol in
        // index types
        // eslint-disable-next-line @typescript-eslint/no-explicit-any
        this.createProperty(p, (props as any)[p]);
      }
    }
    this.elementStyles = this.finalizeStyles(this.styles);
    // DEV mode warnings
    if (DEV_MODE) {
      // eslint-disable-next-line @typescript-eslint/no-explicit-any
      const warnRemoved = (obj: any, name: string) => {
        if (obj[name] !== undefined) {
          console.warn(
            `\`${name}\` is implemented. It ` +
              `has been removed from this version of UpdatingElement. `
            // TODO(sorvell): add link to changelog when location has stabilized.
            // + See the changelog at https://github.com/Polymer/lit-html/blob/lit-next/packages/updating-element/CHANGELOG.md`
          );
        }
      };
      [`initialize`, `requestUpdateInternal`, `_getUpdateComplete`].forEach(
        (name: string) =>
          // eslint-disable-next-line @typescript-eslint/no-explicit-any
          warnRemoved(this.prototype as any, name)
      );
    }
    return true;
  }

  /**
   * Options used when calling `attachShadow`. Set this property to customize
   * the options for the shadowRoot; for example, to create a closed
   * shadowRoot: `{mode: 'closed'}`.
   *
   * Note, these options are used in `createRenderRoot`. If this method
   * is customized, options should be respected if possible.
   */
  static shadowRootOptions: ShadowRootInit = {mode: 'open'};

  /**
   * Takes the styles the user supplied via the `static styles` property and
   * returns the array of styles to apply to the element.
   * Override this method to integrate into a style management system.
   *
   * Styles are deduplicated preserving the _last_ instance in the list. This
   * is a performance optimization to avoid duplicated styles that can occur
   * especially when composing via subclassing. The last item is kept to try
   * to preserve the cascade order with the assumption that it's most important
   * that last added styles override previous styles.
   *
   * @nocollapse
   */
  protected static finalizeStyles(styles?: CSSResultGroup): CSSResultFlatArray {
    const elementStyles = [];
    if (Array.isArray(styles)) {
      // Dedupe the flattened array in reverse order to preserve the last items.
      // TODO(sorvell): casting to Array<unknown> works around TS error that
      // appears to come from trying to flatten a type CSSResultArray.
      const set = new Set((styles as Array<unknown>).flat(Infinity).reverse());
      // Then preserve original order by adding the set items in reverse order.
      for (const s of set) {
        elementStyles.unshift(getCompatibleStyle(s as CSSResultOrNative));
      }
    } else if (styles !== undefined) {
      elementStyles.push(getCompatibleStyle(styles));
    }
    return elementStyles;
  }

  /**
   * Node or ShadowRoot into which element DOM should be rendered. Defaults
   * to an open shadowRoot.
   */
  readonly renderRoot!: HTMLElement | ShadowRoot;

  /**
   * Returns the property name for the given attribute `name`.
   * @nocollapse
   */
  private static _attributeNameForProperty(
    name: PropertyKey,
    options: PropertyDeclaration
  ) {
    const attribute = options.attribute;
    return attribute === false
      ? undefined
      : typeof attribute === 'string'
      ? attribute
      : typeof name === 'string'
      ? name.toLowerCase()
      : undefined;
  }

  private _instanceProperties?: PropertyValues = new Map();
  // Initialize to an unresolved Promise so we can make sure the element has
  // connected before first update.
  private _updatePromise!: Promise<unknown>;

  private _pendingConnectionPromise: Promise<unknown> | undefined = undefined;
  private _enableConnection: (() => void) | undefined = undefined;

  isUpdatePending = false;
  hasUpdated = false;

  /**
   * Map with keys for any properties that have changed since the last
   * update cycle with previous values.
   */
  private _changedProperties!: PropertyValues;

  /**
   * Map with keys of properties that should be reflected when updated.
   */
  private _reflectingProperties?: Map<PropertyKey, PropertyDeclaration>;

  /**
   * Name of currently reflecting property
   */
  private _reflectingProperty: PropertyKey | null = null;

  /**
   * Set of controllers.
   */
  _$controllers?: Controller[];

  constructor() {
    super();
    this._updatePromise = new Promise((res) => (this.enableUpdating = res));
    this._changedProperties = new Map();
    this._saveInstanceProperties();
    // ensures first update will be caught by an early access of
    // `updateComplete`
    this.requestUpdate();
  }

  addController(controller: Controller) {
    (this._$controllers ??= []).push(controller);
  }

  /**
   * Fixes any properties set on the instance before upgrade time.
   * Otherwise these would shadow the accessor and break these properties.
   * The properties are stored in a Map which is played back after the
   * constructor runs. Note, on very old versions of Safari (<=9) or Chrome
   * (<=41), properties created for native platform properties like (`id` or
   * `name`) may not have default values set in the element constructor. On
   * these browsers native properties appear on instances and therefore their
   * default value will overwrite any element default (e.g. if the element sets
   * this.id = 'id' in the constructor, the 'id' will become '' since this is
   * the native platform default).
   */
  private _saveInstanceProperties() {
    // Use forEach so this works even if for/of loops are compiled to for loops
    // expecting arrays
    (this.constructor as typeof UpdatingElement).elementProperties!.forEach(
      (_v, p) => {
        if (this.hasOwnProperty(p)) {
          this._instanceProperties!.set(p, this[p as keyof this]);
          delete this[p as keyof this];
        }
      }
    );
  }

  /**
   * Returns the node into which the element should render and by default
   * creates and returns an open shadowRoot. Implement to customize where the
   * element's DOM is rendered. For example, to render into the element's
   * childNodes, return `this`.
   * @returns {Element|DocumentFragment} Returns a node into which to render.
   */
  protected createRenderRoot(): Element | ShadowRoot {
    const renderRoot =
      this.shadowRoot ??
      this.attachShadow(
        (this.constructor as typeof UpdatingElement).shadowRootOptions
      );
    adoptStyles(
      renderRoot,
      (this.constructor as typeof UpdatingElement).elementStyles!
    );
    return renderRoot;
  }

  /**
   * On first connection, creates the element's renderRoot, sets up
   * element styling, and enables updating.
   */
  connectedCallback() {
    // create renderRoot before first update.
    if (!this.hasUpdated) {
      (this as {
        renderRoot: Element | DocumentFragment;
      }).renderRoot = this.createRenderRoot();
    }
    this.enableUpdating();
<<<<<<< HEAD
    this._$controllers?.forEach((c) => c.connectedCallback?.());
=======
    this._controllers?.forEach((c) => c.connectedCallback?.());
    // If we were disconnected, re-enable updating by resolving the pending
    // connection promise
    if (this._enableConnection) {
      this._enableConnection();
      this._pendingConnectionPromise = this._enableConnection = undefined;
    }
>>>>>>> 6323ac90
  }

  /**
   * Note, this method should be considered final and not overridden. It is
   * overridden on the element instance with a function that triggers the first
   * update.
   */
  protected enableUpdating() {}

  /**
   * Allows for `super.disconnectedCallback()` in extensions while
   * reserving the possibility of making non-breaking feature additions
   * when disconnecting at some point in the future.
   */
  disconnectedCallback() {
<<<<<<< HEAD
    this._$controllers?.forEach((c) => c.disconnectedCallback?.());
=======
    this._controllers?.forEach((c) => c.disconnectedCallback?.());
    this._pendingConnectionPromise = new Promise(
      (r) => (this._enableConnection = r)
    );
>>>>>>> 6323ac90
  }

  /**
   * Synchronizes property values when attributes change.
   */
  attributeChangedCallback(
    name: string,
    _old: string | null,
    value: string | null
  ) {
    this._$attributeToProperty(name, value);
  }

  private _propertyToAttribute(
    name: PropertyKey,
    value: unknown,
    options: PropertyDeclaration = defaultPropertyDeclaration
  ) {
    const attr = (this
      .constructor as typeof UpdatingElement)._attributeNameForProperty(
      name,
      options
    );
    if (attr !== undefined && options.reflect === true) {
      const toAttribute =
        (options.converter as ComplexAttributeConverter)?.toAttribute ??
        defaultConverter.toAttribute;
      const attrValue = toAttribute!(value, options.type);
      if (
        DEV_MODE &&
        (this.constructor as typeof UpdatingElement).enabledWarnings!.indexOf(
          'migration'
        ) >= 0 &&
        attrValue === undefined
      ) {
        console.warn(
          `The attribute value for the ` +
            `${name as string} property is undefined. The attribute will be ` +
            `removed, but in the previous version of UpdatingElement, the ` +
            `attribute would not have changed.`
        );
      }
      // Track if the property is being reflected to avoid
      // setting the property again via `attributeChangedCallback`. Note:
      // 1. this takes advantage of the fact that the callback is synchronous.
      // 2. will behave incorrectly if multiple attributes are in the reaction
      // stack at time of calling. However, since we process attributes
      // in `update` this should not be possible (or an extreme corner case
      // that we'd like to discover).
      // mark state reflecting
      this._reflectingProperty = name;
      if (attrValue == null) {
        this.removeAttribute(attr);
      } else {
        this.setAttribute(attr, attrValue as string);
      }
      // mark state not reflecting
      this._reflectingProperty = null;
    }
  }

  /** @internal */
  _$attributeToProperty(name: string, value: string | null) {
    const ctor = this.constructor as typeof UpdatingElement;
    // Note, hint this as an `AttributeMap` so closure clearly understands
    // the type; it has issues with tracking types through statics
    const propName = (ctor._attributeToPropertyMap as AttributeMap).get(name);
    // Use tracking info to avoid reflecting a property value to an attribute
    // if it was just set because the attribute changed.
    if (propName !== undefined && this._reflectingProperty !== propName) {
      const options = ctor.getPropertyOptions(propName);
      const converter = options.converter;
      const fromAttribute =
        (converter as ComplexAttributeConverter)?.fromAttribute ??
        (typeof converter === 'function'
          ? (converter as (value: string | null, type?: unknown) => unknown)
          : null) ??
        defaultConverter.fromAttribute;
      // mark state reflecting
      this._reflectingProperty = propName;
      // eslint-disable-next-line @typescript-eslint/no-explicit-any
      this[propName as keyof this] = fromAttribute!(value, options.type) as any;
      // mark state not reflecting
      this._reflectingProperty = null;
    }
  }

  /**
   * Requests an update which is processed asynchronously. This should be called
   * when an element should update based on some state not triggered by setting
   * a reactive property. In this case, pass no arguments. It should also be
   * called when manually implementing a property setter. In this case, pass the
   * property `name` and `oldValue` to ensure that any configured property
   * options are honored.
   *
   * @param name {PropertyKey} (optional) name of requesting property
   * @param oldValue {any} (optional) old value of requesting property
   * @param options {PropertyDeclaration} (optional) property options to use
   * instead of the previously configured options
   */
  requestUpdate(
    name?: PropertyKey,
    oldValue?: unknown,
    options?: PropertyDeclaration
  ) {
    let shouldRequestUpdate = true;
    // If we have a property key, perform property update steps.
    if (name !== undefined) {
      options =
        options ||
        (this.constructor as typeof UpdatingElement).getPropertyOptions(name);
      const hasChanged = options.hasChanged || notEqual;
      if (hasChanged(this[name as keyof this], oldValue)) {
        if (!this._changedProperties.has(name)) {
          this._changedProperties.set(name, oldValue);
        }
        // Add to reflecting properties set.
        // Note, it's important that every change has a chance to add the
        // property to `_reflectingProperties`. This ensures setting
        // attribute + property reflects correctly.
        if (options.reflect === true && this._reflectingProperty !== name) {
          if (this._reflectingProperties === undefined) {
            this._reflectingProperties = new Map();
          }
          this._reflectingProperties.set(name, options);
        }
      } else {
        // Abort the request if the property should not be considered changed.
        shouldRequestUpdate = false;
      }
    }
    if (!this.isUpdatePending && shouldRequestUpdate) {
      this._updatePromise = this._enqueueUpdate();
    }
    // Note, since this no longer returns a promise, in dev mode we return a
    // thenable which warns if it's called.
    return DEV_MODE ? requestUpdateThenable : undefined;
  }

  /**
   * Sets up the element to asynchronously update.
   */
  private async _enqueueUpdate() {
    this.isUpdatePending = true;
    try {
      // Ensure any previous update has resolved before updating.
      // This `await` also ensures that property changes are batched.
      await this._updatePromise;
      // If we were disconnected, wait until re-connected to flush an update
      while (this._pendingConnectionPromise) {
        await this._pendingConnectionPromise;
      }
    } catch (e) {
      // Refire any previous errors async so they do not disrupt the update
      // cycle. Errors are refired so developers have a chance to observe
      // them, and this can be done by implementing
      // `window.onunhandledrejection`.
      Promise.reject(e);
    }
    const result = this.performUpdate();
    // If `performUpdate` returns a Promise, we await it. This is done to
    // enable coordinating updates with a scheduler. Note, the result is
    // checked to avoid delaying an additional microtask unless we need to.
    if (result != null) {
      await result;
    }
    return !this.isUpdatePending;
  }

  /**
   * Performs an element update. Note, if an exception is thrown during the
   * update, `firstUpdated` and `updated` will not be called.
   *
   * You can override this method to change the timing of updates. If this
   * method is overridden, `super.performUpdate()` must be called.
   *
   * For instance, to schedule updates to occur just before the next frame:
   *
   * ```
   * protected async performUpdate(): Promise<unknown> {
   *   await new Promise((resolve) => requestAnimationFrame(() => resolve()));
   *   super.performUpdate();
   * }
   * ```
   */
  protected performUpdate(): void | Promise<unknown> {
    // Abort any update if one is not pending when this is called.
    // This can happen if `performUpdate` is called early to "flush"
    // the update.
    if (!this.isUpdatePending) {
      return;
    }
    // create renderRoot before first update.
    if (!this.hasUpdated) {
      // Produce warning if any class properties are shadowed by class fields
      if (DEV_MODE) {
        const shadowedProperties: string[] = [];
        (this.constructor as typeof UpdatingElement).elementProperties!.forEach(
          (_v, p) => {
            if (this.hasOwnProperty(p) && !this._instanceProperties?.has(p)) {
              shadowedProperties.push(p as string);
            }
          }
        );
        if (shadowedProperties.length) {
          // TODO(sorvell): Link to docs explanation of this issue.
          console.warn(
            `The following properties will not trigger updates as expected ` +
              `because they are set using class fields: ` +
              `${shadowedProperties.join(', ')}. ` +
              `Native class fields and some compiled output will overwrite ` +
              `accessors used for detecting changes. To fix this issue, ` +
              `either initialize properties in the constructor or adjust ` +
              `your compiler settings; for example, for TypeScript set ` +
              `\`useDefineForClassFields: false\` in your \`tsconfig.json\`.`
          );
        }
      }
    }
    // Mixin instance properties once, if they exist.
    if (this._instanceProperties) {
      // Use forEach so this works even if for/of loops are compiled to for loops
      // expecting arrays
      // eslint-disable-next-line @typescript-eslint/no-explicit-any
      this._instanceProperties!.forEach((v, p) => ((this as any)[p] = v));
      this._instanceProperties = undefined;
    }
    let shouldUpdate = false;
    const changedProperties = this._changedProperties;
    try {
      shouldUpdate = this.shouldUpdate(changedProperties);
      if (shouldUpdate) {
        this._$controllers?.forEach((c) => c.willUpdate?.());
        this.willUpdate(changedProperties);
        this._$controllers?.forEach((c) => c.update?.());
        this.update(changedProperties);
      } else {
        this._markUpdated();
      }
    } catch (e) {
      // Prevent `firstUpdated` and `updated` from running when there's an
      // update exception.
      shouldUpdate = false;
      // Ensure element can accept additional updates after an exception.
      this._markUpdated();
      throw e;
    }
    // The update is no longer considered pending and further updates are now allowed.
    if (shouldUpdate) {
      this._$didUpdate(changedProperties);
    }
  }

  willUpdate(_changedProperties: PropertyValues) {}

  // Note, this is an override point for platform-support.
  // @internal
  _$didUpdate(changedProperties: PropertyValues) {
    if (!this.hasUpdated) {
      this.hasUpdated = true;
      this.firstUpdated(changedProperties);
    }
    this._$controllers?.forEach((c) => c.updated?.());
    this.updated(changedProperties);
    if (
      DEV_MODE &&
      this.isUpdatePending &&
      (this.constructor as typeof UpdatingElement).enabledWarnings!.indexOf(
        'change-in-update'
      ) >= 0
    ) {
      console.warn(
        `An update was requested (generally because a property was set) ` +
          `after an update completed, causing a new update to be scheduled. ` +
          `This is inefficient and should be avoided unless the next update ` +
          `can only be scheduled as a side effect of the previous update.`
      );
    }
  }

  private _markUpdated() {
    this._changedProperties = new Map();
    this.isUpdatePending = false;
  }

  /**
   * Returns a Promise that resolves when the element has completed updating.
   * The Promise value is a boolean that is `true` if the element completed the
   * update without triggering another update. The Promise result is `false` if
   * a property was set inside `updated()`. If the Promise is rejected, an
   * exception was thrown during the update.
   *
   * To await additional asynchronous work, override the `getUpdateComplete`
   * method. For example, it is sometimes useful to await a rendered element
   * before fulfilling this Promise. To do this, first await
   * `super.getUpdateComplete()`, then any subsequent state.
   *
   * @returns {Promise} The Promise returns a boolean that indicates if the
   * update resolved without triggering another update.
   */
  get updateComplete() {
    return this.getUpdateComplete();
  }

  /**
   * Override point for the `updateComplete` promise.
   *
   * It is not safe to override the `updateComplete` getter directly due to a
   * limitation in TypeScript which means it is not possible to call a
   * superclass getter (e.g. `super.updateComplete.then(...)`) when the target
   * language is ES5 (https://github.com/microsoft/TypeScript/issues/338).
   * This method should be overridden instead. For example:
   *
   *   class MyElement extends LitElement {
   *     async getUpdateComplete() {
   *       await super.getUpdateComplete();
   *       await this._myChild.updateComplete;
   *     }
   *   }
   */
  protected getUpdateComplete() {
    return this._updatePromise;
  }

  /**
   * Controls whether or not `update` should be called when the element requests
   * an update. By default, this method always returns `true`, but this can be
   * customized to control when to update.
   *
   * @param _changedProperties Map of changed properties with old values
   */
  protected shouldUpdate(_changedProperties: PropertyValues): boolean {
    return true;
  }

  /**
   * Updates the element. This method reflects property values to attributes.
   * It can be overridden to render and keep updated element DOM.
   * Setting properties inside this method will *not* trigger
   * another update.
   *
   * @param _changedProperties Map of changed properties with old values
   */
  protected update(_changedProperties: PropertyValues) {
    if (this._reflectingProperties !== undefined) {
      // Use forEach so this works even if for/of loops are compiled to for
      // loops expecting arrays
      this._reflectingProperties.forEach((v, k) =>
        this._propertyToAttribute(k, this[k as keyof this], v)
      );
      this._reflectingProperties = undefined;
    }
    this._markUpdated();
  }

  /**
   * Invoked whenever the element is updated. Implement to perform
   * post-updating tasks via DOM APIs, for example, focusing an element.
   *
   * Setting properties inside this method will trigger the element to update
   * again after this update cycle completes.
   *
   * @param _changedProperties Map of changed properties with old values
   */
  protected updated(_changedProperties: PropertyValues) {}

  /**
   * Invoked when the element is first updated. Implement to perform one time
   * work on the element after update.
   *
   * Setting properties inside this method will trigger the element to update
   * again after this update cycle completes.
   *
   * @param _changedProperties Map of changed properties with old values
   */
  protected firstUpdated(_changedProperties: PropertyValues) {}
}

// Apply polyfills if available
// eslint-disable-next-line @typescript-eslint/no-explicit-any
(globalThis as any)['updatingElementPlatformSupport']?.({UpdatingElement});

// Dev mode warnings...
if (DEV_MODE) {
  // Default warning set.
  UpdatingElement.enabledWarnings = ['change-in-update'];
  const ensureOwnWarnings = function (ctor: typeof UpdatingElement) {
    if (!ctor.hasOwnProperty('enabledWarnings')) {
      ctor.enabledWarnings = ctor.enabledWarnings!.slice();
    }
  };
  UpdatingElement.enableWarning = function (warning: Warnings) {
    ensureOwnWarnings(this);
    if (this.enabledWarnings!.indexOf(warning) < 0) {
      this.enabledWarnings!.push(warning);
    }
  };
  UpdatingElement.disableWarning = function (warning: Warnings) {
    ensureOwnWarnings(this);
    const i = this.enabledWarnings!.indexOf(warning);
    if (i >= 0) {
      this.enabledWarnings!.splice(i, 1);
    }
  };
}<|MERGE_RESOLUTION|>--- conflicted
+++ resolved
@@ -688,17 +688,13 @@
       }).renderRoot = this.createRenderRoot();
     }
     this.enableUpdating();
-<<<<<<< HEAD
     this._$controllers?.forEach((c) => c.connectedCallback?.());
-=======
-    this._controllers?.forEach((c) => c.connectedCallback?.());
     // If we were disconnected, re-enable updating by resolving the pending
     // connection promise
     if (this._enableConnection) {
       this._enableConnection();
       this._pendingConnectionPromise = this._enableConnection = undefined;
     }
->>>>>>> 6323ac90
   }
 
   /**
@@ -714,14 +710,10 @@
    * when disconnecting at some point in the future.
    */
   disconnectedCallback() {
-<<<<<<< HEAD
     this._$controllers?.forEach((c) => c.disconnectedCallback?.());
-=======
-    this._controllers?.forEach((c) => c.disconnectedCallback?.());
     this._pendingConnectionPromise = new Promise(
       (r) => (this._enableConnection = r)
     );
->>>>>>> 6323ac90
   }
 
   /**
