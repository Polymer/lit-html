/**
 * @license
 * Copyright (c) 2018 The Polymer Project Authors. All rights reserved.
 * This code may only be used under the BSD style license found at
 * http://polymer.github.io/LICENSE.txt
 * The complete set of authors may be found at
 * http://polymer.github.io/AUTHORS.txt
 * The complete set of contributors may be found at
 * http://polymer.github.io/CONTRIBUTORS.txt
 * Code distributed by Google as part of the polymer project is also
 * subject to an additional IP rights grant found at
 * http://polymer.github.io/PATENTS.txt
 */

import {
  ComplexAttributeConverter,
  defaultConverter,
  PropertyDeclaration,
  PropertyDeclarations,
  PropertyValues,
  UpdatingElement,
} from '../updating-element.js';
import {generateElementName, nextFrame} from './test-helpers.js';
import {assert} from '@esm-bundle/chai';

// Note, since tests are not built with production support, detect DEV_MODE
// by checking if warning API is available.
const DEV_MODE = !!UpdatingElement.enableWarning;

if (DEV_MODE) {
  UpdatingElement.disableWarning('change-in-update');
}

suite('UpdatingElement', () => {
  let container: HTMLElement;

  setup(() => {
    container = document.createElement('div');
    document.body.appendChild(container);
  });

  teardown(() => {
    if (container && container.parentNode) {
      container.parentNode.removeChild(container);
    }
  });

  test(`renderRoot exists after connectedCallback`, async () => {
    class E extends UpdatingElement {
      hasRenderRoot = false;
      connectedCallback() {
        super.connectedCallback();
        this.hasRenderRoot = !!this.renderRoot;
      }
    }
    customElements.define(generateElementName(), E);
    const el = new E();
    container.appendChild(el);
    assert.isTrue(el.hasRenderRoot);
  });

  test('`updateComplete` waits for `requestUpdate` but does not trigger update, async', async () => {
    class E extends UpdatingElement {
      updateCount = 0;
      updated() {
        this.updateCount++;
      }
    }
    customElements.define(generateElementName(), E);
    const el = new E();
    container.appendChild(el);
    await el.updateComplete;
    assert.equal(el.updateCount, 1);
    await el.updateComplete;
    assert.equal(el.updateCount, 1);
    el.requestUpdate();
    await el.updateComplete;
    assert.equal(el.updateCount, 2);
    await el.updateComplete;
    assert.equal(el.updateCount, 2);
  });

  test('`shouldUpdate` controls update', async () => {
    class E extends UpdatingElement {
      needsUpdate = true;
      willUpdateCount = 0;
      updateCount = 0;
      updatedCount = 0;

      shouldUpdate() {
        return this.needsUpdate;
      }

      willUpdate() {
        this.willUpdateCount++;
      }

      update(props: PropertyValues) {
        super.update(props);
        this.updateCount++;
      }

      updated() {
        this.updatedCount++;
      }
    }
    customElements.define(generateElementName(), E);
    const el = new E();
    container.appendChild(el);
    await el.updateComplete;
    assert.equal(el.willUpdateCount, 1);
    assert.equal(el.updateCount, 1);
    assert.equal(el.updatedCount, 1);
    el.needsUpdate = false;
    el.requestUpdate();
    await el.updateComplete;
    assert.equal(el.willUpdateCount, 1);
    assert.equal(el.updateCount, 1);
    assert.equal(el.updatedCount, 1);
    el.needsUpdate = true;
    el.requestUpdate();
    await el.updateComplete;
    assert.equal(el.willUpdateCount, 2);
    assert.equal(el.updateCount, 2);
    assert.equal(el.updatedCount, 2);
    el.requestUpdate();
    await el.updateComplete;
    assert.equal(el.willUpdateCount, 3);
    assert.equal(el.updateCount, 3);
    assert.equal(el.updatedCount, 3);
  });

  test('property options', async () => {
    const hasChanged = (value: any, old: any) =>
      old === undefined || value > old;
    const fromAttribute = (value: any) => parseInt(value);
    const toAttribute = (value: any) => `${value}-attr`;
    class E extends UpdatingElement {
      static get properties() {
        return {
          noAttr: {attribute: false},
          atTr: {attribute: true},
          customAttr: {attribute: 'custom', reflect: true},
          hasChanged: {hasChanged},
          fromAttribute: {converter: fromAttribute},
          toAttribute: {reflect: true, converter: {toAttribute}},
          all: {
            attribute: 'all-attr',
            hasChanged,
            converter: {fromAttribute, toAttribute},
            reflect: true,
          },
        };
      }

      noAttr = 'noAttr';
      atTr = 'attr';
      customAttr = 'customAttr';
      hasChanged = 10;
      fromAttribute = 1;
      toAttribute = 1;
      all = 10;

      updateCount = 0;

      update(changed: PropertyValues) {
        this.updateCount++;
        super.update(changed);
      }
    }
    customElements.define(generateElementName(), E);
    const el = new E();
    container.appendChild(el);
    await el.updateComplete;
    assert.equal(el.updateCount, 1);
    assert.equal(el.noAttr, 'noAttr');
    assert.equal(el.atTr, 'attr');
    assert.equal(el.customAttr, 'customAttr');
    assert.equal(el.hasChanged, 10);
    assert.equal(el.fromAttribute, 1);
    assert.equal(el.toAttribute, 1);
    assert.equal(el.getAttribute('toattribute'), '1-attr');
    assert.equal(el.all, 10);
    assert.equal(el.getAttribute('all-attr'), '10-attr');
    el.setAttribute('noattr', 'noAttr2');
    el.setAttribute('attr', 'attr2');
    el.setAttribute('custom', 'customAttr2');
    el.setAttribute('fromattribute', '2attr');
    el.toAttribute = 2;
    el.all = 5;
    await el.updateComplete;
    assert.equal(el.updateCount, 2);
    assert.equal(el.noAttr, 'noAttr');
    assert.equal(el.atTr, 'attr2');
    assert.equal(el.customAttr, 'customAttr2');
    assert.equal(el.fromAttribute, 2);
    assert.equal(el.toAttribute, 2);
    assert.equal(el.getAttribute('toattribute'), '2-attr');
    assert.equal(el.all, 5);
    el.all = 15;
    await el.updateComplete;
    assert.equal(el.updateCount, 3);
    assert.equal(el.all, 15);
    assert.equal(el.getAttribute('all-attr'), '15-attr');
    el.setAttribute('all-attr', '16-attr');
    await el.updateComplete;
    assert.equal(el.updateCount, 4);
    assert.equal(el.getAttribute('all-attr'), '16-attr');
    assert.equal(el.all, 16);
    el.hasChanged = 5;
    await el.updateComplete;
    assert.equal(el.hasChanged, 5);
    assert.equal(el.updateCount, 4);
    el.hasChanged = 15;
    await el.updateComplete;
    assert.equal(el.hasChanged, 15);
    assert.equal(el.updateCount, 5);
    el.setAttribute('all-attr', '5-attr');
    await el.updateComplete;
    assert.equal(el.all, 5);
    assert.equal(el.updateCount, 5);
    el.all = 15;
    await el.updateComplete;
    assert.equal(el.all, 15);
    assert.equal(el.updateCount, 6);
  });

  test('property option `converter` can use `type` info', async () => {
    const FooType = {name: 'FooType'};
    // Make test work on IE where these are undefined.
    if (!('name' in String)) {
      (String as any).name = (String as any).name || 'String';
    }
    if (!('name' in Number)) {
      (Number as any).name = (Number as any).name || 'Number';
    }

    const converter: ComplexAttributeConverter = {
      fromAttribute: (_value: any, type: any) => {
        return `fromAttribute: ${String(type.name)}`;
      },
      toAttribute: (_value: any, type: any) => {
        return `toAttribute: ${String(type.name)}`;
      },
    };

    class E extends UpdatingElement {
      static get properties() {
        return {
          num: {type: Number, converter, reflect: true},
          str: {type: String, converter, reflect: true},
          foo: {type: FooType, converter, reflect: true},
        };
      }

      num?: any;
      str?: any;
      foo?: any;
    }
    customElements.define(generateElementName(), E);
    const el = new E();
    container.appendChild(el);
    await el.updateComplete;
    el.num = 5;
    el.str = 'hi';
    el.foo = 'zoink';
    await el.updateComplete;
    assert.equal(el.getAttribute('num'), 'toAttribute: Number');
    assert.equal(el.getAttribute('str'), 'toAttribute: String');
    assert.equal(el.getAttribute('foo'), 'toAttribute: FooType');
    el.removeAttribute('num');
    el.removeAttribute('str');
    el.removeAttribute('foo');
    await el.updateComplete;
    assert.equal(el.num, 'fromAttribute: Number');
    assert.equal(el.str, 'fromAttribute: String');
    assert.equal(el.foo, 'fromAttribute: FooType');
    assert.equal(el.getAttribute('num'), null);
    assert.equal(el.getAttribute('str'), null);
    assert.equal(el.getAttribute('foo'), null);
    el.num = 0;
    el.str = '';
    el.foo = {};
    await el.updateComplete;
    assert.equal(el.getAttribute('num'), 'toAttribute: Number');
    assert.equal(el.getAttribute('str'), 'toAttribute: String');
    assert.equal(el.getAttribute('foo'), 'toAttribute: FooType');
  });

  test('property/attribute values when attributes removed', async () => {
    class E extends UpdatingElement {
      static get properties() {
        return {
          bool: {type: Boolean},
          num: {type: Number},
          str: {type: String},
          obj: {type: Object},
          arr: {type: Array},
          reflectBool: {type: Boolean, reflect: true},
          reflectNum: {type: Number, reflect: true},
          reflectStr: {type: String, reflect: true},
          reflectObj: {type: Object, reflect: true},
          reflectArr: {type: Array, reflect: true},
          defaultBool: {type: Boolean},
          defaultNum: {type: Number},
          defaultStr: {type: String},
          defaultObj: {type: Object},
          defaultArr: {type: Array},
          defaultReflectBool: {type: Boolean, reflect: true},
          defaultReflectNum: {type: Number, reflect: true},
          defaultReflectStr: {type: String, reflect: true},
          defaultReflectObj: {type: Object, reflect: true},
          defaultReflectArr: {type: Array, reflect: true},
        };
      }

      bool?: any;
      num?: any;
      str?: any;
      obj?: any;
      arr?: any;
      reflectBool?: any;
      reflectNum?: any;
      reflectStr?: any;
      reflectObj?: any;
      reflectArr?: any;
      defaultBool = false;
      defaultNum = 0;
      defaultStr = '';
      defaultObj = {defaultObj: false};
      defaultArr = [1];
      defaultReflectBool = false;
      defaultReflectNum = 0;
      defaultReflectStr = 'defaultReflectStr';
      defaultReflectObj = {defaultReflectObj: true};
      defaultReflectArr = [1, 2];
    }
    const name = generateElementName();
    customElements.define(name, E);
    container.innerHTML = `<${name} bool num="2" str="str" obj='{"obj": true}'
      arr='[1]' reflectBool reflectNum="3" reflectStr="reflectStr"
      reflectObj ='{"reflectObj": true}' reflectArr="[1, 2]"
      defaultBool defaultNum="4" defaultStr="defaultStr"
      defaultObj='{"defaultObj": true}' defaultArr="[1, 2, 3]">
      </${name}>`;
    const el = container.firstChild as E;
    await el.updateComplete;
    assert.equal(el.bool, true);
    assert.equal(el.num, 2);
    assert.equal(el.str, 'str');
    assert.deepEqual(el.obj, {obj: true});
    assert.deepEqual(el.arr, [1]);
    assert.equal(el.reflectBool, true);
    assert.equal(el.reflectNum, 3);
    assert.equal(el.reflectStr, 'reflectStr');
    assert.deepEqual(el.reflectObj, {reflectObj: true});
    assert.deepEqual(el.reflectArr, [1, 2]);
    assert.equal(el.defaultBool, true);
    assert.equal(el.defaultNum, 4);
    assert.equal(el.defaultStr, 'defaultStr');
    assert.deepEqual(el.defaultObj, {defaultObj: true});
    assert.deepEqual(el.defaultArr, [1, 2, 3]);
    assert.equal(el.defaultReflectBool, false);
    assert.equal(el.defaultReflectNum, 0);
    assert.equal(el.defaultReflectStr, 'defaultReflectStr');
    assert.deepEqual(el.defaultReflectObj, {defaultReflectObj: true});
    assert.deepEqual(el.defaultReflectArr, [1, 2]);
    el.removeAttribute('bool');
    el.removeAttribute('num');
    el.removeAttribute('str');
    el.removeAttribute('obj');
    el.removeAttribute('arr');
    el.removeAttribute('reflectbool');
    el.removeAttribute('reflectnum');
    el.removeAttribute('reflectstr');
    el.removeAttribute('reflectobj');
    el.removeAttribute('reflectarr');
    el.removeAttribute('defaultbool');
    el.removeAttribute('defaultnum');
    el.removeAttribute('defaultstr');
    el.removeAttribute('defaultobj');
    el.removeAttribute('defaultarr');
    el.removeAttribute('defaultreflectbool');
    el.removeAttribute('defaultreflectnum');
    el.removeAttribute('defaultreflectstr');
    el.removeAttribute('defaultreflectobj');
    el.removeAttribute('defaultreflectarr');
    await el.updateComplete;
    assert.equal(el.bool, false);
    assert.equal(el.num, null);
    assert.equal(el.str, null);
    assert.deepEqual(el.obj, null);
    assert.deepEqual(el.arr, null);
    assert.equal(el.reflectBool, false);
    assert.equal(el.reflectNum, null);
    assert.equal(el.reflectStr, null);
    assert.deepEqual(el.reflectObj, null);
    assert.deepEqual(el.reflectArr, null);
    assert.equal(el.defaultBool, false);
    assert.equal(el.defaultNum, null);
    assert.equal(el.defaultStr, null);
    assert.deepEqual(el.defaultObj, null);
    assert.deepEqual(el.defaultArr, null);
    assert.equal(el.defaultReflectBool, false);
    assert.equal(el.defaultReflectNum, null);
    assert.equal(el.defaultReflectStr, null);
    assert.deepEqual(el.defaultReflectObj, null);
    assert.deepEqual(el.defaultReflectArr, null);
  });

  test("attributes removed when a reflecting property's value becomes null", async () => {
    class E extends UpdatingElement {
      static get properties() {
        return {
          bool: {type: Boolean, reflect: true},
          num: {type: Number, reflect: true},
          str: {type: String, reflect: true},
          obj: {type: Object, reflect: true},
          arr: {type: Array, reflect: true},
        };
      }

      bool?: any;
      num?: any;
      str?: any;
      obj?: any;
      arr?: any;
    }
    const name = generateElementName();
    customElements.define(name, E);
    container.innerHTML = `<${name} bool num="2" str="str" obj='{"obj": true}'
      arr='[1]'>
      </${name}>`;
    const el = container.firstChild as E;
    await el.updateComplete;
    el.bool = false;
    el.num = null;
    el.str = null;
    el.obj = null;
    el.arr = null;
    await el.updateComplete;
    assert.isFalse(el.hasAttribute('bool'));
    assert.isFalse(el.hasAttribute('num'));
    assert.isFalse(el.hasAttribute('str'));
    assert.isFalse(el.hasAttribute('obj'));
    assert.isFalse(el.hasAttribute('arr'));
  });

  test('if a `reflect: true` returns `undefined`, the attribute is removed', async () => {
    class E extends UpdatingElement {
      static get properties() {
        return {foo: {reflect: true}, obj: {type: Object, reflect: true}};
      }

      foo?: any;
      obj?: any;
    }
    const name = generateElementName();
    customElements.define(name, E);
    const el = new E();
    container.appendChild(el);
    await el.updateComplete;
    el.setAttribute('foo', 'foo');
    el.setAttribute('obj', '{"obj": 1}');
    assert.equal(el.foo, 'foo');
    assert.deepEqual(el.obj, {obj: 1});
    await el.updateComplete;
    el.foo = 'foo2';
    el.obj = {obj: 2};
    await el.updateComplete;
    assert.equal(el.getAttribute('foo'), 'foo2');
    assert.equal(el.getAttribute('obj'), '{"obj":2}');
    el.foo = undefined;
    el.obj = undefined;
    await el.updateComplete;
    assert.equal(el.getAttribute('foo'), null);
    assert.equal(el.getAttribute('obj'), null);
    el.foo = 'foo3';
    el.obj = {obj: 3};
    await el.updateComplete;
    assert.equal(el.getAttribute('foo'), 'foo3');
    assert.equal(el.getAttribute('obj'), '{"obj":3}');
  });

  test('property reflects when set in response to another propety changing via its attribute being set', async () => {
    class E extends UpdatingElement {
      static get properties() {
        return {
          prop: {type: Boolean, noAccessor: true, reflect: true},
          secondary: {type: Number, reflect: true},
          tertiary: {type: Number, reflect: true},
        };
      }

      _prop = false;
      secondary = 0;
      tertiary = 0;
      propCount = 0;

      get prop() {
        return this._prop;
      }

      set prop(val) {
        this.propCount++;
        const oldVal = this._prop;
        if (oldVal !== val) {
          this._prop = val;
          this.secondary += 1;
          this.tertiary += 1;
          this.requestUpdate('prop', oldVal);
        }
      }
    }
    customElements.define(generateElementName(), E);
    const el = new E();
    container.appendChild(el);
    await el.updateComplete;
    assert.equal(el.propCount, 0);
    assert.equal(el.getAttribute('secondary'), '0');
    assert.equal(el.getAttribute('tertiary'), '0');
    el.prop = true;
    await el.updateComplete;
    assert.equal(el.propCount, 1);
    assert.equal(el.getAttribute('secondary'), '1');
    assert.equal(el.getAttribute('tertiary'), '1');
    el.prop = false;
    await el.updateComplete;
    assert.equal(el.propCount, 2);
    assert.equal(el.getAttribute('secondary'), '2');
    assert.equal(el.getAttribute('tertiary'), '2');
    el.setAttribute('prop', '');
    await el.updateComplete;
    assert.equal(el.propCount, 3);
    assert.equal(el.getAttribute('secondary'), '3');
    assert.equal(el.getAttribute('tertiary'), '3');
  });

  test('attributes deserialize from html', async () => {
    const fromAttribute = (value: any) => parseInt(value);
    const toAttributeOnly = (value: any) =>
      typeof value === 'string' && value.indexOf(`-attr`) > 0
        ? value
        : `${value}-attr`;
    const toAttribute = (value: any) => `${value}-attr`;
    class E extends UpdatingElement {
      static get properties() {
        return {
          noAttr: {attribute: false},
          atTr: {attribute: true},
          customAttr: {attribute: 'custom', reflect: true},
          fromAttribute: {converter: fromAttribute},
          toAttribute: {
            reflect: true,
            converter: {toAttribute: toAttributeOnly},
          },
          toAttributeNumber: {
            type: Number,
            reflect: true,
            converter: {toAttribute: (value: number) => value + ' '},
          },
          all: {
            attribute: 'all-attr',
            converter: {fromAttribute, toAttribute},
            reflect: true,
          },
          obj: {type: Object},
          arr: {type: Array},
        };
      }

      noAttr = 'noAttr';
      atTr = 'attr';
      customAttr = 'customAttr';
      fromAttribute = 1;
      toAttribute: string | number = 1;
      toAttributeNumber = 0;
      all = 10;
      obj?: any;
      arr?: any;
    }
    const name = generateElementName();
    customElements.define(name, E);
    container.innerHTML = `<${name}
      noattr="1"
      attr="2"
      custom="3"
      fromAttribute="6-attr"
      toAttribute="7"
      toAttributeNumber="8"
      all-attr="11-attr"
      obj='{"foo": true, "bar": 5, "baz": "hi"}'
      arr="[1, 2, 3, 4]"></${name}>`;
    const el = container.firstChild as E;
    await el.updateComplete;
    assert.equal(el.noAttr, 'noAttr');
    assert.equal(el.getAttribute('noattr'), '1');
    assert.equal(el.atTr, '2');
    assert.equal(el.customAttr, '3');
    assert.equal(el.getAttribute('custom'), '3');
    assert.equal(el.fromAttribute, 6);
    assert.equal(el.toAttribute, '7');
    assert.strictEqual(el.toAttributeNumber, 8);
    assert.equal(el.getAttribute('toattribute'), '7-attr');
    assert.equal(el.all, 11);
    assert.equal(el.getAttribute('all-attr'), '11-attr');
    assert.deepEqual(el.obj, {foo: true, bar: 5, baz: 'hi'});
    assert.deepEqual(el.arr, [1, 2, 3, 4]);
  });

  test('deserializing from invalid values does not produce exception', async () => {
    class E extends UpdatingElement {
      static get properties() {
        return {
          obj: {type: Object, reflect: true},
          arr: {type: Array, reflect: true},
          prop: {reflect: true},
        };
      }

      obj?: any;
      arr?: any;
      prop?: string;
    }
    const name = generateElementName();
    let error = false;
    const listener = () => {
      error = true;
    };
    window.addEventListener('error', listener);
    customElements.define(name, E);
    container.innerHTML = `<${name}
      obj='{foo: true}'
      arr="[1, 2, 3, 4]"
      prop="prop"></${name}>`;
    const el = container.firstChild as E;
    await el.updateComplete;
    assert.isFalse(error);
    assert.equal(el.obj, undefined);
    assert.equal(el.prop, 'prop');
    assert.deepEqual(el.arr, [1, 2, 3, 4]);
    window.removeEventListener('error', listener);
  });

  if ((Object as Partial<typeof Object>).getOwnPropertySymbols) {
    test('properties defined using symbols', async () => {
      const zug = Symbol();

      class E extends UpdatingElement {
        static get properties() {
          return {foo: {}, [zug]: {}};
        }
        updateCount = 0;
        foo = 5;
        [zug] = 6;

        update(changedProperties: PropertyValues) {
          this.updateCount++;
          super.update(changedProperties);
        }
      }
      customElements.define(generateElementName(), E);
      const el = new E();
      container.appendChild(el);
      await el.updateComplete;
      assert.equal(el.updateCount, 1);
      assert.equal(el.foo, 5);
      assert.equal(el[zug], 6);
      el.foo = 55;
      await el.updateComplete;
      assert.equal(el.updateCount, 2);
      assert.equal(el.foo, 55);
      assert.equal(el[zug], 6);
      el[zug] = 66;
      await el.updateComplete;
      assert.equal(el.updateCount, 3);
      assert.equal(el.foo, 55);
      assert.equal(el[zug], 66);
    });

    test('properties as symbols can set property options', async () => {
      const zug = Symbol();

      class E extends UpdatingElement {
        static get properties() {
          return {
            [zug]: {
              attribute: 'zug',
              reflect: true,
              converter: (value: string) => Number(value) + 100,
            },
          };
        }

        constructor() {
          super();
          (this as any)[zug] = 5;
        }
      }
      customElements.define(generateElementName(), E);
      const el = new E() as any;
      container.appendChild(el);
      await el.updateComplete;
      assert.equal(el[zug], 5);
      assert.equal(el.getAttribute('zug'), '5');
      el[zug] = 6;
      await el.updateComplete;
      assert.equal(el[zug], 6);
      assert.equal(el.getAttribute('zug'), '6');
      el.setAttribute('zug', '7');
      await el.updateComplete;
      assert.equal(el.getAttribute('zug'), '7');
      assert.equal(el[zug], 107);
    });
  }

  test('property options compose when subclassing', async () => {
    const hasChanged = (value: any, old: any) =>
      old === undefined || value > old;
    const fromAttribute = (value: any) => parseInt(value);
    const toAttribute = (value: any) => `${value}-attr`;
    class E extends UpdatingElement {
      static get properties(): PropertyDeclarations {
        return {
          noAttr: {attribute: false},
          atTr: {attribute: true},
          customAttr: {},
          hasChanged: {},
        };
      }

      noAttr = 'noAttr';
      atTr = 'attr';
      customAttr = 'customAttr';
      hasChanged = 10;

      updateCount = 0;

      update(changed: PropertyValues) {
        this.updateCount++;
        super.update(changed);
      }
    }
    customElements.define(generateElementName(), E);

    class F extends E {
      static get properties(): PropertyDeclarations {
        return {
          customAttr: {attribute: 'custom', reflect: true},
          hasChanged: {hasChanged},
          fromAttribute: {},
          toAttribute: {},
        };
      }

      fromAttribute = 1;
      toAttribute = 1;
      all = 10;
    }

    class G extends F {
      static get properties(): PropertyDeclarations {
        return {
          fromAttribute: {converter: fromAttribute},
          toAttribute: {reflect: true, converter: {toAttribute}},
          all: {
            attribute: 'all-attr',
            hasChanged,
            converter: {fromAttribute, toAttribute},
            reflect: true,
          },
        };
      }
    }

    customElements.define(generateElementName(), G);

    const el = new G();
    container.appendChild(el);
    await el.updateComplete;
    assert.equal(el.updateCount, 1);
    assert.equal(el.noAttr, 'noAttr');
    assert.equal(el.atTr, 'attr');
    assert.equal(el.customAttr, 'customAttr');
    assert.equal(el.hasChanged, 10);
    assert.equal(el.fromAttribute, 1);
    assert.equal(el.toAttribute, 1);
    assert.equal(el.getAttribute('toattribute'), '1-attr');
    assert.equal(el.all, 10);
    assert.equal(el.getAttribute('all-attr'), '10-attr');
    el.setAttribute('noattr', 'noAttr2');
    el.setAttribute('attr', 'attr2');
    el.setAttribute('custom', 'customAttr2');
    el.setAttribute('fromattribute', '2attr');
    el.toAttribute = 2;
    el.all = 5;
    await el.updateComplete;
    assert.equal(el.updateCount, 2);
    assert.equal(el.noAttr, 'noAttr');
    assert.equal(el.atTr, 'attr2');
    assert.equal(el.customAttr, 'customAttr2');
    assert.equal(el.fromAttribute, 2);
    assert.equal(el.toAttribute, 2);
    assert.equal(el.getAttribute('toattribute'), '2-attr');
    assert.equal(el.all, 5);
    el.all = 15;
    await el.updateComplete;
    assert.equal(el.updateCount, 3);
    assert.equal(el.all, 15);
    assert.equal(el.getAttribute('all-attr'), '15-attr');
    el.setAttribute('all-attr', '16-attr');
    await el.updateComplete;
    assert.equal(el.updateCount, 4);
    assert.equal(el.getAttribute('all-attr'), '16-attr');
    assert.equal(el.all, 16);
    el.hasChanged = 5;
    await el.updateComplete;
    assert.equal(el.hasChanged, 5);
    assert.equal(el.updateCount, 4);
    el.hasChanged = 15;
    await el.updateComplete;
    assert.equal(el.hasChanged, 15);
    assert.equal(el.updateCount, 5);
    el.setAttribute('all-attr', '5-attr');
    await el.updateComplete;
    assert.equal(el.all, 5);
    assert.equal(el.updateCount, 5);
    el.all = 15;
    await el.updateComplete;
    assert.equal(el.all, 15);
    assert.equal(el.updateCount, 6);
  });

  test('superclass properties not affected by subclass', async () => {
    class E extends UpdatingElement {
      static get properties(): PropertyDeclarations {
        return {
          foo: {attribute: 'zug', reflect: true},
          bar: {reflect: true},
        };
      }

      foo = 5;
      bar = 'bar';
    }
    customElements.define(generateElementName(), E);

    class F extends E {
      static get properties(): PropertyDeclarations {
        return {foo: {attribute: false}, nug: {}};
      }

      foo = 6;
      bar = 'subbar';
      nug = 5;
    }
    customElements.define(generateElementName(), F);

    const el = new E();
    const sub = new F();
    container.appendChild(el);
    await el.updateComplete;
    container.appendChild(sub);
    await sub.updateComplete;

    assert.equal(el.foo, 5);
    assert.equal(el.getAttribute('zug'), '5');
    assert.isFalse(el.hasAttribute('foo'));
    assert.equal(el.bar, 'bar');
    assert.equal(el.getAttribute('bar'), 'bar');
    assert.isUndefined((el as any).nug);

    assert.equal(sub.foo, 6);
    assert.isFalse(sub.hasAttribute('zug'));
    assert.isFalse(sub.hasAttribute('foo'));
    assert.equal(sub.bar, 'subbar');
    assert.equal(sub.getAttribute('bar'), 'subbar');
    assert.equal(sub.nug, 5);
  });

  test('Attributes reflect', async () => {
    const suffix = '-reflected';
    class E extends UpdatingElement {
      static get properties() {
        return {
          foo: {
            reflect: true,
            converter: {toAttribute: (value: any) => `${value}${suffix}`},
          },
        };
      }

      foo = 0;
    }
    customElements.define(generateElementName(), E);
    const el = new E();
    container.appendChild(el);
    await el.updateComplete;
    assert.equal(el.getAttribute('foo'), `0${suffix}`);
    el.foo = 5;
    await el.updateComplete;
    assert.equal(el.getAttribute('foo'), `5${suffix}`);
  });

  test('Attributes reflect with type: Boolean', async () => {
    class E extends UpdatingElement {
      static get properties() {
        return {bar: {type: Boolean, reflect: true}};
      }

      bar = true;
    }
    customElements.define(generateElementName(), E);
    const el = new E();
    container.appendChild(el);
    await el.updateComplete;
    assert.equal(el.getAttribute('bar'), '');
    el.bar = false;
    await el.updateComplete;
    assert.equal(el.hasAttribute('bar'), false);
    el.bar = true;
    await el.updateComplete;
    assert.equal(el.getAttribute('bar'), '');
  });

  test('updates when properties change', async () => {
    class E extends UpdatingElement {
      static get properties() {
        return {foo: {}};
      }

      foo = 'one';
      updatedText = '';

      updated() {
        this.updatedText = `${this.foo}`;
      }
    }
    customElements.define(generateElementName(), E);
    const el = new E();
    container.appendChild(el);
    await el.updateComplete;
    assert.equal(el.updatedText, 'one');
    el.foo = 'changed';
    await el.updateComplete;
    assert.equal(el.updatedText, 'changed');
  });

  test('updates when properties and attributes change', async () => {
    class E extends UpdatingElement {
      static get properties() {
        return {value: {}, attrValue: {}};
      }

      value = '1';
      attrValue = 'attr';

      updateCountValue = '';
      updateCountAttrValue = '';

      update(props: PropertyValues) {
        super.update(props);
        this.updateCountValue = this.value;
        this.updateCountAttrValue = this.attrValue;
      }
    }
    customElements.define(generateElementName(), E);
    const el = new E();
    container.appendChild(el);
    await el.updateComplete;
    assert.equal(el.updateCountValue, '1');
    assert.equal(el.updateCountAttrValue, 'attr');
    el.value = '2';
    await el.updateComplete;
    assert.equal(el.updateCountValue, '2');
    assert.equal(el.updateCountAttrValue, 'attr');
    el.attrValue = 'attr2';
    await el.updateComplete;
    assert.equal(el.updateCountValue, '2');
    assert.equal(el.updateCountAttrValue, 'attr2');
    el.setAttribute('attrvalue', 'attr3');
    await el.updateComplete;
    assert.equal(el.updateCountValue, '2');
    assert.equal(el.updateCountAttrValue, 'attr3');
    el.value = '3';
    el.setAttribute('attrvalue', 'attr4');
    await el.updateComplete;
    assert.equal(el.updateCountValue, '3');
    assert.equal(el.updateCountAttrValue, 'attr4');
  });

  test('updates changes when attributes change', async () => {
    class E extends UpdatingElement {
      static get properties() {
        return {foo: {}};
      }

      foo = 'one';
      updatedText = '';

      updated() {
        this.updatedText = `${this.foo}`;
      }
    }
    customElements.define(generateElementName(), E);
    const el = new E();
    container.appendChild(el);
    await el.updateComplete;
    assert.equal(el.updatedText, 'one');
    el.setAttribute('foo', 'changed');
    await el.updateComplete;
    assert.equal(el.updatedText, 'changed');
  });

  test('User defined accessor can trigger update', async () => {
    class E extends UpdatingElement {
      __bar?: number;

      updatedText = '';

      static get properties() {
        return {foo: {}, bar: {}};
      }

      foo = 0;

      get bar() {
        return this.__bar;
      }

      set bar(value) {
        const old = this.bar;
        this.__bar = Number(value);
        this.requestUpdate('bar', old);
      }

      updated() {
        this.updatedText = `${this.foo}${this.bar}`;
      }
    }
    customElements.define(generateElementName(), E);
    const el = new E();
    container.appendChild(el);
    el.setAttribute('bar', '20');
    await el.updateComplete;
    assert.equal(el.bar, 20);
    assert.equal(el.__bar, 20);
    assert.equal(el.updatedText, '020');
  });

  test('User defined accessor can use property options via `requestUpdate`', async () => {
    const fromAttribute = (value: any) => parseInt(value);
    const toAttribute = (value: any) => `${value}-attr`;
    const hasChanged = (value: any, old: any) => isNaN(old) || value > old;
    class E extends UpdatingElement {
      updateCount = 0;
      __bar: any;

      static get properties() {
        return {
          bar: {
            attribute: 'attr-bar',
            reflect: true,
            converter: {fromAttribute, toAttribute},
            hasChanged,
          },
        };
      }

      constructor() {
        super();
        this.bar = 5;
      }

      update(changed: PropertyValues) {
        super.update(changed);
        this.updateCount++;
      }

      get bar() {
        return this.__bar;
      }

      set bar(value) {
        const old = this.bar;
        this.__bar = Number(value);
        this.requestUpdate('bar', old);
      }
    }
    customElements.define(generateElementName(), E);
    const el = new E();
    container.appendChild(el);
    await el.updateComplete;
    assert.equal(el.updateCount, 1);
    assert.equal(el.bar, 5);
    assert.equal(el.getAttribute('attr-bar'), `5-attr`);
    el.setAttribute('attr-bar', '7');
    await el.updateComplete;
    assert.equal(el.updateCount, 2);
    assert.equal(el.bar, 7);
    assert.equal(el.getAttribute('attr-bar'), `7`);
    el.bar = 4;
    await el.updateComplete;
    assert.equal(el.updateCount, 2);
    assert.equal(el.bar, 4);
    assert.equal(el.getAttribute('attr-bar'), `7`);
    el.setAttribute('attr-bar', '3');
    await el.updateComplete;
    assert.equal(el.updateCount, 2);
    assert.equal(el.bar, 3);
    assert.equal(el.getAttribute('attr-bar'), `3`);
  });

  test('User defined accessor not overwritten by subclass, but subclass property options respected', async () => {
    class E extends UpdatingElement {
      __foo?: number;

      static get properties(): PropertyDeclarations {
        return {bar: {hasChanged: () => false}, foo: {}};
      }

      get foo() {
        return this.__foo;
      }

      set foo(value) {
        const old = this.foo;
        this.__foo = Number(value);
        this.requestUpdate('foo', old);
      }
    }
    class F extends E {
      __bar?: string;

      static get properties(): PropertyDeclarations {
        return {bar: {}, foo: {reflect: true}};
      }

      get bar() {
        return this.__bar;
      }

      set bar(value) {
        const old = this.foo;
        this.__bar = value;
        this.requestUpdate('bar', old);
      }
    }

    let changed = 0;

    const hasChanged = () => {
      changed++;
      return true;
    };

    class G extends F {
      static get properties(): PropertyDeclarations {
        return {bar: {hasChanged, reflect: true}, foo: {hasChanged}};
      }
    }

    customElements.define(generateElementName(), G);
    const el = new G();
    container.appendChild(el);
    el.foo = 20;
    await el.updateComplete;
    assert.equal(changed, 1);
    assert.equal(el.foo, 20);
    assert.equal(el.__foo, 20);
    assert.isFalse(el.hasAttribute('foo'));
    el.bar = 'hi';
    await el.updateComplete;
    assert.equal(changed, 2);
    assert.equal(el.bar, 'hi');
    assert.equal(el.__bar, 'hi');
    assert.isTrue(el.hasAttribute('bar'));
  });

  test('`firstUpdated` called when element first updates', async () => {
    class E extends UpdatingElement {
      static properties = {foo: {}};
      foo = 1;

      wasUpdatedCount = 0;
      wasFirstUpdated = 0;
      changedProperties: PropertyValues | undefined;

      update(changedProperties: PropertyValues) {
        this.wasUpdatedCount++;
        super.update(changedProperties);
      }

      firstUpdated(changedProperties: PropertyValues) {
        this.changedProperties = changedProperties;
        this.wasFirstUpdated++;
      }
    }
    customElements.define(generateElementName(), E);
    const el = new E();
    container.appendChild(el);
    await el.updateComplete;
    const testMap = new Map();
    testMap.set('foo', undefined);
    assert.deepEqual(el.changedProperties, testMap);
    assert.equal(el.wasUpdatedCount, 1);
    assert.equal(el.wasFirstUpdated, 1);
    el.requestUpdate();
    await el.updateComplete;
    assert.equal(el.wasUpdatedCount, 2);
    assert.equal(el.wasFirstUpdated, 1);
    el.requestUpdate();
    await el.updateComplete;
    assert.equal(el.wasUpdatedCount, 3);
    assert.equal(el.wasFirstUpdated, 1);
  });

  test('`firstUpdated` called when element first updates even if first `shouldUpdate` returned false', async () => {
    class E extends UpdatingElement {
      static properties = {foo: {}};
      foo = 1;

      triedToUpdatedCount = 0;
      wasUpdatedCount = 0;
      wasFirstUpdated = 0;
      changedProperties: PropertyValues | undefined;

      shouldUpdate() {
        this.triedToUpdatedCount++;
        return this.triedToUpdatedCount > 1;
      }

      update(changedProperties: PropertyValues) {
        this.wasUpdatedCount++;
        super.update(changedProperties);
      }

      firstUpdated(changedProperties: PropertyValues) {
        this.changedProperties = changedProperties;
        this.wasFirstUpdated++;
      }
    }

    customElements.define(generateElementName(), E);
    const el = new E();
    container.appendChild(el);
    await el.updateComplete;
    assert.equal(el.triedToUpdatedCount, 1);
    assert.equal(el.wasUpdatedCount, 0);
    assert.equal(el.wasFirstUpdated, 0);
    el.requestUpdate();
    await el.updateComplete;
    const testMap = new Map();
    assert.deepEqual(el.changedProperties, testMap);
    assert.equal(el.triedToUpdatedCount, 2);
    assert.equal(el.wasUpdatedCount, 1);
    assert.equal(el.wasFirstUpdated, 1);
    el.requestUpdate();
    await el.updateComplete;
    assert.equal(el.triedToUpdatedCount, 3);
    assert.equal(el.wasUpdatedCount, 2);
    assert.equal(el.wasFirstUpdated, 1);
  });

  test('update lifecycle order', async () => {
    class E extends UpdatingElement {
      static get properties() {
        return {foo: {type: Number}};
      }

      info: Array<string> = [];

      shouldUpdate() {
        this.info.push('shouldUpdate');
        return true;
      }

      willUpdate() {
        this.info.push('willUpdate');
      }

      update(props: PropertyValues) {
        this.info.push('before-update');
        super.update(props);
        this.info.push('after-update');
      }

      firstUpdated() {
        this.info.push('firstUpdated');
      }

      updated() {
        this.info.push('updated');
      }
    }
    customElements.define(generateElementName(), E);
    const el = new E();
    container.appendChild(el);
    await el.updateComplete;
    el.info.push('updateComplete');
    assert.deepEqual(el.info, [
      'shouldUpdate',
      'willUpdate',
      'before-update',
      'after-update',
      'firstUpdated',
      'updated',
      'updateComplete',
    ]);
  });

  test('setting properties in update does not trigger update', async () => {
    class E extends UpdatingElement {
      static get properties() {
        return {foo: {}};
      }
      promiseFulfilled = false;
      foo = 0;
      updateCount = 0;
      updatedText = '';

      update(props: PropertyValues) {
        this.updateCount++;
        this.foo++;
        super.update(props);
      }

      updated() {
        this.updatedText = `${this.foo}`;
      }
    }
    customElements.define(generateElementName(), E);
    const el = new E();
    container.appendChild(el);
    await el.updateComplete;
    assert.equal(el.foo, 1);
    assert.equal(el.updateCount, 1);
    assert.equal(el.updatedText, '1');
    el.foo = 5;
    await el.updateComplete;
    assert.equal(el.foo, 6);
    assert.equal(el.updateCount, 2);
    assert.equal(el.updatedText, '6');
  });

  test('setting properties in update after calling `super.update` *does* trigger update', async () => {
    class E extends UpdatingElement {
      static get properties() {
        return {foo: {}};
      }
      promiseFulfilled = false;
      foo = 0;
      updateCount = 0;
      updatedText = '';

      update(props: PropertyValues) {
        this.updateCount++;
        super.update(props);
        if (this.foo < 1) {
          this.foo++;
        }
      }

      updated() {
        this.updatedText = `${this.foo}`;
      }
    }
    customElements.define(generateElementName(), E);
    const el = new E();
    container.appendChild(el);
    // eslint-disable-next-line no-empty
    while (!(await el.updateComplete)) {}
    assert.equal(el.foo, 1);
    assert.equal(el.updateCount, 2);
    assert.equal(el.updatedText, '1');
  });

  test('setting properties in update reflects to attribute and is included in `changedProperties`', async () => {
    class E extends UpdatingElement {
      static get properties() {
        return {foo: {}, bar: {}, zot: {reflect: true}};
      }

      changedProperties: PropertyValues | undefined = undefined;

      update(changedProperties: PropertyValues) {
        (this as any).zot = (this as any).foo + (this as any).bar;
        super.update(changedProperties);
        this.changedProperties = changedProperties;
      }
    }
    customElements.define(generateElementName(), E);
    const el = new E() as any;
    container.appendChild(el);
    await el.updateComplete;
    const testMap = new Map();
    testMap.set('zot', undefined);
    assert.deepEqual(el.changedProperties, testMap);
    assert.isNaN(el.zot);
    assert.equal(el.getAttribute('zot'), 'NaN');
    el.bar = 1;
    el.foo = 1;
    await el.updateComplete;
    assert.equal(el.foo, 1);
    assert.equal(el.bar, 1);
    assert.equal(el.zot, 2);
    testMap.clear();
    testMap.set('foo', undefined);
    testMap.set('bar', undefined);
    testMap.set('zot', NaN);
    assert.deepEqual(el.changedProperties, testMap);
    assert.equal(el.getAttribute('zot'), '2');
    el.bar = 2;
    await el.updateComplete;
    assert.equal(el.bar, 2);
    assert.equal(el.zot, 3);
    testMap.clear();
    testMap.set('bar', 1);
    testMap.set('zot', 2);
    assert.deepEqual(el.changedProperties, testMap);
    assert.equal(el.getAttribute('zot'), '3');
  });

  // Note, on older browsers (e.g. old Safari/Chrome), native properties
  // cannot have default values. These will be overwritten by instance values.
  test('can make properties for native accessors', async () => {
    class E extends UpdatingElement {
      static get properties() {
        return {
          id: {reflect: true},
          name: {reflect: true},
          title: {reflect: true},
          foo: {},
        };
      }

      updatedText = '';

      name: string | undefined;
      foo = '';

      changedProperties: PropertyValues | undefined = undefined;

      update(changedProperties: PropertyValues) {
        (this as any).zot = (this as any).foo + (this as any).bar;
        super.update(changedProperties);
        this.changedProperties = changedProperties;
      }

      updated() {
        this.updatedText = `${this.id}-${this.title}-${this.foo}`;
      }
    }
    customElements.define(generateElementName(), E);
    const el = new E() as any;
    container.appendChild(el);
    await el.updateComplete;
    el.foo = 'foo';
    el.id = 'id';
    el.title = 'title';
    await el.updateComplete;
    assert.equal(el.updatedText, 'id-title-foo');
    assert.equal((window as any).id, el);
    assert.equal(el.getAttribute('id'), 'id');
    el.id = 'id2';
    await el.updateComplete;
    assert.equal(el.updatedText, 'id2-title-foo');
    assert.equal((window as any).id2, el);
    assert.equal(el.getAttribute('id'), 'id2');
  });

  test('user accessors', async () => {
    class E extends UpdatingElement {
      _updateCount = 0;
      updatedText = '';
      _foo?: string;
      _bar?: string;
      static get properties() {
        return {
          foo: {type: String, reflect: true},
          bar: {type: String, reflect: true},
        };
      }
      constructor() {
        super();
        this.foo = 'defaultFoo';
        this.bar = 'defaultBar';
      }
      set foo(value: string) {
        const old = this._foo;
        this._foo = value;
        this.requestUpdate('foo', old);
      }
      get foo() {
        return this._foo as string;
      }
      set bar(value: string) {
        const old = this._bar;
        this._bar = value;
        this.requestUpdate('bar', old);
      }
      get bar() {
        return this._bar as string;
      }
      update(changedProperties: PropertyValues) {
        this._updateCount++;
        super.update(changedProperties);
      }
      updated() {
        this.updatedText = `${this.foo}-${this.bar}`;
      }
    }
    customElements.define(generateElementName(), E);

    const el = new E();
    el.foo = 'foo1';
    container.appendChild(el);
    await el.updateComplete;
    assert.equal(el.foo, 'foo1');
    assert.equal(el.bar, 'defaultBar');
    assert.equal(el.getAttribute('foo'), 'foo1');
    assert.equal(el.getAttribute('bar'), 'defaultBar');
    assert.equal(el.updatedText, 'foo1-defaultBar');
    assert.equal(el._updateCount, 1);

    el.foo = 'foo2';
    el.bar = 'bar';
    await el.updateComplete;
    assert.equal(el.foo, 'foo2');
    assert.equal(el.bar, 'bar');
    assert.equal(el.getAttribute('foo'), 'foo2');
    assert.equal(el.getAttribute('bar'), 'bar');
    assert.equal(el.updatedText, 'foo2-bar');
    assert.equal(el._updateCount, 2);

    el.foo = 'foo3';
    await el.updateComplete;
    assert.equal(el.foo, 'foo3');
    assert.equal(el.getAttribute('foo'), 'foo3');
    assert.equal(el.getAttribute('bar'), 'bar');
    assert.equal(el.updatedText, 'foo3-bar');
    assert.equal(el._updateCount, 3);
  });

  test('user accessors can be extended', async () => {
    // Sup implements an accessor that clamps to a maximum in the setter
    class Sup extends UpdatingElement {
      _supSetCount?: number;
      _oldFoo?: any;
      _foo?: number;
      updatedText = '';
      static get properties() {
        return {foo: {type: Number}};
      }
      constructor() {
        super();
        this.foo = 0;
      }
      set foo(v: number) {
        this._supSetCount = (this._supSetCount || 0) + 1;
        const old = this.foo;
        this._foo = Math.min(v, 10);
        this.requestUpdate('foo', old);
      }
      get foo(): number {
        return this._foo as number;
      }
      update(changedProperties: PropertyValues) {
        this._oldFoo = changedProperties.get('foo');
        super.update(changedProperties);
      }
      updated() {
        this.updatedText = `${this.foo}`;
      }
    }
    customElements.define(generateElementName(), Sup);

    // Sub implements an accessor that rounds down in the getter
    class Sub extends Sup {
      _subSetCount?: number;
      static get properties() {
        return {foo: {type: Number}};
      }
      set foo(v: number) {
        this._subSetCount = (this._subSetCount || 0) + 1;
        super.foo = v;
      }
      get foo(): number {
        const v = super.foo;
        return v ? Math.floor(v) : v;
      }
    }
    customElements.define(generateElementName(), Sub);

    const sup = new Sup();
    container.appendChild(sup);
    await sup.updateComplete;
    assert.equal(sup.foo, 0);
    assert.equal(sup._oldFoo, undefined);
    assert.equal(sup._supSetCount, 1);
    assert.equal(sup.updatedText, '0');

    sup.foo = 5;
    await sup.updateComplete;
    assert.equal(sup.foo, 5);
    assert.equal(sup._oldFoo, 0);
    assert.equal(sup._supSetCount, 2);
    assert.equal(sup.updatedText, '5');

    sup.foo = 20;
    await sup.updateComplete;
    assert.equal(sup.foo, 10); // (user getter implements a max of 10)
    assert.equal(sup._oldFoo, 5);
    assert.equal(sup._supSetCount, 3);
    assert.equal(sup.updatedText, '10');

    sup.foo = 5;
    await sup.updateComplete;
    assert.equal(sup.foo, 5);
    assert.equal(sup._oldFoo, 10);
    assert.equal(sup._supSetCount, 4);
    assert.equal(sup.updatedText, '5');

    const sub = new Sub();
    container.appendChild(sub);
    await sub.updateComplete;
    assert.equal(sub.foo, 0);
    assert.equal(sub._oldFoo, undefined);
    assert.equal(sub._supSetCount, 1);
    assert.equal(sub._subSetCount, 1);
    assert.equal(sub.updatedText, '0');

    sub.foo = 5;
    await sub.updateComplete;
    assert.equal(sub.foo, 5);
    assert.equal(sub._oldFoo, 0);
    assert.equal(sub._supSetCount, 2);
    assert.equal(sub._subSetCount, 2);
    assert.equal(sub.updatedText, '5');

    sub.foo = 7.5;
    await sub.updateComplete;
    assert.equal(sub.foo, 7); // (sub setter rounds down)
    assert.equal(sub._oldFoo, 5);
    assert.equal(sub._supSetCount, 3);
    assert.equal(sub._subSetCount, 3);
    assert.equal(sub.updatedText, '7');

    sub.foo = 20;
    await sub.updateComplete;
    assert.equal(sub.foo, 10); // (super user getter maxes at 10)
    assert.equal(sub._oldFoo, 7);
    assert.equal(sub._supSetCount, 4);
    assert.equal(sub._subSetCount, 4);
    assert.equal(sub.updatedText, '10');
  });

  test('Using `noAccessor` to set property options for extended user accessors', async () => {
    // Sup implements an accessor that clamps to a maximum in the setter
    class Sup extends UpdatingElement {
      _supSetCount?: number;
      _oldFoo?: any;
      _foo?: number;
      updatedText = '';
      static get properties() {
        return {foo: {type: Number}};
      }
      constructor() {
        super();
        this.foo = 0;
      }
      set foo(v: number) {
        this._supSetCount = (this._supSetCount || 0) + 1;
        const old = this.foo;
        this._foo = Math.min(v, 10);
        this.requestUpdate('foo', old);
      }
      get foo(): number {
        return this._foo as number;
      }
      update(changedProperties: PropertyValues) {
        this._oldFoo = changedProperties.get('foo');
        super.update(changedProperties);
      }
      updated() {
        this.updatedText = `${this.foo}`;
      }
    }
    customElements.define(generateElementName(), Sup);

    // Sub implements an accessor that rounds down in the getter
    class Sub extends Sup {
      static get properties() {
        return {foo: {type: Number, reflect: true, noAccessor: true}};
      }
    }
    customElements.define(generateElementName(), Sub);

    const sub = new Sub();
    container.appendChild(sub);
    await sub.updateComplete;
    assert.equal(sub.foo, 0);
    assert.equal(sub._oldFoo, undefined);
    assert.equal(sub._supSetCount, 1);
    assert.equal(sub.updatedText, '0');

    sub.foo = 5;
    await sub.updateComplete;
    assert.equal(sub.foo, 5);
    assert.equal(sub._oldFoo, 0);
    assert.equal(sub._supSetCount, 2);
    assert.equal(sub.updatedText, '5');
    assert.equal(sub.getAttribute('foo'), '5');
  });

  test('can provide a default property declaration', async () => {
    const SpecialNumber = {};

    const myPropertyDeclaration = {
      type: SpecialNumber,
      reflect: true,
      converter: {
        toAttribute: function (value: unknown, type?: unknown): unknown {
          switch (type) {
            case String:
              return value === undefined ? null : value;
            default:
              return defaultConverter.toAttribute!(value, type);
          }
        },
        fromAttribute: function (value: string | null, type?: unknown) {
          switch (type) {
            case SpecialNumber:
              return Number(value) + 10;
            default:
              return defaultConverter.fromAttribute!(value, type);
          }
        },
      },
    };

    class E extends UpdatingElement {
      static createProperty(name: PropertyKey, options: PropertyDeclaration) {
        // Always mix into defaults to preserve custom converter.
        options = Object.assign(Object.create(myPropertyDeclaration), options);
        super.createProperty(name, options);
      }

      static properties = {foo: {}, bar: {type: String}};
      foo = 5;
      bar?: string = 'bar';
    }
    customElements.define(generateElementName(), E);

    const el = new E();
    container.appendChild(el);
    el.setAttribute('foo', '10');
    el.setAttribute('bar', 'attrBar');
    await el.updateComplete;
    assert.equal(el.foo, 20);
    assert.equal(el.bar, 'attrBar');
    el.foo = 5;
    el.bar = undefined;
    await el.updateComplete;
    assert.equal(el.getAttribute('foo'), '5');
    assert.isFalse(el.hasAttribute('bar'));
  });

  test('can customize property options and accessor creation', async () => {
    interface MyPropertyDeclarations {
      readonly [key: string]: MyPropertyDeclaration;
    }

    interface MyPropertyDeclaration<TypeHint = unknown>
      extends PropertyDeclaration {
      validator?: (value: any) => TypeHint;
      observer?: (oldValue: TypeHint) => void;
    }

    class E extends UpdatingElement {
      static getPropertyDescriptor(
        name: PropertyKey,
        key: string | symbol,
        options: MyPropertyDeclaration
      ) {
        const defaultDescriptor = super.getPropertyDescriptor(
          name,
          key,
          options
        );
        return {
          get: defaultDescriptor.get,
          set(this: E, value: unknown) {
            const oldValue = ((this as unknown) as {[key: string]: unknown})[
              name as string
            ];
            if (options.validator) {
              value = options.validator(value);
            }
            ((this as unknown) as {[key: string]: unknown})[
              key as string
            ] = value;
            ((this as unknown) as UpdatingElement).requestUpdate(
              name,
              oldValue
            );
          },

          configurable: defaultDescriptor.configurable,
          enumerable: defaultDescriptor.enumerable,
        };
      }

      updated(changedProperties: PropertyValues) {
        super.updated(changedProperties);
        changedProperties.forEach((value: unknown, key: PropertyKey) => {
          const options = (this
            .constructor as typeof UpdatingElement).getPropertyOptions(
            key
          ) as MyPropertyDeclaration;
          const observer = options.observer;
          if (typeof observer === 'function') {
            observer.call(this, value);
          }
        });
      }

      foo = 5;
      bar = 'bar';

      _observedZot?: any;
      _observedZot2?: any;

      zot = '';
      zot2 = '';
      foo2 = 5;

      // custom typed properties
      static properties: MyPropertyDeclarations = {
        foo: {
          type: Number,
          validator: (value: number) => Math.min(10, Math.max(value, 0)),
        },
        bar: {},
        zot: {
          observer: function (this: E, oldValue: unknown) {
            this._observedZot = {value: this.zot, oldValue};
          },
        },
        // object cast as type
        zot2: {
          observer: function (this: E, oldValue: unknown) {
            this._observedZot2 = {value: this.zot2, oldValue};
          },
        } as PropertyDeclaration,
        // object satisfying defined custom type.
        foo2: {
          type: Number,
          validator: (value: number) => Math.min(10, Math.max(value, 0)),
        },
      };
    }
    customElements.define(generateElementName(), E);

    const el = new E();
    container.appendChild(el);
    await el.updateComplete;
    el.foo = 20;
    el.foo2 = 20;
    assert.equal(el.foo, 10);
    assert.equal(el.foo2, 10);
    assert.deepEqual(el._observedZot, {value: '', oldValue: undefined});
    assert.deepEqual(el._observedZot2, {value: '', oldValue: undefined});
    el.foo = -5;
    el.foo2 = -5;
    assert.equal(el.foo, 0);
    assert.equal(el.foo2, 0);
    el.bar = 'bar2';
    assert.equal(el.bar, 'bar2');
    el.zot = 'zot';
    el.zot2 = 'zot';
    await el.updateComplete;
    assert.deepEqual(el._observedZot, {value: 'zot', oldValue: ''});
    assert.deepEqual(el._observedZot2, {value: 'zot', oldValue: ''});
  });

  test('can customize properties to update synchronously', async () => {
    interface MyPropertyDeclaration extends PropertyDeclaration {
      sync: boolean;
    }

    class E extends UpdatingElement {
      static getPropertyDescriptor(
        name: PropertyKey,
        key: string | symbol,
        options: MyPropertyDeclaration
      ) {
        const defaultDescriptor = super.getPropertyDescriptor(
          name,
          key,
          options
        );
        const setter = defaultDescriptor.set;
        return Object.assign(defaultDescriptor, {
          set(this: E, value: unknown) {
            setter.call(this, value);
            if (options.sync && this.hasUpdated && !this.isUpdating) {
              ((this as unknown) as E).performUpdate();
            }
          },
        });
      }

      isUpdating = false;

      updateCount = 0;

      performUpdate() {
        // While it's dubious to have a computed property that's
        // also settable but this just demonstrates it's possible.
        this.isUpdating = true;
        super.performUpdate();
        this.isUpdating = false;
      }

      update(changedProperties: PropertyValues) {
        this.zug = this.foo + 1;
        super.update(changedProperties);
      }

      updated() {
        this.updateCount++;
      }

      static properties = {
        foo: {
          type: Number,
          sync: true,
          reflect: true,
        },
        zug: {type: Number, sync: true},
        bar: {},
      };

      foo = 5;
      zug = this.foo;
      bar = 'bar';
    }
    customElements.define(generateElementName(), E);

    const el = new E();
    container.appendChild(el);
    await el.updateComplete;
    el.foo = 10;
    assert.equal(el.updateCount, 2);
    el.foo = 1;
    el.foo = 2;
    assert.equal(el.updateCount, 4);
    el.foo = 3;
    await el.updateComplete;
    assert.equal(el.updateCount, 5);
    el.bar = 'bar2';
    assert.equal(el.updateCount, 5);
    await el.updateComplete;
    assert.equal(el.updateCount, 6);
    el.foo = 5;
    assert.equal(el.updateCount, 7);
    el.zug = 60;
    assert.equal(el.updateCount, 8);
  });

  test('attribute-based property storage', async () => {
    class E extends UpdatingElement {
      _updateCount = 0;
      updatedText = '';
      static get properties() {
        return {foo: {type: String}, bar: {type: String}};
      }
      set foo(value: string | null) {
        this.setAttribute('foo', value as string);
        this.requestUpdate();
      }
      get foo() {
        return this.getAttribute('foo') || 'defaultFoo';
      }
      set bar(value: string | null) {
        this.setAttribute('bar', value as string);
        this.requestUpdate();
      }
      get bar() {
        return this.getAttribute('bar') || 'defaultBar';
      }
      update(changedProperties: PropertyValues) {
        this._updateCount++;
        super.update(changedProperties);
      }
      updated() {
        this.updatedText = `${this.foo}-${this.bar}`;
      }
    }
    customElements.define(generateElementName(), E);

    const el = new E();
    el.foo = 'foo1';
    container.appendChild(el);
    await el.updateComplete;
    assert.equal(el.foo, 'foo1');
    assert.equal(el.bar, 'defaultBar');
    assert.equal(el.updatedText, 'foo1-defaultBar');
    assert.equal(el._updateCount, 1);

    el.foo = 'foo2';
    el.bar = 'bar';
    await el.updateComplete;
    assert.equal(el.foo, 'foo2');
    assert.equal(el.bar, 'bar');
    assert.equal(el.getAttribute('foo'), 'foo2');
    assert.equal(el.getAttribute('bar'), 'bar');
    assert.equal(el.updatedText, 'foo2-bar');
    assert.equal(el._updateCount, 2);

    el.foo = 'foo3';
    await el.updateComplete;
    assert.equal(el.foo, 'foo3');
    assert.equal(el.getAttribute('foo'), 'foo3');
    assert.equal(el.getAttribute('bar'), 'bar');
    assert.equal(el.updatedText, 'foo3-bar');
    assert.equal(el._updateCount, 3);
  });

  test('attributeChangedCallback-based updating', async () => {
    class E extends UpdatingElement {
      _updateCount = 0;
      updatedText = '';
      static get properties() {
        return {foo: {type: String}, bar: {type: String}};
      }
      set foo(value: string | null) {
        this.setAttribute('foo', value as string);
      }
      get foo() {
        return this.getAttribute('foo') || 'defaultFoo';
      }
      set bar(value: string | null) {
        this.setAttribute('bar', value as string);
      }
      get bar() {
        return this.getAttribute('bar') || 'defaultBar';
      }
      attributeChangedCallback(name: string, old: string, value: string) {
        super.attributeChangedCallback(name, old, value);
        this.requestUpdate(name, old);
      }
      update(changedProperties: PropertyValues) {
        this._updateCount++;
        super.update(changedProperties);
      }
      updated() {
        this.updatedText = `${this.foo}-${this.bar}`;
      }
    }
    customElements.define(generateElementName(), E);

    const el = new E();
    el.foo = 'foo1';
    container.appendChild(el);
    await el.updateComplete;
    assert.equal(el.foo, 'foo1');
    assert.equal(el.bar, 'defaultBar');
    assert.equal(el.updatedText, 'foo1-defaultBar');
    assert.equal(el._updateCount, 1);

    el.foo = 'foo2';
    el.bar = 'bar';
    await el.updateComplete;
    assert.equal(el.foo, 'foo2');
    assert.equal(el.bar, 'bar');
    assert.equal(el.getAttribute('foo'), 'foo2');
    assert.equal(el.getAttribute('bar'), 'bar');
    assert.equal(el.updatedText, 'foo2-bar');
    assert.equal(el._updateCount, 2);

    el.foo = 'foo3';
    await el.updateComplete;
    assert.equal(el.foo, 'foo3');
    assert.equal(el.getAttribute('foo'), 'foo3');
    assert.equal(el.getAttribute('bar'), 'bar');
    assert.equal(el.updatedText, 'foo3-bar');
    assert.equal(el._updateCount, 3);
  });

  test('setting properties in `updated` does trigger update and does not block updateComplete', async () => {
    class E extends UpdatingElement {
      static get properties() {
        return {foo: {}};
      }
      foo = 0;
      updateCount = 0;
      fooMax = 2;

      update(changed: PropertyValues) {
        this.updateCount++;
        super.update(changed);
      }

      updated() {
        if (this.foo < this.fooMax) {
          this.foo++;
        }
      }
    }
    customElements.define(generateElementName(), E);
    const el = new E();
    container.appendChild(el);
    let result = await el.updateComplete;
    assert.isFalse(result);
    assert.equal(el.foo, 1);
    assert.equal(el.updateCount, 1);
    result = await el.updateComplete;
    assert.isFalse(result);
    assert.equal(el.foo, 2);
    assert.equal(el.updateCount, 2);
    result = await el.updateComplete;
    assert.isTrue(result);
  });

  test('setting properties in `updated` can await until updateComplete returns true', async () => {
    class E extends UpdatingElement {
      static get properties() {
        return {foo: {}};
      }
      foo = 0;
      updateCount = 0;

      update(changed: PropertyValues) {
        this.updateCount++;
        super.update(changed);
      }

      updated() {
        if (this.foo < 10) {
          this.foo++;
        }
      }
    }
    customElements.define(generateElementName(), E);
    const el = new E();
    container.appendChild(el);
    // eslint-disable-next-line no-empty
    while (!(await el.updateComplete)) {}
    assert.equal(el.foo, 10);
  });

  test('`updateComplete` can block properties set in `updated`', async () => {
    class E extends UpdatingElement {
      static get properties() {
        return {foo: {}};
      }
      foo = 1;
      updateCount = 0;
      fooMax = 10;

      update(changed: PropertyValues) {
        this.updateCount++;
        super.update(changed);
      }

      updated() {
        if (this.foo < this.fooMax) {
          this.foo++;
        }
      }

      get updateComplete(): Promise<any> {
        return super.updateComplete.then((v) => v || this.updateComplete);
      }
    }
    customElements.define(generateElementName(), E);
    const el = new E();
    container.appendChild(el);
    const result = await el.updateComplete;
    assert.isTrue(result);
    assert.equal(el.foo, 10);
    assert.equal(el.updateCount, 10);
  });

  test('can await promise in `updateComplete`', async () => {
    class E extends UpdatingElement {
      static get properties() {
        return {foo: {}};
      }
      promiseFulfilled = false;

      get updateComplete() {
        return (async () => {
          return (
            (await super.updateComplete) &&
            (await new Promise((resolve) => {
              setTimeout(() => {
                this.promiseFulfilled = true;
                resolve(true);
              }, 1);
            }))
          );
        })();
      }
    }
    customElements.define(generateElementName(), E);
    const el = new E();
    container.appendChild(el);
    const result = await el.updateComplete;
    assert.isTrue(result);
    assert.isTrue(el.promiseFulfilled);
  });

  test('can await sub-element `updateComplete`', async () => {
    class E extends UpdatingElement {
      static get properties() {
        return {foo: {}};
      }
      promiseFulfilled = false;
      foo = 'hi';
      updatedText = '';

      get updateComplete() {
        return super.updateComplete.then(
          () =>
            new Promise((resolve) =>
              setTimeout(() => {
                this.promiseFulfilled = true;
                resolve(true);
              }, 1)
            )
        );
      }

      updated() {
        this.updatedText = this.foo;
      }
    }
    customElements.define('x-1224', E);

    class F extends UpdatingElement {
      inner: E | null = null;

      firstUpdated() {
        this.inner = document.createElement('x-1224') as E;
        this.renderRoot!.appendChild(this.inner);
      }

      get updateComplete() {
        return super.updateComplete.then(() => {
          this.inner!.foo = 'yo';
          return this.inner!.updateComplete;
        });
      }
    }
    customElements.define(generateElementName(), F);
    const el = new F();
    container.appendChild(el);
    const result = await el.updateComplete;
    assert.isTrue(result);
    assert.equal(el.inner!.updatedText, 'yo');
    assert.isTrue(el.inner!.promiseFulfilled);
  });

  test('properties set before upgrade are applied', async () => {
    const name = generateElementName();
    const el = document.createElement(name);
    container.appendChild(el);
    (el as any).foo = 'hi';
    (el as any).bar = false;
    const objectValue = {};
    (el as any).zug = objectValue;
    class E extends UpdatingElement {
      static get properties() {
        return {foo: {}, bar: {}, zug: {}};
      }

      foo = '';
      bar = true;
      zug = null;
    }
    customElements.define(name, E);
    await (el as UpdatingElement).updateComplete;
    assert.equal((el as any).foo, 'hi');
    assert.equal((el as any).bar, false);
    assert.equal((el as any).zug, objectValue);
  });

  test('can override performUpdate()', async () => {
    let resolve: (() => void) | undefined;

    class A extends UpdatingElement {
      performUpdateCalled = false;
      updateCalled = false;

      async performUpdate() {
        this.performUpdateCalled = true;
        await new Promise((r) => (resolve = r));
        await super.performUpdate();
      }

      update(changedProperties: Map<PropertyKey, unknown>) {
        this.updateCalled = true;
        super.update(changedProperties);
      }
    }
    customElements.define(generateElementName(), A);

    const a = new A();
    container.appendChild(a);

    // update is not called synchronously
    assert.isFalse(a.updateCalled);

    // update is not called after a microtask
    await 0;
    assert.isFalse(a.updateCalled);

    // update is not called after a small amount of time
    await new Promise((r) => setTimeout(r, 10));
    assert.isFalse(a.updateCalled);

    // update is called after performUpdate allowed to complete
    resolve!();
    await a.updateComplete;
    assert.isTrue(a.updateCalled);
  });

  test('overriding performUpdate() allows nested invalidations', async () => {
    class A extends UpdatingElement {
      performUpdateCalledCount = 0;
      updatedCalledCount = 0;

      async performUpdate() {
        this.performUpdateCalledCount++;
        await new Promise((r) => setTimeout(r));
        super.performUpdate();
      }

      updated(_changedProperties: Map<PropertyKey, unknown>) {
        this.updatedCalledCount++;
        // trigger a nested invalidation just once
        if (this.updatedCalledCount === 1) {
          this.requestUpdate();
        }
      }
    }
    customElements.define(generateElementName(), A);

    const a = new A();
    container.appendChild(a);
    assert.equal(a.updatedCalledCount, 0);

    const updateComplete1 = a.updateComplete;
    await updateComplete1;
    assert.equal(a.updatedCalledCount, 1);
    assert.equal(a.performUpdateCalledCount, 1);

    const updateComplete2 = a.updateComplete;
    assert.notStrictEqual(updateComplete1, updateComplete2);

    await updateComplete2;
    assert.equal(a.updatedCalledCount, 2);
    assert.equal(a.performUpdateCalledCount, 2);
  });

  test('update does not occur before element is connected', async () => {
    class A extends UpdatingElement {
      updatedCalledCount = 0;

      static properties = {foo: {}};
      foo = 5;

      updated(_changedProperties: Map<PropertyKey, unknown>) {
        this.updatedCalledCount++;
      }
    }
    customElements.define(generateElementName(), A);
    const a = new A();
    await new Promise((r) => setTimeout(r, 20));
    assert.equal(a.updatedCalledCount, 0);
    container.appendChild(a);
    await a.updateComplete;
    assert.equal(a.updatedCalledCount, 1);
  });

  test('early access of updateComplete waits until first update', async () => {
    class A extends UpdatingElement {
      didUpdate = false;

      updated(_changedProperties: Map<PropertyKey, unknown>) {
        this.didUpdate = true;
      }
    }
    customElements.define(generateElementName(), A);
    const a = new A();
    let updated = false;
    a.updateComplete.then(() => {
      updated = true;
      assert.isTrue(a.didUpdate);
    });
    await new Promise((r) => setTimeout(r, 20));
    assert.isFalse(updated);
    container.appendChild(a);
    await a.updateComplete;
    assert.isTrue(updated);
  });

  test('property reflects after setting attribute in same update cycle', async () => {
    class A extends UpdatingElement {
      foo?: boolean;
      bar?: string;

      static get properties() {
        return {
          foo: {type: Boolean, reflect: true},
          bar: {type: String, reflect: true},
        };
      }
    }
    customElements.define(generateElementName(), A);
    const a = new A();
    container.appendChild(a);
    a.setAttribute('foo', '');
    a.removeAttribute('foo');
    a.foo = true;
    await a.updateComplete;
    assert.isTrue(a.hasAttribute('foo'));
    a.setAttribute('bar', 'hi');
    a.bar = 'yo';
    await a.updateComplete;
    assert.equal(a.getAttribute('bar'), 'yo');
  });

  suite('exceptions', () => {
    let threwError = false;
    // Custom error listener.
    const errorListener = (_e: Event) => {
      threwError = true;
    };
    // Squelch console errors as it seems to mess up the test runner.
    const consoleError = console.error;
    suiteSetup(() => {
      console.error = () => {};
      window.addEventListener('unhandledrejection', errorListener);
    });

    suiteTeardown(() => {
      console.error = consoleError;
      window.removeEventListener('unhandledrejection', errorListener);
    });

    let container: HTMLElement;

    const isIE = /Trident/.test(navigator.userAgent);

    const errorsThrown = async () => {
      await nextFrame();
      // Note, should be done by rAF, but FF/IE appears to need more time.
<<<<<<< HEAD
      await new Promise((r) => setTimeout(r, 10));
=======
      await new Promise((r) => setTimeout(r, isIE ? 50 : 0));
>>>>>>> cc4de7bb
    };

    setup(() => {
      threwError = false;
      container = document.createElement('div');
      document.body.appendChild(container);
    });

    teardown(async () => {
      if (container && container.parentNode) {
        container.parentNode.removeChild(container);
      }
      await errorsThrown();
    });

    test('exceptions in `update` do not prevent further updates', async () => {
      let shouldThrow = false;
      class A extends UpdatingElement {
        static properties = {foo: {}};
        foo = 5;
        updatedFoo = 0;

        update(changedProperties: Map<PropertyKey, unknown>) {
          if (shouldThrow) {
            throw new Error('test error');
          }
          super.update(changedProperties);
        }

        updated(_changedProperties: Map<PropertyKey, unknown>) {
          this.updatedFoo = this.foo;
        }
      }
      customElements.define(generateElementName(), A);
      const a = new A();
      container.appendChild(a);
      await a.updateComplete;
      assert.equal(a.updatedFoo, 5);
      shouldThrow = true;
      a.foo = 10;
      let threw = false;
      try {
        await a.updateComplete;
      } catch (e) {
        threw = true;
      }
      assert.isTrue(threw);
      assert.equal(a.foo, 10);
      assert.equal(a.updatedFoo, 5);
      shouldThrow = false;
      a.foo = 20;
      await a.updateComplete;
      assert.equal(a.foo, 20);
      assert.equal(a.updatedFoo, 20);
    });

    test('exceptions in `update` prevent `firstUpdated` and `updated` from being called', async () => {
      let shouldThrow = false;
      class A extends UpdatingElement {
        firstUpdatedCalled = false;
        updatedCalled = false;

        update(changedProperties: Map<PropertyKey, unknown>) {
          if (shouldThrow) {
            throw new Error('test error');
          }
          super.update(changedProperties);
        }

        firstUpdated() {
          this.firstUpdatedCalled = true;
        }

        updated(_changedProperties: Map<PropertyKey, unknown>) {
          this.updatedCalled = true;
        }
      }
      customElements.define(generateElementName(), A);
      shouldThrow = true;
      const a = new A();
      container.appendChild(a);
      let threw = false;
      try {
        await a.updateComplete;
      } catch (e) {
        threw = true;
      }
      assert.isTrue(threw);
      assert.isFalse(a.firstUpdatedCalled);
      assert.isFalse(a.updatedCalled);
      shouldThrow = false;
      a.requestUpdate();
      await a.updateComplete;
      assert.isTrue(a.firstUpdatedCalled);
      assert.isTrue(a.updatedCalled);
    });

    test('exceptions in `shouldUpdate` do not prevent further updates', async () => {
      let shouldThrow = false;
      class A extends UpdatingElement {
        static properties = {foo: {}};
        foo = 5;
        updatedFoo = 0;

        shouldUpdate(changedProperties: Map<PropertyKey, unknown>) {
          if (shouldThrow) {
            throw new Error('test error');
          }
          return super.shouldUpdate(changedProperties);
        }

        updated(_changedProperties: Map<PropertyKey, unknown>) {
          this.updatedFoo = this.foo;
        }
      }
      customElements.define(generateElementName(), A);
      const a = new A();
      container.appendChild(a);
      await a.updateComplete;
      assert.equal(a.updatedFoo, 5);
      shouldThrow = true;
      a.foo = 10;
      let threw = false;
      try {
        await a.updateComplete;
      } catch (e) {
        threw = true;
      }
      assert.isTrue(threw);
      assert.equal(a.foo, 10);
      assert.equal(a.updatedFoo, 5);
      shouldThrow = false;
      a.foo = 20;
      await a.updateComplete;
      assert.equal(a.foo, 20);
      assert.equal(a.updatedFoo, 20);
    });

    test('exceptions in `updated` do not prevent further or re-entrant updates', async () => {
      let shouldThrow = false;
      let enqueue = false;
      class A extends UpdatingElement {
        static properties = {foo: {}};
        foo = 5;
        updatedFoo = 0;

        changedProps?: PropertyValues;

        updated(_changedProperties: Map<PropertyKey, unknown>) {
          if (enqueue) {
            enqueue = false;
            this.foo++;
          }
          if (shouldThrow) {
            shouldThrow = false;
            throw new Error('test error');
          }
          this.changedProps = _changedProperties;
          this.updatedFoo = this.foo;
        }

        get updateComplete(): Promise<any> {
          return super.updateComplete.then((v) => v || this.updateComplete);
        }
      }
      customElements.define(generateElementName(), A);
      const a = new A();
      container.appendChild(a);
      await a.updateComplete;
      assert.equal(a.updatedFoo, 5);
      shouldThrow = true;
      a.changedProps = new Map();
      a.foo = 10;
      let threw = false;
      try {
        await a.updateComplete;
      } catch (e) {
        threw = true;
      }
      assert.isTrue(threw);
      assert.isFalse(a.changedProps.has('foo'));
      assert.equal(a.foo, 10);
      assert.equal(a.updatedFoo, 5);
      a.foo = 20;
      await a.updateComplete;
      assert.equal(a.changedProps.get('foo'), 10);
      assert.equal(a.foo, 20);
      assert.equal(a.updatedFoo, 20);
      enqueue = true;
      shouldThrow = true;
      a.foo = 50;
      threw = false;
      try {
        await a.updateComplete;
      } catch (e) {
        threw = true;
      }
      assert.isTrue(threw);
      assert.equal(a.changedProps.get('foo'), 50);
      assert.equal(a.foo, 51);
      assert.equal(a.updatedFoo, 51);
    });

    test('exceptions in `performUpdate` do not prevent further updates', async () => {
      let shouldThrow = false;
      class A extends UpdatingElement {
        static properties = {foo: {}};
        foo = 5;
        updatedFoo = 0;

        updated(_changedProperties: Map<PropertyKey, unknown>) {
          this.updatedFoo = this.foo;
        }

        performUpdate() {
          return new Promise((resolve, reject) => {
            super.performUpdate();
            if (shouldThrow) {
              reject();
            } else {
              resolve();
            }
          });
        }
      }
      customElements.define(generateElementName(), A);
      const a = new A();
      container.appendChild(a);
      await a.updateComplete;
      assert.equal(a.updatedFoo, 5);
      shouldThrow = true;
      a.foo = 10;
      let threw = false;
      try {
        await a.updateComplete;
      } catch (e) {
        threw = true;
      }
      assert.isTrue(threw);
      assert.equal(a.foo, 10);
      assert.equal(a.updatedFoo, 10);
      shouldThrow = false;
      a.foo = 20;
      await a.updateComplete;
      assert.equal(a.foo, 20);
      assert.equal(a.updatedFoo, 20);
    });

    test('exceptions in the update cycle are visible via window event', async () => {
      let shouldThrow = false;
      class A extends UpdatingElement {
        static properties = {foo: {}};
        foo = 5;
        updateCount = 0;

        updated(_changedProperties: Map<PropertyKey, unknown>) {
          this.updateCount++;
          if (shouldThrow) {
            // This will queue another update that must await this update
            // completing, and this update will error. That error will
            // fire async and be observable via the `unhandledrejection` event.
            this.requestUpdate();
            shouldThrow = false;
            throw new Error('Exception during update');
          }
        }
      }
      customElements.define(generateElementName(), A);
      const a = new A();
      container.appendChild(a);
      await a.updateComplete;
      assert.equal(a.updateCount, 1);
      // next update only will throw
      shouldThrow = true;
      a.foo = 10;
      await errorsThrown();
      assert.isTrue(threwError);
      assert.equal(a.foo, 10);
      assert.equal(a.updateCount, 3);
      // subsequent update that does not error proceeds normally
      a.foo = 15;
      await a.updateComplete;
      assert.equal(a.updateCount, 4);
    });
  });
});<|MERGE_RESOLUTION|>--- conflicted
+++ resolved
@@ -2459,11 +2459,7 @@
     const errorsThrown = async () => {
       await nextFrame();
       // Note, should be done by rAF, but FF/IE appears to need more time.
-<<<<<<< HEAD
-      await new Promise((r) => setTimeout(r, 10));
-=======
       await new Promise((r) => setTimeout(r, isIE ? 50 : 0));
->>>>>>> cc4de7bb
     };
 
     setup(() => {
