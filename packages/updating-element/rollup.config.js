--- conflicted
+++ resolved
@@ -12,11 +12,7 @@
  * http://polymer.github.io/PATENTS.txt
  */
 
-<<<<<<< HEAD
-import {litRollupConfig} from '../../rollup-common.js';
-=======
 import {litProdConfig} from '../../rollup-common.js';
->>>>>>> 58fcdd70
 
 export default litProdConfig({
   entryPoints: [
@@ -34,12 +30,9 @@
     'decorators/queryAsync',
   ],
   external: [],
-<<<<<<< HEAD
-=======
   bundled: [
     {
       file: 'platform-support',
     },
   ],
->>>>>>> 58fcdd70
 });