/**
 * @license
 * Copyright 2019 Google LLC
 * SPDX-License-Identifier: BSD-3-Clause
 */

import {ElementRenderer} from './element-renderer.js';
import {LitElement, CSSResult, ReactiveElement} from 'lit';
import {_Φ} from 'lit-element/private-ssr-support.js';
import {render, RenderInfo} from './render-lit-html.js';

import {ServerController} from '@lit-labs/ssr-client/controllers/server-controller.js';

export type Constructor<T> = {new (): T};

const {attributeToProperty, changedProperties, getControllers} = _Φ;

/**
 * ElementRenderer implementation for LitElements
 */
export class LitElementRenderer extends ElementRenderer {
  element: LitElement;

  static matchesClass(ctor: typeof HTMLElement) {
    return (ctor as unknown as typeof LitElement)._$litElement$;
  }

  constructor(tagName: string) {
    super(tagName);
    this.element = new (customElements.get(this.tagName))();
  }

  connectedCallback() {
    // Call LitElement's `willUpdate` method.
    // Note, this method is required not to use DOM APIs.
    // eslint-disable-next-line @typescript-eslint/no-explicit-any
    (this.element as any)?.willUpdate(changedProperties(this.element as any));
    // Reflect properties to attributes by calling into ReactiveElement's
    // update, which _only_ reflects attributes
    // eslint-disable-next-line @typescript-eslint/no-explicit-any
    (ReactiveElement.prototype as any).update.call(this.element);
  }

  attributeChangedCallback(
    name: string,
    _old: string | null,
    value: string | null
  ) {
    attributeToProperty(this.element as LitElement, name, value);
  }

<<<<<<< HEAD
  *renderShadow(): IterableIterator<string> {
    const serverControllers = getControllers(this.element)
      ?.map((c: ServerController) => c.serverUpdateComplete)
      .filter((p: Promise<unknown>) => !!p);
    if (serverControllers?.length > 0) {
      const continuation = Promise.all(serverControllers).then((_) =>
        this._renderShadowContents()
      );
      yield (continuation as unknown) as string;
    } else {
      yield* this._renderShadowContents();
    }
  }

  private *_renderShadowContents(): IterableIterator<string> {
=======
  *renderShadow(renderInfo: RenderInfo): IterableIterator<string> {
>>>>>>> a9b15910
    // Render styles.
    const styles = (this.element.constructor as typeof LitElement)
      .elementStyles;
    if (styles !== undefined && styles.length > 0) {
      yield '<style>';
      for (const style of styles) {
        yield (style as CSSResult).cssText;
      }
      yield '</style>';
    }
    // Render template
    // eslint-disable-next-line @typescript-eslint/no-explicit-any
    yield* render((this.element as any).render(), renderInfo);
  }

  *renderLight(renderInfo: RenderInfo): IterableIterator<string> {
    // eslint-disable-next-line @typescript-eslint/no-explicit-any
    const value = (this.element as any)?.renderLight();
    if (value) {
      yield* render(value, renderInfo);
    } else {
      yield '';
    }
  }
}<|MERGE_RESOLUTION|>--- conflicted
+++ resolved
@@ -6,14 +6,14 @@
 
 import {ElementRenderer} from './element-renderer.js';
 import {LitElement, CSSResult, ReactiveElement} from 'lit';
-import {_Φ} from 'lit-element/private-ssr-support.js';
+import {_$LE} from 'lit-element/private-ssr-support.js';
 import {render, RenderInfo} from './render-lit-html.js';
 
 import {ServerController} from '@lit-labs/ssr-client/controllers/server-controller.js';
 
 export type Constructor<T> = {new (): T};
 
-const {attributeToProperty, changedProperties, getControllers} = _Φ;
+const {attributeToProperty, changedProperties, getControllers} = _$LE;
 
 /**
  * ElementRenderer implementation for LitElements
@@ -49,25 +49,23 @@
     attributeToProperty(this.element as LitElement, name, value);
   }
 
-<<<<<<< HEAD
-  *renderShadow(): IterableIterator<string> {
+  *renderShadow(renderInfo: RenderInfo): IterableIterator<string> {
     const serverControllers = getControllers(this.element)
       ?.map((c: ServerController) => c.serverUpdateComplete)
       .filter((p: Promise<unknown>) => !!p);
     if (serverControllers?.length > 0) {
       const continuation = Promise.all(serverControllers).then((_) =>
-        this._renderShadowContents()
+        this._renderShadowContents(renderInfo)
       );
-      yield (continuation as unknown) as string;
+      yield continuation as unknown as string;
     } else {
-      yield* this._renderShadowContents();
+      yield* this._renderShadowContents(renderInfo);
     }
   }
 
-  private *_renderShadowContents(): IterableIterator<string> {
-=======
-  *renderShadow(renderInfo: RenderInfo): IterableIterator<string> {
->>>>>>> a9b15910
+  private *_renderShadowContents(
+    renderInfo: RenderInfo
+  ): IterableIterator<string> {
     // Render styles.
     const styles = (this.element.constructor as typeof LitElement)
       .elementStyles;
