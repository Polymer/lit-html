--- conflicted
+++ resolved
@@ -15,14 +15,11 @@
 import {litProdConfig} from '../../rollup-common.js';
 
 export default litProdConfig({
-<<<<<<< HEAD
   entryPoints: [
     'index',
     'controllers/updating-controller',
     'controllers/async-task',
+    'frameworks/react/create-component',
   ],
-=======
-  entryPoints: ['index', 'frameworks/react/create-component'],
->>>>>>> 4988c5bf
   external: ['updating-element', 'lit-html', 'lit-element'],
 });