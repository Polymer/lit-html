# Change Log

All notable changes to this project will be documented in this file.

The format is based on [Keep a Changelog](http://keepachangelog.com/)
and this project adheres to [Semantic Versioning](http://semver.org/).

<!--
   PRs should document their user-visible changes (if any) in the
   Unreleased section, uncommenting the header as necessary.
-->

<!-- ## [x.y.z] - YYYY-MM-DD -->
<!-- ## Unreleased -->
<!-- ### Changed -->
<!-- ### Added -->
<!-- ### Removed -->
<!-- ### Fixed -->

<<<<<<< HEAD
## Unreleased

<!-- ### Changed -->

### Added

- Added `useControler()` hook for creating React hooks from Reactive Controllers ([#1532](https://github.com/Polymer/lit-html/pulls/1532)).

<!-- ### Removed -->
<!-- ### Fixed -->
=======
## [1.0.0-pre.2] - 2021-03-31

### Changed

- Updated dependencies
>>>>>>> 4ea50304

## [1.0.0-pre.1] - 2021-02-11

### Added

- Adds React component wrapper for custom elements. Use by calling `createComponent` ([#1420](https://github.com/Polymer/lit-html/pulls/1420)).<|MERGE_RESOLUTION|>--- conflicted
+++ resolved
@@ -17,7 +17,6 @@
 <!-- ### Removed -->
 <!-- ### Fixed -->
 
-<<<<<<< HEAD
 ## Unreleased
 
 <!-- ### Changed -->
@@ -28,13 +27,12 @@
 
 <!-- ### Removed -->
 <!-- ### Fixed -->
-=======
+
 ## [1.0.0-pre.2] - 2021-03-31
 
 ### Changed
 
 - Updated dependencies
->>>>>>> 4ea50304
 
 ## [1.0.0-pre.1] - 2021-02-11
 
