import {createRequire} from 'module';
import {playwrightLauncher} from '@web/test-runner-playwright';
import {fromRollup} from '@web/dev-server-rollup';
import {createSauceLabsLauncher} from '@web/test-runner-saucelabs';
import {legacyPlugin} from '@web/dev-server-legacy';
import {resolveRemap} from './rollup-resolve-remap.js';
import {prodResolveRemapConfig, devResolveRemapConfig} from './wtr-config.js';

const mode = process.env.MODE || 'dev';
if (!['dev', 'prod'].includes(mode)) {
  throw new Error(`MODE must be "dev" or "prod", was "${mode}"`);
}

let resolveRemapConfig;
if (mode === 'prod') {
  console.log('Using production builds');
  resolveRemapConfig = prodResolveRemapConfig;
} else {
  console.log('Using development builds');
  resolveRemapConfig = devResolveRemapConfig;
}

const browserPresets = {
  // Default set of Playwright browsers to test when running locally.
  local: ['chromium', 'firefox', 'webkit'],

  // Browsers to test during automated continuous integration.
  //
  // https://saucelabs.com/platform/supported-browsers-devices
  // https://wiki.saucelabs.com/display/DOCS/Platform+Configurator
  //
  // Many browser configurations don't yet work with @web/test-runner-saucelabs.
  // See https://github.com/modernweb-dev/web/issues/472.
  sauce: [
    'sauce:Windows 10/Firefox@68', // Current ESR
    'sauce:Windows 10/Chrome@latest-3',
    'sauce:macOS 10.15/Safari@latest',
    // "sauce:Windows 10/MicrosoftEdge@18", // Browser start timeout
    'sauce:Windows 7/Internet Explorer@11', // Browser start timeout
  ],
};

let sauceLauncher;

function makeSauceLauncherOnce() {
  if (!sauceLauncher) {
    const user = (process.env.SAUCE_USERNAME || '').trim();
    const key = (process.env.SAUCE_ACCESS_KEY || '').trim();
    if (!user || !key) {
      throw new Error(
        'To test on Sauce, set the SAUCE_USERNAME' +
          ' and SAUCE_ACCESS_KEY environment variables.'
      );
    }
    sauceLauncher = createSauceLabsLauncher({
      user,
      key,
    });
  }
  return sauceLauncher;
}

/**
 * Recognized formats:
 *
 *   - "browser"
 *     Local playwright
 *     E.g. "chromium", "firefox"
 *
 *   - "sauce:os/browser@version"
 *     Sauce Labs
 *     E.g. "sauce:macOS 10.15/safari@latest"
 *
 *   - "preset:name"
 *     Expand one of the preset sets of browsers
 *     E.g. "preset:local", "preset:sauce"
 */
function parseBrowser(browser) {
  browser = browser.trim();
  if (!browser) {
    return [];
  }

  if (browser.startsWith('preset:')) {
    const preset = browser.substring('preset:'.length);
    const entries = browserPresets[preset];
    if (!entries) {
      throw new Error(
        `Unknown preset "${preset}", please pick one of: ` +
          Object.keys(browserPresets).join(', ')
      );
    }
    return entries.map(parseBrowser).flat();
  }

  if (browser.startsWith('sauce:')) {
    // Note this is the syntax used by WCT. Might as well use the same one.
    const match = browser.match(/^sauce:(.+)\/(.+)@(.+)$/);
    if (!match) {
      throw new Error(`

Invalid Sauce browser string.
Expected format "sauce:os/browser@version".
Provided string was "${browser}".

Valid examples:

  sauce:macOS 10.15/safari@13
  sauce:Windows 10/MicrosoftEdge@18
  sauce:Windows 7/internet explorer@11
  sauce:Linux/chrome@latest-3
  sauce:Linux/firefox@68

See https://wiki.saucelabs.com/display/DOCS/Platform+Configurator for all options.`);
    }
<<<<<<< HEAD
    // eslint-disable-next-line @typescript-eslint/no-unused-vars
    const [_, platformName, browserName, browserVersion] = match;
=======
    const [, platformName, browserName, browserVersion] = match;
>>>>>>> 0cf140e5
    return [
      makeSauceLauncherOnce()({
        browserName,
        browserVersion,
        platformName,
        'sauce:options': {
          name: `lit tests [${mode}]`,
          build: `${process.env.GITHUB_REF ?? 'local'} build ${
            process.env.GITHUB_RUN_NUMBER ?? ''
          }`,
        },
      }),
    ];
  }

  return [
    playwrightLauncher({
      product: browser,
    }),
  ];
}

const browsers = (process.env.BROWSERS || 'preset:local')
  .split(',')
  .map(parseBrowser)
  .flat();

const require = createRequire(import.meta.url);
const seenDevModeLogs = new Set();

// https://modern-web.dev/docs/test-runner/cli-and-configuration/
export default {
  rootDir: '../',
  // Note this file list can be overridden by wtr command-line arguments.
  files: [
    '../lit-html/development/**/*_test.(js|html)',
    '../lit-element/development/**/*_test.(js|html)',
    '../updating-element/development/**/*_test.(js|html)',
  ],
  nodeResolve: true,
  concurrency: 6, // default cores / 2
  concurrentBrowsers: Number(process.env.CONCURRENT_BROWSERS || 2), // default 2
  browsers,
  plugins: [
    fromRollup(resolveRemap)(resolveRemapConfig),
    // Detect browsers without modules (e.g. IE11) and transform to SystemJS
    // (https://modern-web.dev/docs/dev-server/plugins/legacy/).
    legacyPlugin({
      polyfills: {
        webcomponents: false,
        custom: [
          {
            name: 'webcomponents-2.5.0',
            path: require.resolve(
              '@webcomponents/webcomponentsjs/webcomponents-bundle.js'
            ),
            // Always load.
            test: 'true',
            module: false,
          },
        ],
      },
    }),
  ],
  filterBrowserLogs: ({args}) => {
    if (mode === 'dev' && args[0] && args[0].includes('in dev mode')) {
      if (!seenDevModeLogs.has(args[0])) {
        seenDevModeLogs.add(args[0]);
        // Log it one time.
        return true;
      }
      return false;
    }
    return true;
  },
  browserStartTimeout: 60000, // default 30000
  testsStartTimeout: 60000, // default 10000
  testsFinishTimeout: 120000, // default 20000
  testFramework: {
    // https://mochajs.org/api/mocha
    config: {
      ui: 'tdd',
      timeout: '60000', // default 2000
    },
  },
};<|MERGE_RESOLUTION|>--- conflicted
+++ resolved
@@ -113,12 +113,7 @@
 
 See https://wiki.saucelabs.com/display/DOCS/Platform+Configurator for all options.`);
     }
-<<<<<<< HEAD
-    // eslint-disable-next-line @typescript-eslint/no-unused-vars
-    const [_, platformName, browserName, browserVersion] = match;
-=======
     const [, platformName, browserName, browserVersion] = match;
->>>>>>> 0cf140e5
     return [
       makeSauceLauncherOnce()({
         browserName,
