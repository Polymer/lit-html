import { playwrightLauncher } from "@web/test-runner-playwright";
import { fromRollup } from "@web/dev-server-rollup";
import { createSauceLabsLauncher } from "@web/test-runner-saucelabs";
import { legacyPlugin } from "@web/dev-server-legacy";
import { resolveRemap } from "./rollup-resolve-remap.js";
import { prodResolveRemapConfig, devResolveRemapConfig } from "./wtr-config.js";

// TODO Replace this with log filter feature when/if added to wtr
// https://github.com/modernweb-dev/web/issues/595
const removeDevModeLoggingPlugin = {
  name: "remove-dev-mode-logging",
  transform(context) {
    if (context.response.is("js")) {
      return {
        body: context.body.replace(/console\.warn\(.*in dev mode.*\);/, ""),
      };
    }
  },
};

function getPlugins() {
  let resolveRemapConfig;
  if (process.env.TEST_PROD_BUILD) {
    console.log("Using production builds");
    resolveRemapConfig = prodResolveRemapConfig;
  } else {
    console.log("Using development builds");
    resolveRemapConfig = devResolveRemapConfig;
  }
  return [
    fromRollup(resolveRemap)(resolveRemapConfig),
    removeDevModeLoggingPlugin,
    // Detect browsers without modules (e.g. IE11) and transform to SystemJS
    // (https://modern-web.dev/docs/dev-server/plugins/legacy/).
    legacyPlugin(),
  ];
}

const browserPresets = {
  // Default set of Playwright browsers to test when running locally.
  local: ["chromium", "firefox", "webkit"],

  // Browsers to test during automated continuous integration.
  //
  // https://saucelabs.com/platform/supported-browsers-devices
  // https://wiki.saucelabs.com/display/DOCS/Platform+Configurator
  //
  // Many browser configurations don't yet work with @web/test-runner-saucelabs.
  // See https://github.com/modernweb-dev/web/issues/472.
  sauce: [
    "sauce:Windows 10/firefox@68", // Current ESR
<<<<<<< HEAD
    //"sauce:Windows 10/chrome@latest-3", // Fails with no error message
    //"sauce:macOS 10.15/safari@latest", // Timeout on "elements with custom properties can move between elements"
    //"sauce:Windows 10/MicrosoftEdge@18", // Browser start timeout
    "sauce:Windows 7/internet explorer@11",
=======
    "sauce:Windows 10/chrome@latest-3", 
    "sauce:macOS 10.15/safari@latest", 
    // "sauce:Windows 10/MicrosoftEdge@18", // Browser start timeout
    // "sauce:Windows 7/internet explorer@11", // Browser start timeout
>>>>>>> df0d02de
  ],
};

function getBrowsers() {
  return (process.env.BROWSERS || "preset:local")
    .split(",")
    .map(parseBrowser)
    .flat();
}

let sauceLauncher;
function makeSauceLauncherOnce() {
  if (!sauceLauncher) {
    const user = (process.env.SAUCE_USERNAME || "").trim();
    const key = (process.env.SAUCE_ACCESS_KEY || "").trim();
    if (!user || !key) {
      throw new Error(
        "To test on Sauce, set the SAUCE_USERNAME" +
          " and SAUCE_ACCESS_KEY environment variables."
      );
    }
    sauceLauncher = createSauceLabsLauncher({ user, key });
  }
  return sauceLauncher;
}

/**
 * Recognized formats:
 *
 *   - "browser"
 *     Local playwright
 *     E.g. "chromium", "firefox"
 *
 *   - "sauce:os/browser@version"
 *     Sauce Labs
 *     E.g. "sauce:macOS 10.15/safari@latest"
 *
 *   - "preset:name"
 *     Expand one of the preset sets of browsers
 *     E.g. "preset:local", "preset:sauce"
 */
function parseBrowser(browser) {
  browser = browser.trim();
  if (!browser) {
    return [];
  }

  if (browser.startsWith("preset:")) {
    const preset = browser.substring("preset:".length);
    const entries = browserPresets[preset];
    if (!entries) {
      throw new Error(
        `Unknown preset "${preset}", please pick one of: ` +
          Object.keys(browserPresets).join(", ")
      );
    }
    return entries.map(parseBrowser).flat();
  }

  if (browser.startsWith("sauce:")) {
    // Note this is the syntax used by WCT. Might as well use the same one.
    const match = browser.match(/^sauce:(.+)\/(.+)@(.+)$/);
    if (!match) {
      throw new Error(`

Invalid Sauce browser string.
Expected format "sauce:os/browser@version".
Provided string was "${browser}".

Valid examples:

  sauce:macOS 10.15/safari@13
  sauce:Windows 10/MicrosoftEdge@18
  sauce:Windows 7/internet explorer@11
  sauce:Linux/chrome@latest-3
  sauce:Linux/firefox@68

See https://wiki.saucelabs.com/display/DOCS/Platform+Configurator for all options.`);
    }
    const [_, platformName, browserName, browserVersion] = match;
    return [
      makeSauceLauncherOnce()({
        browserName,
        browserVersion,
        platformName,
        "sauce:options": {
          name: `lit tests [${process.env.TEST_PROD_BUILD ? "prod" : "dev"}]`,
          build: `${process.env.GITHUB_REF ?? "local"} build ${
            process.env.GITHUB_RUN_NUMBER ?? ""
          }`,
        },
      }),
    ];
  }

  return [playwrightLauncher({ product: browser })];
}

// https://modern-web.dev/docs/test-runner/cli-and-configuration/
export default {
  rootDir: "../",
  // Note this file list can be overridden by wtr command-line arguments.
  files: [
    "../lit-html/development/**/*_test.js",
    "../lit-element/development/**/*_test.js",
  ],
  nodeResolve: true,
  concurrency: !process.env.BROWSERS || process.env.BROWSERS === "preset:local" ? 10 : 1,
  browsers: getBrowsers(),
  plugins: getPlugins(),
  browserStartTimeout: 60000, // default 30000
  testsStartTimeout: 60000, // default 10000
  testsFinishTimeout: 60000, // default 20000
  testFramework: {
    // https://mochajs.org/api/mocha
    config: {
      ui: "tdd",
      timeout: "30000", // default 2000
    },
  },
};<|MERGE_RESOLUTION|>--- conflicted
+++ resolved
@@ -49,17 +49,10 @@
   // See https://github.com/modernweb-dev/web/issues/472.
   sauce: [
     "sauce:Windows 10/firefox@68", // Current ESR
-<<<<<<< HEAD
-    //"sauce:Windows 10/chrome@latest-3", // Fails with no error message
-    //"sauce:macOS 10.15/safari@latest", // Timeout on "elements with custom properties can move between elements"
-    //"sauce:Windows 10/MicrosoftEdge@18", // Browser start timeout
+    "sauce:Windows 10/chrome@latest-3",
+    "sauce:macOS 10.15/safari@latest",
+    // "sauce:Windows 10/MicrosoftEdge@18", // Browser start timeout
     "sauce:Windows 7/internet explorer@11",
-=======
-    "sauce:Windows 10/chrome@latest-3", 
-    "sauce:macOS 10.15/safari@latest", 
-    // "sauce:Windows 10/MicrosoftEdge@18", // Browser start timeout
-    // "sauce:Windows 7/internet explorer@11", // Browser start timeout
->>>>>>> df0d02de
   ],
 };
 
