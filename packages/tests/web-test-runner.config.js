import {createRequire} from 'module';
import {playwrightLauncher} from '@web/test-runner-playwright';
import {fromRollup} from '@web/dev-server-rollup';
import {createSauceLabsLauncher} from '@web/test-runner-saucelabs';
import {legacyPlugin} from '@web/dev-server-legacy';
import {resolveRemap} from './rollup-resolve-remap.js';
import {prodResolveRemapConfig, devResolveRemapConfig} from './wtr-config.js';

const mode = process.env.MODE || 'dev';
if (!['dev', 'prod'].includes(mode)) {
  throw new Error(`MODE must be "dev" or "prod", was "${mode}"`);
}

let resolveRemapConfig;
if (mode === 'prod') {
  console.log('Using production builds');
  resolveRemapConfig = prodResolveRemapConfig;
} else {
  console.log('Using development builds');
  resolveRemapConfig = devResolveRemapConfig;
}

const browserPresets = {
  // Default set of Playwright browsers to test when running locally.
  local: ['chromium', 'firefox', 'webkit'],

  // Browsers to test during automated continuous integration.
  //
  // https://saucelabs.com/platform/supported-browsers-devices
  // https://wiki.saucelabs.com/display/DOCS/Platform+Configurator
  //
  // Many browser configurations don't yet work with @web/test-runner-saucelabs.
  // See https://github.com/modernweb-dev/web/issues/472.
  sauce: [
<<<<<<< HEAD
    'sauce:Windows 10/firefox@68', // Current ESR
    'sauce:Windows 10/chrome@latest-2',
    'sauce:macOS 10.15/safari@latest',
=======
    'sauce:Windows 10/Firefox@68', // Current ESR
    'sauce:Windows 10/Chrome@latest-3',
    'sauce:macOS 10.15/Safari@latest',
>>>>>>> 677d5feb
    // "sauce:Windows 10/MicrosoftEdge@18", // Browser start timeout
    'sauce:Windows 7/Internet Explorer@11', // Browser start timeout
  ],
};

let sauceLauncher;

function makeSauceLauncherOnce() {
  if (!sauceLauncher) {
    const user = (process.env.SAUCE_USERNAME || '').trim();
    const key = (process.env.SAUCE_ACCESS_KEY || '').trim();
    if (!user || !key) {
      throw new Error(
        'To test on Sauce, set the SAUCE_USERNAME' +
          ' and SAUCE_ACCESS_KEY environment variables.'
      );
    }
    sauceLauncher = createSauceLabsLauncher({
      user,
      key,
    });
  }
  return sauceLauncher;
}

/**
 * Recognized formats:
 *
 *   - "browser"
 *     Local playwright
 *     E.g. "chromium", "firefox"
 *
 *   - "sauce:os/browser@version"
 *     Sauce Labs
 *     E.g. "sauce:macOS 10.15/safari@latest"
 *
 *   - "preset:name"
 *     Expand one of the preset sets of browsers
 *     E.g. "preset:local", "preset:sauce"
 */
function parseBrowser(browser) {
  browser = browser.trim();
  if (!browser) {
    return [];
  }

  if (browser.startsWith('preset:')) {
    const preset = browser.substring('preset:'.length);
    const entries = browserPresets[preset];
    if (!entries) {
      throw new Error(
        `Unknown preset "${preset}", please pick one of: ` +
          Object.keys(browserPresets).join(', ')
      );
    }
    return entries.map(parseBrowser).flat();
  }

  if (browser.startsWith('sauce:')) {
    // Note this is the syntax used by WCT. Might as well use the same one.
    const match = browser.match(/^sauce:(.+)\/(.+)@(.+)$/);
    if (!match) {
      throw new Error(`

Invalid Sauce browser string.
Expected format "sauce:os/browser@version".
Provided string was "${browser}".

Valid examples:

  sauce:macOS 10.15/safari@13
  sauce:Windows 10/MicrosoftEdge@18
  sauce:Windows 7/internet explorer@11
  sauce:Linux/chrome@latest-3
  sauce:Linux/firefox@68

See https://wiki.saucelabs.com/display/DOCS/Platform+Configurator for all options.`);
    }
    const [, platformName, browserName, browserVersion] = match;
    return [
      makeSauceLauncherOnce()({
        browserName,
        browserVersion,
        platformName,
        'sauce:options': {
          name: `lit tests [${mode}]`,
          build: `${process.env.GITHUB_REF ?? 'local'} build ${
            process.env.GITHUB_RUN_NUMBER ?? ''
          }`,
        },
      }),
    ];
  }

  return [
    playwrightLauncher({
      product: browser,
    }),
  ];
}

const browsers = (process.env.BROWSERS || 'preset:local')
  .split(',')
  .map(parseBrowser)
  .flat();

const require = createRequire(import.meta.url);
const seenDevModeLogs = new Set();

// https://modern-web.dev/docs/test-runner/cli-and-configuration/
export default {
  rootDir: '../',
  // Note this file list can be overridden by wtr command-line arguments.
  files: [
    '../lit-html/development/**/*_test.(js|html)',
    '../lit-element/development/**/*_test.(js|html)',
    '../updating-element/development/**/*_test.(js|html)',
  ],
  nodeResolve: true,
  concurrency: 6, // default cores / 2
  concurrentBrowsers: Number(process.env.CONCURRENT_BROWSERS || 2), // default 2
  browsers,
  plugins: [
    fromRollup(resolveRemap)(resolveRemapConfig),
    // Detect browsers without modules (e.g. IE11) and transform to SystemJS
    // (https://modern-web.dev/docs/dev-server/plugins/legacy/).
    legacyPlugin({
      polyfills: {
        webcomponents: false,
        custom: [
          {
            name: 'webcomponents-2.5.0',
            path: require.resolve(
              '@webcomponents/webcomponentsjs/webcomponents-bundle.js'
            ),
            // Always load.
            test: 'true',
            module: false,
          },
        ],
      },
    }),
  ],
  filterBrowserLogs: ({args}) => {
    if (mode === 'dev' && args[0] && args[0].includes('in dev mode')) {
      if (!seenDevModeLogs.has(args[0])) {
        seenDevModeLogs.add(args[0]);
        // Log it one time.
        return true;
      }
      return false;
    }
    return true;
  },
  browserStartTimeout: 60000, // default 30000
  testsStartTimeout: 60000, // default 10000
  testsFinishTimeout: 120000, // default 20000
  testFramework: {
    // https://mochajs.org/api/mocha
    config: {
      ui: 'tdd',
      timeout: '60000', // default 2000
    },
  },
};<|MERGE_RESOLUTION|>--- conflicted
+++ resolved
@@ -32,15 +32,9 @@
   // Many browser configurations don't yet work with @web/test-runner-saucelabs.
   // See https://github.com/modernweb-dev/web/issues/472.
   sauce: [
-<<<<<<< HEAD
-    'sauce:Windows 10/firefox@68', // Current ESR
-    'sauce:Windows 10/chrome@latest-2',
-    'sauce:macOS 10.15/safari@latest',
-=======
     'sauce:Windows 10/Firefox@68', // Current ESR
     'sauce:Windows 10/Chrome@latest-3',
     'sauce:macOS 10.15/Safari@latest',
->>>>>>> 677d5feb
     // "sauce:Windows 10/MicrosoftEdge@18", // Browser start timeout
     'sauce:Windows 7/Internet Explorer@11', // Browser start timeout
   ],
