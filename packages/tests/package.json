{
  "private": true,
  "name": "tests",
  "type": "module",
  "scripts": {
    "format": "prettier \"*{cjs,html,js,json,md,ts}\" --write",
    "test": "npm run test:dev && npm run test:prod",
    "test:dev": "npx wtr",
    "test:prod": "MODE=prod npm run test:dev",
    "test:watch": "npm run test:dev -- --watch"
  },
  "devDependencies": {
    "@web/dev-server-legacy": "^0.1.4",
    "@web/dev-server-rollup": "^0.2.7",
    "@web/test-runner": "^0.7.35",
    "@web/test-runner-playwright": "^0.5.7",
<<<<<<< HEAD
    "@web/test-runner-saucelabs": "0.0.4",
    "@web/test-runner-mocha": "^0.3.6"
=======
    "@web/test-runner-saucelabs": "~0.0.7"
>>>>>>> e7adfcc9
  }
}<|MERGE_RESOLUTION|>--- conflicted
+++ resolved
@@ -14,11 +14,6 @@
     "@web/dev-server-rollup": "^0.2.7",
     "@web/test-runner": "^0.7.35",
     "@web/test-runner-playwright": "^0.5.7",
-<<<<<<< HEAD
-    "@web/test-runner-saucelabs": "0.0.4",
-    "@web/test-runner-mocha": "^0.3.6"
-=======
     "@web/test-runner-saucelabs": "~0.0.7"
->>>>>>> e7adfcc9
   }
 }