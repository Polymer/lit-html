<!DOCTYPE html>
<!--
@license
Copyright (c) 2015 The Polymer Project Authors. All rights reserved.
This code may only be used under the BSD style license found at http://polymer.github.io/LICENSE.txt
The complete set of authors may be found at http://polymer.github.io/AUTHORS.txt
The complete set of contributors may be found at http://polymer.github.io/CONTRIBUTORS.txt
Code distributed by Google as part of the polymer project is also
subject to an additional IP rights grant found at http://polymer.github.io/PATENTS.txt
-->
<html>
  <head>
    <meta charset="UTF-8" />
    <meta
      name="viewport"
      content="width=device-width, minimum-scale=1.0, initial-scale=1.0, user-scalable=yes"
    />
    <title>lit-element demo</title>
    <script src="../node_modules/@webcomponents/webcomponentsjs/webcomponents-bundle.js"></script>
<<<<<<< HEAD
    <script type="module" src="./ts-element.js"></script>
  </head>

  <body>
    <my-element bar="5" whales="5" foobar="17">Hi</my-element>
    <hr />
    <ts-element message="Yo" more-info="person"></ts-element>

    <script type="module">
      import {LitElement, html, css} from '../lib/lit-element.js';

      class Inner extends LitElement {
        static get styles() {
          return [
            css`
              :host {
                color: green;
              }
            `,
          ];
        }
        render() {
          return html`Hello world`;
        }
      }

      customElements.define('x-inner', Inner);

      class MyElement extends LitElement {
        static get properties() {
          return {
            nug: {},
            foo: {},
            bar: {},
            whales: {type: Number},
            fooBar: {
              converter: {
                fromAttribute: parseInt,
                toAttribute: (value) => value + '-attr',
              },
              reflect: true,
            },
          };
        }

        constructor() {
          super();
          this.foo = 'foo';
          this.nug = [1, 2, 3];
          this.whales = 0;
          this.addEventListener('click', async (e) => {
            this.whales++;
            await this.updateComplete;
            this.dispatchEvent(
              new CustomEvent('whales', {detail: {whales: this.whales}})
            );
            console.log(this.shadowRoot.querySelector('.count').textContent);
          });
        }

        static get styles() {
          return [
            css`
              h4 {
                color: orange;
              }
            `,
          ];
        }

        render() {
          const {foo, bar, whales, fooBar, nug} = this;
          return html`
            <style>
              :host {
                display: block;
              }

              :host([hidden]) {
                display: none;
              }

              .count {
                color: green;
              }

              .content {
                border: 1px solid black;
                padding: 8px;
              }
            </style>
            <h4 on-click="${(e) => console.log(this, e.target)}">
              Foo: ${foo}, Bar: ${bar}
            </h4>
            <div class="content">
              <slot></slot>
            </div>
            <div class="count">whales: ${'🐳'.repeat(whales)}</div>
            <ul>
              ${nug.map((n) => html`<li>${n}</li>`)}
            </ul>
            <x-inner></x-inner>
          `;
        }

        update(changedProps) {
          super.update(changedProps);
          console.log('updated!', changedProps);
        }

        firstUpdated() {
          this._inner = this.shadowRoot.querySelector('x-inner');
        }

        get updateComplete() {
          return (async () => {
            return (
              (await super.updateComplete) && (await this._inner.updateComplete)
            );
          })();
        }
      }

      customElements.define('my-element', MyElement);

      (async () => {
        const x = document.querySelector('my-element');
        await x.updateComplete;
        console.log(
          'updateComplete!',
          x.shadowRoot.querySelector('x-inner').shadowRoot.textContent,
          x.whales
        );
      })();
    </script>
=======
    <script type="module" src="./my-element.js"></script>
  </head>

  <body>
    <my-element bar="5" whales="5" foobar="17">Slotted Content</my-element>
>>>>>>> 58fcdd70
  </body>
</html><|MERGE_RESOLUTION|>--- conflicted
+++ resolved
@@ -17,148 +17,10 @@
     />
     <title>lit-element demo</title>
     <script src="../node_modules/@webcomponents/webcomponentsjs/webcomponents-bundle.js"></script>
-<<<<<<< HEAD
-    <script type="module" src="./ts-element.js"></script>
-  </head>
-
-  <body>
-    <my-element bar="5" whales="5" foobar="17">Hi</my-element>
-    <hr />
-    <ts-element message="Yo" more-info="person"></ts-element>
-
-    <script type="module">
-      import {LitElement, html, css} from '../lib/lit-element.js';
-
-      class Inner extends LitElement {
-        static get styles() {
-          return [
-            css`
-              :host {
-                color: green;
-              }
-            `,
-          ];
-        }
-        render() {
-          return html`Hello world`;
-        }
-      }
-
-      customElements.define('x-inner', Inner);
-
-      class MyElement extends LitElement {
-        static get properties() {
-          return {
-            nug: {},
-            foo: {},
-            bar: {},
-            whales: {type: Number},
-            fooBar: {
-              converter: {
-                fromAttribute: parseInt,
-                toAttribute: (value) => value + '-attr',
-              },
-              reflect: true,
-            },
-          };
-        }
-
-        constructor() {
-          super();
-          this.foo = 'foo';
-          this.nug = [1, 2, 3];
-          this.whales = 0;
-          this.addEventListener('click', async (e) => {
-            this.whales++;
-            await this.updateComplete;
-            this.dispatchEvent(
-              new CustomEvent('whales', {detail: {whales: this.whales}})
-            );
-            console.log(this.shadowRoot.querySelector('.count').textContent);
-          });
-        }
-
-        static get styles() {
-          return [
-            css`
-              h4 {
-                color: orange;
-              }
-            `,
-          ];
-        }
-
-        render() {
-          const {foo, bar, whales, fooBar, nug} = this;
-          return html`
-            <style>
-              :host {
-                display: block;
-              }
-
-              :host([hidden]) {
-                display: none;
-              }
-
-              .count {
-                color: green;
-              }
-
-              .content {
-                border: 1px solid black;
-                padding: 8px;
-              }
-            </style>
-            <h4 on-click="${(e) => console.log(this, e.target)}">
-              Foo: ${foo}, Bar: ${bar}
-            </h4>
-            <div class="content">
-              <slot></slot>
-            </div>
-            <div class="count">whales: ${'🐳'.repeat(whales)}</div>
-            <ul>
-              ${nug.map((n) => html`<li>${n}</li>`)}
-            </ul>
-            <x-inner></x-inner>
-          `;
-        }
-
-        update(changedProps) {
-          super.update(changedProps);
-          console.log('updated!', changedProps);
-        }
-
-        firstUpdated() {
-          this._inner = this.shadowRoot.querySelector('x-inner');
-        }
-
-        get updateComplete() {
-          return (async () => {
-            return (
-              (await super.updateComplete) && (await this._inner.updateComplete)
-            );
-          })();
-        }
-      }
-
-      customElements.define('my-element', MyElement);
-
-      (async () => {
-        const x = document.querySelector('my-element');
-        await x.updateComplete;
-        console.log(
-          'updateComplete!',
-          x.shadowRoot.querySelector('x-inner').shadowRoot.textContent,
-          x.whales
-        );
-      })();
-    </script>
-=======
     <script type="module" src="./my-element.js"></script>
   </head>
 
   <body>
     <my-element bar="5" whales="5" foobar="17">Slotted Content</my-element>
->>>>>>> 58fcdd70
   </body>
 </html>