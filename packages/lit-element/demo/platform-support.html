--- conflicted
+++ resolved
@@ -15,39 +15,16 @@
       name="viewport"
       content="width=device-width, minimum-scale=1.0, initial-scale=1.0, user-scalable=yes"
     />
-<<<<<<< HEAD
-    <title>polyfill demo</title>
-    <script>
-      window.globalThis = window;
-      if (!window.location.search.indexOf('native') >= 0) {
-        window.ShadyDOM = {force: true};
-=======
     <title>platform-support demo</title>
     <script>
       if (window.location.search.indexOf('native') === -1) {
         window.ShadyDOM = {
           force: true,
         };
->>>>>>> 58fcdd70
         window.customElements = window.customElements || {};
         window.customElements.forcePolyfill = true;
       }
     </script>
-<<<<<<< HEAD
-    <!-- May need to comment this to work on IE for compatibility with es-dev-server polyfill injection -->
-    <script src="../node_modules/@webcomponents/webcomponentsjs/webcomponents-bundle.js"></script>
-    <!-- load lib/platform-support.js as a module for better compat with es-dev-server -->
-    <script type="module" src="../development/lib/platform-support.js"></script>
-    <script
-      type="module"
-      src="../development/demo/platform-support.js"
-    ></script>
-  </head>
-  <body>
-    <my-element bar="5" whales="1" foobar="17">Hi</my-element>
-    <hr />
-    <ts-element message="Yo" more-info="person"></ts-element>
-=======
     <script src="../node_modules/@webcomponents/webcomponentsjs/webcomponents-bundle.js"></script>
     <script type="module" src="../platform-support.js"></script>
     <script type="module" src="./my-element.js"></script>
@@ -117,6 +94,5 @@
       }
       customElements.define('platform-support-element', PlatformSupportElement);
     </script>
->>>>>>> 58fcdd70
   </body>
 </html>