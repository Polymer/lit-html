--- conflicted
+++ resolved
@@ -21,17 +21,12 @@
 
 ## Unreleased
 
-<<<<<<< HEAD
 #### Changed
 
 - (Since 3.0.0-pre.2) Renamed `platform-support` to `polyfill-support`.
-=======
-### Changed
-
 - (Since 3.0.0-pre.2) Changed a new `index.js` file as the package entrypoint to export the main export plus the decorators again. This undoes a breaking change in 3.0.0-pre.1 which moved the decorators to `decorators.js`.
 
   This new file is an upgrade helper: it's more backwards compatible, but immediately deprecated. It's recommended to import from `'lit-element/lit-element.js'` or the new `lit` package with `import {LitElement} from 'lit';`.
->>>>>>> 1a648727
 
 ## [3.0.0-pre.2] - 2020-12-16
 
