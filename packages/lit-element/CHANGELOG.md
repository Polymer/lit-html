# Change Log

All notable changes to this project will be documented in this file.

The format is based on [Keep a Changelog](http://keepachangelog.com/)
and this project adheres to [Semantic Versioning](http://semver.org/).

<!--
   PRs should document their user-visible changes (if any) in the
   Unreleased section, uncommenting the header as necessary.
-->

<!-- ## [x.y.z] - YYYY-MM-DD -->
<!-- ## Unreleased -->
<!-- ### Changed -->
<!-- ### Added -->
<!-- ### Removed -->
<!-- ### Fixed -->

## [3.0.0] - Unreleased

### Changed
<<<<<<< HEAD
* [Breaking] The type of the `css` function has been changed to `CSSResultGroup` and is now the same as `LitElement.styles`. This avoids the need to cast the `styles` property to `any` when a subclass sets `styles` to an Array and its super class set a single value (or visa versa).
* For efficiency, the `css` function now maintains a cache and will used a cached value if available when the same style text is requested.
* [Breaking] LitElement's `adoptStyles` method is now always called. Previously it was called only if the element's `renderRoot` was a shadowRoot. The default implementation only applies styling to the element's shadowRoot and does nothing if the `renderRoot` is not a shadowRoot. This method may be overridden to customize this behavior.
* [Breaking] LitElement's `static getStyles` method now takes a list of styles the user provided and returns the styles which should be used in the element. If this method is overridden to integrate into a style management system, typically the `super` implementation should be called.
* [Breaking] Removed build support for TypeScript 3.4.
* [Breaking] Decorators are no longer exported from the `lit-element` module. Instead import any decorators you use from `lit-element/decorators/*`.
=======
* [Breaking] For consistency, renamed `_getUpdateComplete` to `getUpdateComplete`.
* [Breaking] When a property declaration is `reflect: true` and its `toAttribute` function returns `undefined` the attribute is now removed where previously it was left unchanged ([#872](https://github.com/Polymer/lit-element/issues/872)).
* [Breaking] The dirty check in `attributeChangedCallback` has been removed. While technically breaking, in practice it should very rarely be ([#699](https://github.com/Polymer/lit-element/issues/699)).
* [Breaking] LitElement's `adoptStyles` method is now always called. Previously it was called only if the element's `renderRoot` was a shadowRoot. The default implementation only applies styling to the element's shadowRoot and does nothing if the `renderRoot` is not a shadowRoot. This method may be overridden to customize this behavior.
* [Breaking] LitElement's `static getStyles` method has been renamed to `static finalizeStyles` and now takes a list of styles the user provided and returns the styles which should be used in the element. If this method is overridden to integrate into a style management system, typically the `super` implementation should be called.
* [Breaking] Removed build support for TypeScript 3.4.
* [Breaking] Decorators are no longer exported from the `lit-element` module. Instead, import any decorators you use from `lit-element/decorators/*`.
>>>>>>> 84a3f47e
* [Breaking] `lit-html` has been updated to 2.x. Note, shady-render support has been removed. Import the `lit-element-polyfill` module to support Shady DOM.
* [Breaking] For simplicity, `requestUpdate` no longer returns a Promise. Instead await the `updateComplete` Promise.
* For efficiency, the `css` function now maintains a cache and will use a cached value if available when the same style text is requested.

### Removed
* [Breaking] Removed `requestUpdateInternal`. The `requestUpdate` method is now identical to this method and should be used instead.

### Fixed
* Fixed reflecting a property when it is set in a setter of another property that is called because its attribute changed ([#965](https://github.com/Polymer/lit-element/issues/965)).
* Fixed exceptions when parsing attributes from JSON ([#722](https://github.com/Polymer/lit-element/issues/722)).
* Fixed issue with combining `static get properties` on an undefined superclass with `@property` on a subclasss ([#890]https://github.com/Polymer/lit-element/issues/890));

## [2.4.0] - 2020-08-19

### Changed
* Set type in package.json to "module" ([#974](https://github.com/Polymer/lit-element/pull/974))

### Added
* Adds a `cache: boolean` argument to the `@query` decorator as a performance optimization for properties whose queried element is not expected to change. If cache is set to true, element DOM is queried when the property is first accessed, and the value is cached so it can be immediately returned on all subsequent property accesses. ([#1013](https://github.com/Polymer/lit-element/issues/1013))
* Adds a `selector: string` argument to the `@queryAssignedNodes` decorator as a convenience to filter the assigned nodes by the given selector ([#1016](https://github.com/Polymer/lit-element/issues/1016)).
* The `requestUpdateInternal(name, oldValue, options)` method has been added. This method is sometimes useful to call in a custom property setter to optimize performance. It is slightly more efficient than `requestUpdate` since it does not return the `updateComplete` property which can be overridden to do work.
* The protected `performUpdate()` method may now be called to syncronously "flush" a pending update, for example via a property setter. Note, performing a synchronous update only updates the element and not any potentially pending descendants in the element's local DOM ([#959](https://github.com/Polymer/lit-element/issues/959)).
* Constructible stylesheets may now be provided directly as styles, in addition to using the `css` tagged template function ([#853](https://github.com/Polymer/lit-element/issues/853)).

### Fixed
* queryAssignedNodes doesn't correctly locate default slot ([#1002](https://github.com/Polymer/lit-element/issues/1002))

## [2.3.1] - 2020-03-19

### Fixed
* Add TypeScript type declarations for older versions of TypeScript. We're currently testing back to TS 3.4. We can't commit to never breaking TypeScript builds, but we'll be supporting older versions as best we can.

## [2.3.0] - 2020-03-18

### Changed
* Added a static `getPropertyDescriptor` method to allow easier customization of property accessors. This method should return a a `PropertyDescriptor` to install on the property. If no descriptor is returned, no property accessor is created. ([#911](https://github.com/Polymer/lit-element/issues/911))
* The value returned by `render` is always rendered, even if it isn't a `TemplateResult`. ([#712](https://github.com/Polymer/lit-element/issues/712))

### Added
* Added `@queryAsync(selector)` decorator which returns a Promise that resolves to the result of querying for the given selector after the element's `updateComplete` Promise resolves ([#903](https://github.com/Polymer/lit-element/issues/903)).
* Added `enableUpdating()` to `UpdatingElement` to enable customizing when updating is enabled [#860](https://github.com/Polymer/lit-element/pull/860).
* Added `@queryAssignedNodes(slotName, flatten)` decorator to enable querying assignedNodes for a given slot [#860](https://github.com/Polymer/lit-element/pull/860).
* Added `getStyles()` to `LitElement` to allow hooks into style gathering for component sets [#866](https://github.com/Polymer/lit-element/pull/866).
* Added `@internalProperty(options)` decorator to define properties internal to an element. [#881](https://github.com/Polymer/lit-element/pull/881).

### Fixed
* Ensure `UpdatingElement` allows updates when properties are set after calling `super.update()`.
`LitElement` renders when updates are triggered as a result of rendering ([#549](https://github.com/Polymer/lit-element/issues/549)).
* Properties annotated with the `eventOptions` decorator will now survive property renaming optimizations when used with tsickle and Closure JS Compiler.
* Moved style gathering from `finalize` to `initialize` to be more lazy, and create stylesheets on the first instance initializing [#866](https://github.com/Polymer/lit-element/pull/866).
* Fixed behavior change for components that do not implement `render()` introduced in ([#712](https://github.com/Polymer/lit-element/pull/712)) ([#917](https://github.com/Polymer/lit-element/pull/917))

## [2.2.1] - 2019-07-23
### Changed
* Elements should now override the new `_getUpdateComplete` method instead of the `updateComplete` getter, for compatibility with TypeScript ES5 output, which does not support calling a superclass getter (e.g.`super.updateComplete.then(...)`) due to [TypeScript#338](https://github.com/microsoft/TypeScript/issues/338).
### Fixed
* Fixed compatibility with Closure JS Compiler optimizations relating to static properties ([#732](https://github.com/Polymer/lit-element/issues/732)).

## [2.2.0] - 2019-06-11
### Added
* css tagged template literals now allow numbers to be used in expressions ([#488](https://github.com/Polymer/lit-element/issues/488)).

## [2.1.0] - 2019-03-21
### Changed
* `LitElement.renderRoot` is now `public readonly` instead of `protected`.

### Fixed
* Exceptions generated during update/render do not block subsequent updates ([#262](https://github.com/Polymer/lit-element/issues/262)).
* Initial update is scheduled at construction time rather than connected time ([#594](https://github.com/Polymer/lit-element/issues/594)).
* A reflecting property set immediately after a corresponding attribute
now reflects properly ([#592](https://github.com/Polymer/lit-element/issues/592)).
* Properties annotated with the `@query` and `@queryAll` decorators will now
  survive property renaming optimizations when used with tsickle and Closure JS
  Compiler.

## [2.0.1] - 2019-02-05
### Fixed
* Use `lit-html` 1.0 ([#543](https://github.com/Polymer/lit-element/pull/543)).

## [2.0.0] - 2019-02-05
### Added
* Add `toString()` function to `CSSResult` ([#508](https://github.com/Polymer/lit-element/pull/508))
* Add a global version to `window` ([#536](https://github.com/Polymer/lit-element/pull/536))

### Changed
* [Breaking] Renamed `unsafeCss` to `unsafeCSS` for consistency with lit-html's `unsafeHTML` ([#524](https://github.com/Polymer/lit-element/pull/524))
* Remove all uses of `any` outside of tests ([#457](https://github.com/Polymer/lit-element/pull/457))

### Fixed
* A bunch of docs fixes ([#464](https://github.com/Polymer/lit-element/pull/464)), ([#458](https://github.com/Polymer/lit-element/pull/458)), ([#493](https://github.com/Polymer/lit-element/pull/493)), ([#504](https://github.com/Polymer/lit-element/pull/504)), ([#505](https://github.com/Polymer/lit-element/pull/505)), ([#501](https://github.com/Polymer/lit-element/pull/501)), ([#494](https://github.com/Polymer/lit-element/pull/494)), ([#491](https://github.com/Polymer/lit-element/pull/491)), ([#509](https://github.com/Polymer/lit-element/pull/509)), ([#513](https://github.com/Polymer/lit-element/pull/513)), ([#515](https://github.com/Polymer/lit-element/pull/515)), ([#512](https://github.com/Polymer/lit-element/pull/512)), ([#503](https://github.com/Polymer/lit-element/pull/503)), ([#460](https://github.com/Polymer/lit-element/pull/460)), ([#413](https://github.com/Polymer/lit-element/pull/413)), ([#426](https://github.com/Polymer/lit-element/pull/426)), ([#516](https://github.com/Polymer/lit-element/pull/516)), ([#537](https://github.com/Polymer/lit-element/pull/537)), ([#535](https://github.com/Polymer/lit-element/pull/535)), ([#539](https://github.com/Polymer/lit-element/pull/539)), ([#540](https://github.com/Polymer/lit-element/pull/540))
* Build on checkout ([#423](https://github.com/Polymer/lit-element/pull/423))

### Fixed
* Adds a check to ensure `CSSStyleSheet` is constructable ([#527](https://github.com/Polymer/lit-element/pull/527)).

## [2.0.0-rc.5] - 2019-01-24
### Fixed
* Fixed a bug causing duplicate styles when an array was returned from `static get styles` ([#480](https://github.com/Polymer/lit-element/issues/480)).

## [2.0.0-rc.4] - 2019-01-24
### Added
* [Maintenance] Added script to publish dev releases automatically ([#476](https://github.com/Polymer/lit-element/pull/476)).
* Adds `unsafeCss` for composing "unsafe" values into `css`. Note, `CSSResult` is no longer constructable. ([#451](https://github.com/Polymer/lit-element/issues/451) and [#471](https://github.com/Polymer/lit-element/issues/471)).

### Fixed
* Fixed a bug where we broke compatibility with closure compiler's property renaming optimizations. JSCompiler_renameProperty can't be a module export ([#465](https://github.com/Polymer/lit-element/pull/465)).
* Fixed an issue with inheriting from `styles` property when extending a superclass that is never instanced. ([#470](https://github.com/Polymer/lit-element/pull/470)).
* Fixed an issue with Closure Compiler and ([#470](https://github.com/Polymer/lit-element/pull/470)) ([#476](https://github.com/Polymer/lit-element/pull/476)).

## [2.0.0-rc.3] - 2019-01-18
### Fixed
* README: Fixed jsfiddle reference ([#435](https://github.com/Polymer/lit-element/pull/435)).
* Compile with Closure Compiler cleanly ([#436](https://github.com/Polymer/lit-element/pull/436)).
* Opt `@property` decorators out of Closure Compiler renaming ([#448](https://github.com/Polymer/lit-element/pull/448)).

### Changed
* [Breaking] Property accessors are no longer wrapped when they already exist. Instead the `noAccessor` flag should be set when a user-defined accessor exists on the prototype (and in this case, user-defined accessors must call `requestUpdate` themselves). ([#454](https://github.com/Polymer/lit-element/pull/454)).
* Class fields can now be used to define styles, e.g. `static styles = css` and `styles` correctly compose when elements are extended ([#456](https://github.com/Polymer/lit-element/pull/456)).
* Styles returned via `static styles` are automatically flattend ([#437](https://github.com/Polymer/lit-element/pull/437)).
* Replace use of for/of loops over Maps with forEach ([#455](https://github.com/Polymer/lit-element/pull/455))

## [2.0.0-rc.2] - 2019-01-11
### Fixed
* Fix references to `@polymer/lit-element` in README and docs ([#427](https://github.com/Polymer/lit-element/pull/427)).
* Fix decorator types causing compiler errors for TypeScript users. ([#431](https://github.com/Polymer/lit-element/pull/431)).

## [2.0.0-rc.1] - 2019-01-10
### Changed
* [Breaking] Changed NPM package name to `lit-element`

## [0.7.0] - 2019-01-10
### Added
* Updated decorator implementations to support TC39 decorator API proposal (supported by Babel 7.1+) in addition to the legacy decorator API (supported by older Babel and TypeScript) ([#156](https://github.com/Polymer/lit-element/issues/156)).
* Added `static get styles()` to allow defining element styling separate from `render` method.
This takes advantage of [`adoptedStyleSheets`](https://wicg.github.io/construct-stylesheets/#using-constructed-stylesheets) when possible ([#391](https://github.com/Polymer/lit-element/issues/391)).
* Added the `performUpdate` method to allow control of update timing ([#290](https://github.com/Polymer/lit-element/issues/290)).
* Updates deferred until first connection ([#258](https://github.com/Polymer/lit-element/issues/258)).
* Export `TemplateResult` and `SVGTemplateResult` ([#415](https://github.com/Polymer/lit-element/pull/415)).
### Changed
* [Breaking] The `createRenderRoot` method has moved from `UpdatingElement` to `LitElement`. Therefore, `UpdatingElement` no longer creates a `shadowRoot` by default ([#391](https://github.com/Polymer/lit-element/issues/391)).
* [Breaking] Changes property options to add `converter`. This option works the same as the previous `type` option except that the `converter` methods now also get `type` as the second argument. This effectively changes `type` to be a hint for the `converter`. A default `converter` is used if none is provided and it now supports `Boolean`, `String`, `Number`, `Object`, and `Array` ([#264](https://github.com/Polymer/lit-element/issues/264)).
* [Breaking] Numbers and strings now become null if their reflected attribute is removed (https://github.com/Polymer/lit-element/issues/264)).
* [Breaking] Previously, when an attribute changed as a result of a reflecting property changing, the property was prevented from mutating again as can happen when a custom
`converter` is used. Now, the oppose is also true. When a property changes as a result of an attribute changing, the attribute is prevented from mutating again (https://github.com/Polymer/lit-element/issues/264))
### Fixed
* [Breaking] User defined accessors are now wrapped to enable better composition ([#286](https://github.com/Polymer/lit-element/issues/286))
* Type for `eventOptions` decorator now properly includes `passive` and `once` options ([#325](https://github.com/Polymer/lit-element/issues/325))

## [0.6.5] - 2018-12-13
### Changed:
* Use lit-html 1.0 release candidate.

### Fixed
* Types for the `property` and `customElement` decorators updated ([#288](https://github.com/Polymer/lit-element/issues/288) and [#291](https://github.com/Polymer/lit-element/issues/291)).
* Docs updated.

## [0.6.4] - 2018-11-30
### Changed
* Update lit-html dependency to ^0.14.0 ([#324](https://github.com/Polymer/lit-element/pull/324)).

## [0.6.3] - 2018-11-08
### Changed
* Update lit-html dependency to ^0.13.0 ([#298](https://github.com/Polymer/lit-element/pull/298)).

## [0.6.2] - 2018-10-05

### Changed
* LitElement changed to a non-abstract class to be more compatible with the JavaScript mixin pattern
([#227](https://github.com/Polymer/lit-element/issues/227)).
* Update lit-html dependency to ^0.12.0 ([#244](https://github.com/Polymer/lit-element/pull/244)).
* Passes the component's `this` reference to lit-html as the `eventContext`, allowing unbound event listener methods ([#244](https://github.com/Polymer/lit-element/pull/244)).
### Added
* A `disconnectedCallback()` method was added to UpdatingElement ([#213](https://github.com/Polymer/lit-element/pull/213)).
* Added `@eventOptions()` decorator for setting event listener options on methods ([#244](https://github.com/Polymer/lit-element/pull/244)).

## [0.6.1] - 2018-09-17

### Fixed
* Fixes part rendering and css custom properties issues introduced with lit-html 0.11.3 by updating to 0.11.4 (https://github.com/Polymer/lit-element/issues/202).

### Removed
* Removed custom_typings for Polymer as they are no longer needed
(https://github.com/Polymer/lit-element/issues/186).

## [0.6.0] - 2018-09-13

### Added
* Added `@query()`, `@queryAll()`, and `@customElement` decorators ([#159](https://github.com/Polymer/lit-element/pull/159))

### Changed
* Significantly changed update/render lifecycle and property API. Render lifecycle
is now `requestUpdate`, `shouldUpdate`, `update`, `render`, `firstUpdated`
(first time only), `updated`, `updateComplete`. Property options are now
`{attribute, reflect, type, hasChanged}`. Properties may be defined in a
`static get properties` or using the `@property` decorator.
(https://github.com/Polymer/lit-element/pull/132).


### Removed
* Removed render helpers `classString` and `styleString`. Similar directives
(`classMap` and `styleMap`) have been added to lit-html and should be used instead
(https://github.com/Polymer/lit-element/pull/165 and
https://github.com/Polymer/lit-html/pull/486).

### Fixed
* The `npm run checksize` command should now return the correct minified size
(https://github.com/Polymer/lit-element/pull/153).
* The `firstUpdated` method should now always be called the first time the element
updates, even if `shouldUpdate` initially returned `false`
(https://github.com/Polymer/lit-element/pull/173).<|MERGE_RESOLUTION|>--- conflicted
+++ resolved
@@ -20,14 +20,6 @@
 ## [3.0.0] - Unreleased
 
 ### Changed
-<<<<<<< HEAD
-* [Breaking] The type of the `css` function has been changed to `CSSResultGroup` and is now the same as `LitElement.styles`. This avoids the need to cast the `styles` property to `any` when a subclass sets `styles` to an Array and its super class set a single value (or visa versa).
-* For efficiency, the `css` function now maintains a cache and will used a cached value if available when the same style text is requested.
-* [Breaking] LitElement's `adoptStyles` method is now always called. Previously it was called only if the element's `renderRoot` was a shadowRoot. The default implementation only applies styling to the element's shadowRoot and does nothing if the `renderRoot` is not a shadowRoot. This method may be overridden to customize this behavior.
-* [Breaking] LitElement's `static getStyles` method now takes a list of styles the user provided and returns the styles which should be used in the element. If this method is overridden to integrate into a style management system, typically the `super` implementation should be called.
-* [Breaking] Removed build support for TypeScript 3.4.
-* [Breaking] Decorators are no longer exported from the `lit-element` module. Instead import any decorators you use from `lit-element/decorators/*`.
-=======
 * [Breaking] For consistency, renamed `_getUpdateComplete` to `getUpdateComplete`.
 * [Breaking] When a property declaration is `reflect: true` and its `toAttribute` function returns `undefined` the attribute is now removed where previously it was left unchanged ([#872](https://github.com/Polymer/lit-element/issues/872)).
 * [Breaking] The dirty check in `attributeChangedCallback` has been removed. While technically breaking, in practice it should very rarely be ([#699](https://github.com/Polymer/lit-element/issues/699)).
@@ -35,9 +27,9 @@
 * [Breaking] LitElement's `static getStyles` method has been renamed to `static finalizeStyles` and now takes a list of styles the user provided and returns the styles which should be used in the element. If this method is overridden to integrate into a style management system, typically the `super` implementation should be called.
 * [Breaking] Removed build support for TypeScript 3.4.
 * [Breaking] Decorators are no longer exported from the `lit-element` module. Instead, import any decorators you use from `lit-element/decorators/*`.
->>>>>>> 84a3f47e
 * [Breaking] `lit-html` has been updated to 2.x. Note, shady-render support has been removed. Import the `lit-element-polyfill` module to support Shady DOM.
 * [Breaking] For simplicity, `requestUpdate` no longer returns a Promise. Instead await the `updateComplete` Promise.
+* [Breaking] The type of the `css` function has been changed to `CSSResultGroup` and is now the same as `LitElement.styles`. This avoids the need to cast the `styles` property to `any` when a subclass sets `styles` to an Array and its super class set a single value (or visa versa).
 * For efficiency, the `css` function now maintains a cache and will use a cached value if available when the same style text is requested.
 
 ### Removed
