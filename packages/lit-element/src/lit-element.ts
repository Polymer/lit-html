/**
 * @license
 * Copyright (c) 2017 The Polymer Project Authors. All rights reserved.
 * This code may only be used under the BSD style license found at
 * http://polymer.github.io/LICENSE.txt
 * The complete set of authors may be found at
 * http://polymer.github.io/AUTHORS.txt
 * The complete set of contributors may be found at
 * http://polymer.github.io/CONTRIBUTORS.txt
 * Code distributed by Google as part of the polymer project is also
 * subject to an additional IP rights grant found at
 * http://polymer.github.io/PATENTS.txt
 */

/**
 * The main LitElement module, which defines the [[`LitElement`]] base class and
 * related APIs.
 *
 *  LitElement components can define a template and a set of observed
 * properties. Changing an observed property triggers a re-render of the
 * element.
 *
 *  Import [[`LitElement`]] and [[`html`]] from this module to create a
 * component:
 *
 *  ```js
 * import {LitElement, html} from 'lit-element';
 *
 * class MyElement extends LitElement {
 *
 *   // Declare observed properties
 *   static get properties() {
 *     return {
 *       adjective: {}
 *     }
 *   }
 *
 *   constructor() {
 *     this.adjective = 'awesome';
 *   }
 *
 *   // Define the element's template
 *   render() {
 *     return html`<p>your ${adjective} template here</p>`;
 *   }
 * }
 *
 * customElements.define('my-element', MyElement);
 * ```
 *
 * `LitElement` extends [[`UpdatingElement`]] and adds lit-html templating.
 * The `UpdatingElement` class is provided for users that want to build
 * their own custom element base classes that don't use lit-html.
 *
 * @packageDocumentation
 */
import {PropertyValues, UpdatingElement} from './lib/updating-element.js';
import {render, RenderOptions} from 'lit-html';
import {
  supportsAdoptingStyleSheets,
  CSSResult,
<<<<<<< HEAD
=======
  CSSResultGroup,
  CSSResultOrNative,
>>>>>>> 18ab2f9d
  unsafeCSS,
} from './lib/css-tag.js';

export * from './lib/updating-element.js';
export {html, svg} from 'lit-html';
export * from './lib/css-tag.js';

const DEV_MODE = true;
if (DEV_MODE) {
  console.warn('lit-element is in dev mode. Not recommended for production!');
}

declare global {
  interface Window {
    litElementVersions: string[];
  }
}

// IMPORTANT: do not change the property name or the assignment expression.
// This line will be used in regexes to search for LitElement usage.
// TODO(justinfagnani): inject version number at build time
(window['litElementVersions'] || (window['litElementVersions'] = [])).push(
  '2.4.0'
);

<<<<<<< HEAD
export type CSSResultOrNative = CSSResult | CSSStyleSheet;

export type CSSResultFlatArray = CSSResultOrNative[];
=======
type CSSResultFlatArray = CSSResultOrNative[];
>>>>>>> 18ab2f9d

export interface CSSResultArray
  extends Array<CSSResultOrNative | CSSResultArray> {}

/**
 * Sentinal value used to avoid calling lit-html's render function when
 * subclasses do not implement `render`
 */
const renderNotImplemented = {};

export const cssResultFromStyleSheet = (sheet: CSSStyleSheet) => {
  let cssText = '';
  for (const rule of sheet.cssRules) {
    cssText += rule.cssText;
  }
  return unsafeCSS(cssText);
};

const getCompatibleStyle = supportsAdoptingStyleSheets
  ? (s: CSSResultOrNative) => s
  : (s: CSSResultOrNative) =>
      s instanceof CSSStyleSheet ? cssResultFromStyleSheet(s) : s;

/**
 * Base element class that manages element properties and attributes, and
 * renders a lit-html template.
 *
 * To define a component, subclass `LitElement` and implement a
 * `render` method to provide the component's template. Define properties
 * using the [[`properties`]] property or the [[`property`]] decorator.
 */
export class LitElement extends UpdatingElement {
  /**
   * Ensure this class is marked as `finalized` as an optimization ensuring
   * it will not needlessly try to `finalize`.
   *
   * Note this property name is a string to prevent breaking Closure JS Compiler
   * optimizations. See updating-element.ts for more information.
   */
  protected static ['finalized'] = true;

  /**
   * Reference to the underlying library method used to render the element's
   * DOM. By default, points to the `render` method from lit-html's render
   * module.
   *
   * This  property should not be confused with the `render` instance method,
   * which should be overridden to define a template for the element.
   *
   * @nocollapse
   */
  static render: (
    result: unknown,
    container: HTMLElement | DocumentFragment,
    options: RenderOptions
  ) => void = render;

  /**
   * Array of styles to apply to the element. The styles should be defined
   * using the [[`css`]] tag function or via constructible stylesheets.
   */
  static styles?: CSSResultGroup;
  private static _elementStyles?: CSSResultFlatArray;

  /**
   * Takes the styles the user supplied via the `static styles` property and
   * returns the array of styles to apply to the element.
   * Override this method to integrate into a style management system.
   *
   * Styles are deduplicated preserving the _last_ instance in the list. This
   * is a performance optimization to avoid duplicated styles that can occur
   * especially when composing via subclassing. The last item is kept to try
   * to preserve the cascade order with the assumption that it's most important
   * that last added styles override previous styles.
   *
   * @nocollapse
   */
  protected static finalizeStyles(styles?: CSSResultGroup): CSSResultFlatArray {
    const elementStyles = [];
    if (Array.isArray(styles)) {
      // Dedupe the flattened array in reverse order to preserve the last items.
      // TODO(sorvell): casting to Array<unknown> works around TS error that
      // appears to come from trying to flatten a type CSSResultArray.
      const set = new Set((styles as Array<unknown>).flat(Infinity).reverse());
      // Then preserve original order by adding the set items in reverse order.
      for (const s of set) {
        elementStyles.unshift(getCompatibleStyle(s as CSSResultOrNative));
      }
    } else if (styles !== undefined) {
      elementStyles.push(getCompatibleStyle(styles));
    }
    return elementStyles;
  }

  protected static finalize() {
    const wasFinalized = super.finalize();
    if (wasFinalized) {
      this._elementStyles = this.finalizeStyles(this.styles);
    }
    return wasFinalized;
  }

  /**
   * Node or ShadowRoot into which element DOM should be rendered. Defaults
   * to an open shadowRoot.
   */
  readonly renderRoot!: HTMLElement | DocumentFragment;

  /**
   * Node before which to render content. This is used when shimming
   * `adoptedStyleSheets` and a style element may need to exist in the
   * shadowRoot after Lit rendered content.
   */
  private _renderBeforeNode?: HTMLElement;

  /**
   * Performs element initialization. By default this calls
   * [[`createRenderRoot`]] to create the element [[`renderRoot`]] node and
   * captures any pre-set values for registered properties.
   */
  protected initialize() {
    super.initialize();
    (this as {
      renderRoot: Element | DocumentFragment;
    }).renderRoot = this.createRenderRoot();
    this.adoptStyles((this.constructor as typeof LitElement)._elementStyles!);
  }

  /**
   * Returns the node into which the element should render and by default
   * creates and returns an open shadowRoot. Implement to customize where the
   * element's DOM is rendered. For example, to render into the element's
   * childNodes, return `this`.
   * @returns {Element|DocumentFragment} Returns a node into which to render.
   */
  protected createRenderRoot(): Element | ShadowRoot {
    return this.attachShadow({mode: 'open'});
  }

  /**
   * Applies the given styles to the element. Styling is applied to the element
   * only if the `renderRoot` is a `shadowRoot`. If the `rendeRoot` is not
   * a `shadowRoot`, this method may be overridden to apply styling in another
   * way. Styling will apply using `shadowRoot.adoptedStyleSheets` where
   * available and will fallback otherwise. When Shadow DOM is available but
   * `adoptedStyleSheets` is not, styles are appended to the the `shadowRoot`
   * to [mimic spec behavior](https://wicg.github.io/construct-stylesheets/#using-constructed-stylesheets).
   */
  protected adoptStyles(styles: CSSResultFlatArray) {
    // Note, if renderRoot is not a shadowRoot, styles would/could apply to the
    // element's getRootNode(). While this could be done, we're choosing not to
    // support this now since it would require different logic around de-duping.
    if (!(this.renderRoot instanceof window.ShadowRoot)) {
      return;
    }
    if (supportsAdoptingStyleSheets) {
      (this.renderRoot as ShadowRoot).adoptedStyleSheets = styles.map((s) =>
        s instanceof CSSStyleSheet ? s : s.styleSheet!
      );
    } else {
      styles.forEach((s) => {
        const style = document.createElement('style');
        style.textContent = (s as CSSResult).cssText;
        this.renderRoot.appendChild(style);
        this._renderBeforeNode ??= style;
      });
    }
  }

  /**
   * Updates the element. This method reflects property values to attributes
   * and calls `render` to render DOM via lit-html. Setting properties inside
   * this method will *not* trigger another update.
   * @param changedProperties Map of changed properties with old values
   */
  protected update(changedProperties: PropertyValues) {
    // Setting properties in `render` should not trigger an update. Since
    // updates are allowed after super.update, it's important to call `render`
    // before that.
    const templateResult = this.render();
    super.update(changedProperties);
    // If render is not implemented by the component, don't call lit-html render
    if (templateResult !== renderNotImplemented) {
      (this.constructor as typeof LitElement).render(
        templateResult,
        this.renderRoot,
        {eventContext: this, renderBefore: this._renderBeforeNode}
      );
    }
  }

  /**
   * Invoked on each update to perform rendering tasks. This method may return
   * any value renderable by lit-html's `NodePart` - typically a
   * `TemplateResult`. Setting properties inside this method will *not* trigger
   * the element to update.
   */
  protected render(): unknown {
    return renderNotImplemented;
  }
}<|MERGE_RESOLUTION|>--- conflicted
+++ resolved
@@ -59,11 +59,8 @@
 import {
   supportsAdoptingStyleSheets,
   CSSResult,
-<<<<<<< HEAD
-=======
   CSSResultGroup,
   CSSResultOrNative,
->>>>>>> 18ab2f9d
   unsafeCSS,
 } from './lib/css-tag.js';
 
@@ -89,13 +86,7 @@
   '2.4.0'
 );
 
-<<<<<<< HEAD
-export type CSSResultOrNative = CSSResult | CSSStyleSheet;
-
-export type CSSResultFlatArray = CSSResultOrNative[];
-=======
 type CSSResultFlatArray = CSSResultOrNative[];
->>>>>>> 18ab2f9d
 
 export interface CSSResultArray
   extends Array<CSSResultOrNative | CSSResultArray> {}
