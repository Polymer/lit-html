--- conflicted
+++ resolved
@@ -43,22 +43,13 @@
   // Note, this is a getter so that it's lazy. In practice, this means
   // stylesheets are not created until the first element instance is made.
   get styleSheet(): CSSStyleSheet | undefined {
-<<<<<<< HEAD
-    let sheet: CSSStyleSheet | undefined;
-    // Note, if `supportsAdoptingStyleSheets` is true then we assume
-    // CSSStyleSheet is constructable.
-    if (supportsAdoptingStyleSheets) {
-      sheet = new CSSStyleSheet();
-      sheet.replaceSync(this.cssText);
-=======
     // Note, if `supportsAdoptingStyleSheets` is true then we assume
     // CSSStyleSheet is constructable.
     if (supportsAdoptingStyleSheets && this._styleSheet === undefined) {
       this._styleSheet = new CSSStyleSheet();
       this._styleSheet.replaceSync(this.cssText);
->>>>>>> 84a3f47e
     }
-    return sheet;
+    return this._styleSheet;
   }
 
   toString(): string {
