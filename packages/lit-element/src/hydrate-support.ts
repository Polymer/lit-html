--- conflicted
+++ resolved
@@ -28,7 +28,7 @@
   createRenderRoot(): Element | ShadowRoot;
   renderRoot: Element | ShadowRoot;
   render(): unknown;
-  _$renderOptions: RenderOptions;
+  renderOptions: RenderOptions;
   _$needsHydration: boolean;
 }
 
@@ -62,11 +62,7 @@
       this._$needsHydration = false;
       hydrate(value, this.renderRoot, this.renderOptions);
     } else {
-<<<<<<< HEAD
-      render(value, this.renderRoot, this.renderOptions);
-=======
-      render(value, this.renderRoot as HTMLElement, this._$renderOptions);
->>>>>>> d4b28ced
+      render(value, this.renderRoot as HTMLElement, this.renderOptions);
     }
   };
 };