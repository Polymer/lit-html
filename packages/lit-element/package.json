--- conflicted
+++ resolved
@@ -33,11 +33,13 @@
   "scripts": {
     "build": "npm run clean && tsc && rollup -c",
     "build:babel-test": "babel src/test/lib/decorators_test.ts --out-file test/lib/decorators-babel_test.js",
+    "build:bundle": "npm run clean:bundle && tsc && rollup -c rollup.bundle.config.js",
     "build:ts": "tsc",
     "build:ts:watch": "tsc --watch",
     "check-version": "node scripts/check-version-tracker.js",
     "checksize": "rollup -c --environment=CHECKSIZE",
     "clean": "rm -rf lit-element.{js,js.map,d.ts} decorators.{js,js.map,d.ts} platform-support.{js,js.map,d.ts} decorators/ development/",
+    "clean:bundle": "rm -rf lit.min.{js,js.map,d.ts}",
     "dev": "scripts/dev.sh",
     "prepublishOnly": "npm run check-version && npm run lint && npm test",
     "publish-dev": "npm test && VERSION=${npm_package_version%-*}-dev.`git rev-parse --short HEAD` && npm version --no-git-tag-version $VERSION && npm publish --tag dev",
@@ -68,34 +70,9 @@
     "!/src/demo/",
     "!/src/test/"
   ],
-<<<<<<< HEAD
   "dependencies": {
     "lit-html": "^2.0.0-pre.3",
     "updating-element": "^1.0.0-pre.1"
-=======
-  "scripts": {
-    "build": "npm run clean && tsc && rollup -c",
-    "clean": "rm -rf lit-element.{js,js.map,d.ts} decorators.{js,js.map,d.ts} platform-support.{js,js.map,d.ts} decorators/ development/",
-    "build:bundle": "npm run clean:bundle && tsc && rollup -c rollup.bundle.config.js",
-    "clean:bundle": "rm -rf lit.min.{js,js.map,d.ts}",
-    "dev": "scripts/dev.sh",
-    "build:ts": "tsc",
-    "build:ts:watch": "tsc --watch",
-    "build:babel-test": "babel src/test/lib/decorators_test.ts --out-file test/lib/decorators-babel_test.js",
-    "test": "npm run test:dev && npm run test:prod",
-    "test:dev": "cd ../tests && npx wtr '../lit-element/development/**/*_test.(js|html)'",
-    "test:prod": "MODE=prod npm run test:dev",
-    "test:prod:watch": "MODE=prod npm run test:dev -- --watch",
-    "test:watch": "npm run test:dev -- --watch",
-    "checksize": "rollup -c --environment=CHECKSIZE",
-    "format": "prettier \"**/*{cjs,html,js,json,md,ts}\" --write",
-    "lint": "eslint \"**/*.{js,ts}\" --ignore-path .gitignore",
-    "check-version": "node scripts/check-version-tracker.js",
-    "prepublishOnly": "npm run check-version && npm run lint && npm test",
-    "regen-package-lock": "rm -rf node_modules package-lock.json; npm install",
-    "publish-dev": "npm test && VERSION=${npm_package_version%-*}-dev.`git rev-parse --short HEAD` && npm version --no-git-tag-version $VERSION && npm publish --tag dev",
-    "release": "np --any-branch --yolo"
->>>>>>> 58fcdd70
   },
   "devDependencies": {
     "@babel/cli": "^7.2.3",
@@ -111,8 +88,8 @@
     "downlevel-dts": "^0.6.0",
     "mocha": "^8.1.1",
     "rollup": "^2.26.4",
-    "typescript": "^4.0.2",
-    "tslib": "^2.0.3"
+    "tslib": "^2.0.3",
+    "typescript": "^4.0.2"
   },
   "typings": "lit-element.d.ts",
   "directories": {
