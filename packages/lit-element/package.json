{
  "name": "lit-element",
  "version": "3.0.0-pre.1",
  "description": "A simple base class for creating fast, lightweight web components",
  "license": "BSD-3-Clause",
  "homepage": "https://lit-element.polymer-project.org/",
  "repository": "Polymer/lit-html",
  "type": "module",
  "main": "lit-element.js",
  "module": "lit-element.js",
  "typings": "lit-element.d.ts",
  "directories": {
    "test": "test"
  },
  "files": [
    "/lib/",
    "/src/",
    "/development/",
    "!/src/demo/",
    "!/src/test/",
    "/lit-element.d.ts",
    "/lit-element.d.ts.map",
    "/lit-element.js",
    "/lit-element.js.map",
    "/ts3.4/"
  ],
  "scripts": {
    "build": "npm run clean && tsc && rollup -c",
    "clean": "rm -rf lit-element.{js,js.map,d.ts} lib/ development/",
    "dev": "scripts/dev.sh",
    "build:ts": "tsc",
    "build:ts:watch": "tsc --watch",
    "build:babel-test": "babel src/test/lib/decorators_test.ts --out-file test/lib/decorators-babel_test.js",
    "test": "npm run test:dev && npm run test:prod",
    "test:dev": "cd ../tests && npx wtr '../lit-element/development/**/!(polyfill*.js)_test.(js|html)'",
    "test:prod": "TEST_PROD_BUILD=true npm run test:dev",
    "test:watch": "npm run test:dev -- --watch",
    "checksize": "rollup -c --environment=CHECKSIZE",
    "format": "prettier src/* --write",
    "lint": "tslint --project ./",
    "prepublishOnly": "node check-version-tracker.cjs && npm run lint && npm test",
    "regen-package-lock": "rm -rf node_modules package-lock.json; npm install",
    "publish-dev": "npm test && VERSION=${npm_package_version%-*}-dev.`git rev-parse --short HEAD` && npm version --no-git-tag-version $VERSION && npm publish --tag dev",
    "release": "np --any-branch --yolo"
  },
  "author": "The Polymer Authors",
  "devDependencies": {
    "@babel/cli": "^7.2.3",
    "@babel/plugin-proposal-class-properties": "^7.2.3",
    "@babel/plugin-proposal-decorators": "^7.2.3",
    "@babel/plugin-transform-typescript": "^7.2.0",
    "@esm-bundle/chai": "^4.1.5",
    "@types/chai": "^4.0.1",
    "@types/mocha": "^8.0.3",
    "@webcomponents/shadycss": "^1.8.0",
    "@webcomponents/webcomponentsjs": "^2.2.3",
    "chokidar-cli": "^2.1.0",
    "downlevel-dts": "^0.6.0",
    "mocha": "^8.1.1",
    "prettier": "^2.0.5",
    "rollup": "^2.26.4",
<<<<<<< HEAD
    "rollup-plugin-copy": "^3.3.0",
    "@rollup/plugin-node-resolve": "^9.0.0",
    "rollup-plugin-sourcemaps": "^0.6.2",
    "rollup-plugin-summary": "^1.2.3",
    "rollup-plugin-terser": "^7.0.0",
    "terser": "^5.2.1",
=======
>>>>>>> d1eadeae
    "tslint": "^6.1.3",
    "typescript": "^4.0.2"
  },
  "dependencies": {
    "lit-html": "^2.0.0-pre.3"
  },
  "publishConfig": {
    "access": "public"
  }
}<|MERGE_RESOLUTION|>--- conflicted
+++ resolved
@@ -59,15 +59,6 @@
     "mocha": "^8.1.1",
     "prettier": "^2.0.5",
     "rollup": "^2.26.4",
-<<<<<<< HEAD
-    "rollup-plugin-copy": "^3.3.0",
-    "@rollup/plugin-node-resolve": "^9.0.0",
-    "rollup-plugin-sourcemaps": "^0.6.2",
-    "rollup-plugin-summary": "^1.2.3",
-    "rollup-plugin-terser": "^7.0.0",
-    "terser": "^5.2.1",
-=======
->>>>>>> d1eadeae
     "tslint": "^6.1.3",
     "typescript": "^4.0.2"
   },
