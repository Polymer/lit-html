--- conflicted
+++ resolved
@@ -42,13 +42,8 @@
     "build:ts:watch": "tsc --watch",
     "build:babel-test": "babel src/test/lib/decorators_test.ts --out-file test/lib/decorators-babel_test.js",
     "test": "npm run test:dev && npm run test:prod",
-<<<<<<< HEAD
     "test:dev": "cd ../tests && npx wtr '../lit-element/development/**/!(*_ps)_test.(js|html)'",
-    "test:prod": "TEST_PROD_BUILD=true npm run test:dev",
-=======
-    "test:dev": "cd ../tests && npx wtr '../lit-element/development/**/*_test.js'",
     "test:prod": "MODE=prod npm run test:dev",
->>>>>>> e7adfcc9
     "test:watch": "npm run test:dev -- --watch",
     "checksize": "rollup -c --environment=CHECKSIZE",
     "format": "prettier \"**/*{cjs,html,js,json,md,ts}\" --write",
