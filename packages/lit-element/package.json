{
  "name": "lit-element",
  "version": "3.0.0-pre.2",
  "publishConfig": {
    "access": "public"
  },
  "description": "A simple base class for creating fast, lightweight web components",
  "license": "BSD-3-Clause",
  "repository": "Polymer/lit-html",
  "author": "The Polymer Authors",
  "homepage": "https://lit-element.polymer-project.org/",
  "main": "index.js",
  "module": "index.js",
  "type": "module",
  "exports": {
    ".": {
      "development": "./development/index.js",
      "default": "./index.js"
    },
    "./lit-element.js": {
      "development": "./development/lit-element.js",
      "default": "./lit-element.js"
    },
    "./platform-support.js": {
      "development": "./development/platform-support.js",
      "default": "./platform-support.js"
    },
    "./hydrate-support.js": {
      "development": "./development/hydrate-support.js",
      "default": "./hydrate-support.js"
    },
    "./decorators.js": {
      "development": "./development/decorators.js",
      "default": "./decorators.js"
    },
    "./decorators/": {
      "development": "./development/decorators/",
      "default": "./decorators/"
    }
  },
  "scripts": {
    "build": "npm run clean && tsc && rollup -c",
    "build:watch": "rollup -c --watch",
    "build:babel-test": "babel src/test/lib/decorators_test.ts --out-file test/lib/decorators-babel_test.js",
    "build:ts": "tsc",
    "build:ts:watch": "tsc --watch",
    "check-version": "node scripts/check-version-tracker.js",
    "checksize": "rollup -c --environment=CHECKSIZE",
<<<<<<< HEAD
    "clean": "rm -rf index.{js,js.map,d.ts} lit-element.{js,js.map,d.ts} decorators.{js,js.map,d.ts} platform-support.{js,js.map,d.ts} hydrate-support.{js,js.map,d.ts} decorators/ development/",
    "clean:bundle": "rm -rf lit.min.{js,js.map,d.ts}",
=======
    "clean": "rm -rf lit-element.{js,js.map,d.ts} decorators.{js,js.map,d.ts} platform-support.{js,js.map,d.ts} lit.min.{js,js.map,d.ts} hydrate-support.{js,js.map,d.ts} decorators/ development/",
>>>>>>> cf51daa2
    "dev": "scripts/dev.sh",
    "prepublishOnly": "npm run check-version",
    "publish-dev": "npm test && VERSION=${npm_package_version%-*}-dev.`git rev-parse --short HEAD` && npm version --no-git-tag-version $VERSION && npm publish --tag dev",
    "regen-package-lock": "rm -rf node_modules package-lock.json; npm install",
    "release": "np --any-branch --yolo",
    "test": "npm run test:dev && npm run test:prod",
    "test:dev": "cd ../tests && npx wtr '../lit-element/development/**/*_test.(js|html)'",
    "test:prod": "MODE=prod npm run test:dev",
    "test:prod:watch": "MODE=prod npm run test:dev -- --watch",
    "test:watch": "npm run test:dev -- --watch"
  },
  "files": [
    "/index.{d.ts,d.ts.map,js,js.map}",
    "/decorators.{d.ts,d.ts.map,js,js.map}",
    "/decorators/",
    "/development/",
    "/lit-element.{d.ts,d.ts.map,js,js.map}",
    "/platform-support.{d.ts,d.ts.map,js,js.map}",
    "/src/",
    "!/src/demo/",
    "!/src/test/"
  ],
  "dependencies": {
    "lit-html": "^2.0.0-pre.4",
    "@lit/reactive-element": "^1.0.0-pre.1"
  },
  "devDependencies": {
    "@babel/cli": "^7.2.3",
    "@babel/plugin-proposal-class-properties": "^7.2.3",
    "@babel/plugin-proposal-decorators": "^7.2.3",
    "@babel/plugin-transform-typescript": "^7.2.0",
    "@esm-bundle/chai": "^4.1.5",
    "@types/chai": "^4.0.1",
    "@types/mocha": "^8.0.3",
    "@webcomponents/shadycss": "^1.8.0",
    "@webcomponents/webcomponentsjs": "^2.5.0",
    "chokidar-cli": "^2.1.0",
    "downlevel-dts": "^0.6.0",
    "mocha": "^8.1.1",
    "rollup": "^2.26.4",
    "tslib": "^2.0.3",
    "typescript": "^4.1.3"
  },
  "typings": "lit-element.d.ts",
  "directories": {
    "test": "test"
  }
}<|MERGE_RESOLUTION|>--- conflicted
+++ resolved
@@ -46,12 +46,8 @@
     "build:ts:watch": "tsc --watch",
     "check-version": "node scripts/check-version-tracker.js",
     "checksize": "rollup -c --environment=CHECKSIZE",
-<<<<<<< HEAD
     "clean": "rm -rf index.{js,js.map,d.ts} lit-element.{js,js.map,d.ts} decorators.{js,js.map,d.ts} platform-support.{js,js.map,d.ts} hydrate-support.{js,js.map,d.ts} decorators/ development/",
     "clean:bundle": "rm -rf lit.min.{js,js.map,d.ts}",
-=======
-    "clean": "rm -rf lit-element.{js,js.map,d.ts} decorators.{js,js.map,d.ts} platform-support.{js,js.map,d.ts} lit.min.{js,js.map,d.ts} hydrate-support.{js,js.map,d.ts} decorators/ development/",
->>>>>>> cf51daa2
     "dev": "scripts/dev.sh",
     "prepublishOnly": "npm run check-version",
     "publish-dev": "npm test && VERSION=${npm_package_version%-*}-dev.`git rev-parse --short HEAD` && npm version --no-git-tag-version $VERSION && npm publish --tag dev",
