--- conflicted
+++ resolved
@@ -1,8 +1,4 @@
 import {playwrightLauncher} from '@web/test-runner-playwright';
-<<<<<<< HEAD
-
-export default {
-=======
 import {fromRollup} from '@web/dev-server-rollup';
 import resolveRemap from '../common/rollup-resolve-remap.js';
 import configs from '../common/wtr-config.js';
@@ -19,7 +15,6 @@
 export default {
   rootDir: '../../',
   nodeResolve: true,
->>>>>>> 02573c3c
   browsers: [
     playwrightLauncher({product: 'chromium'}),
     playwrightLauncher({product: 'firefox'}),
