# Change Log

All notable changes to this project will be documented in this file.

The format is based on [Keep a Changelog](http://keepachangelog.com/)
and this project adheres to [Semantic Versioning](http://semver.org/).

<!--
   PRs should document their user-visible changes (if any) in the
   Unreleased section, uncommenting the header as necessary.
-->

<!-- ## [x.y.z] - YYYY-MM-DD -->
<!-- ## Unreleased -->
<!-- ### Changed -->
<!-- ### Added -->
<!-- ### Removed -->
<!-- ### Fixed -->

## Unreleased

### Added

- (Since 1.0.0-pre.1) Added `removeController(controller)` which can be used to remove a controller from a `ReactiveElement`.

### Changed

<<<<<<< HEAD
- (Since 1.0.0-pre.1) Renamed all decorator modules to use kebab-case filename convention rather than camelCase.
=======
- (Since 1.0.0-pre.1) `ReactiveController` callbacks all now begin with `host`, for example `hostConnected`, `hostDisconnected`, `hostUpdate`, `hostUpdated`.
- (Since 1.0.0-pre.1) If a `Controller` is added after a host element is connected, its `connected` will be called.
- (Since 1.0.0-pre.1) Removed `willUpdate` from `ReactiveController`.
>>>>>>> 31b45463
- (Since 1.0.0-pre.1) Renamed `Controller`'s `dis/connectedCallback` methods.
- (Since 1.0.0-pre.1) Renamed `Controller` to `ReactiveController`.

## [1.0.0-pre.1] - 2020-12-16

### Changed

- [Breaking] (since 3.0.0-pre1) `UpdatingElement` has been renamed to `ReactiveElement`.
- [Breaking] (since 3.0.0-pre1) The `updating-element` package has been renamed to `@lit/reactive-element`.
- [Breaking] (since 3.0.0-pre1) The `@internalProperty` decorator has been renamed to `@state`.
- [Breaking] For consistency, renamed `_getUpdateComplete` to `getUpdateComplete`.
- [Breaking] When a property declaration is `reflect: true` and its `toAttribute` function returns `undefined` the attribute is now removed where previously it was left unchanged ([#872](https://github.com/Polymer/lit-element/issues/872)).
- Errors that occur during the update cycle were previously squelched to allow subsequent updates to proceed normally. Now errors are re-fired asynchronously so they can be detected. Errors can be observed via an `unhandledrejection` event handler on window.

- UpdatingElement's `renderRoot` is now created when the element's `connectedCallback` is initially run.

- [Breaking] Update callbacks will only be called when the element is connected
  to the document. If an element is disconnected while an update is pending, or
  if an update is requested while the element is disconnected, update callbacks
  will be called if/when the element is re-connected.

### Added

- Console warnings added for removed API and other element problems in developer mode. Some warnings are errors and are always issued while others are optional. Optional warnings can be configured per class via `MyElement.enable/disableWarning`. Making changes in update warns by default and can be toggled via `MyElement.disableWarning('change-in-update)`; migration warnings are off by default and can be toggled via `MyElement.enableWarning('migration')`.

- Added ability to add a controller to an element. A controller can implement callbacks that tie into element lifecycle, including `connectedCallback`, `disconnectedCallback`, `willUpdate`, `update`, and `updated`. To ensure it has access to the element lifecycle, a controller should be added in the element's constructor. To add a controller to the element, call `addController(controller)`.

- Added `willUpdate(changedProperties)` lifecycle method to UpdatingElement. This is called before the `update` method and can be used to compute derived state needed for updating. This method is intended to be called during server side rendering and should not manipulate element DOM.

- UpdatingElement moved from `lit-element` package to `updating-element` package.

### Removed

- [Breaking] Removed `requestUpdateInternal`. The `requestUpdate` method is now identical to this method and should be used instead.
- [Breaking] The `initialize` method has been removed. This work is now done in the element constructor.

### Fixed

- Fixes an issue with `queryAssignedNodes` when applying a selector on a slot that included text nodes on older browsers not supporting Element.matches [#1088](https://github.com/Polymer/lit-element/issues/1088).<|MERGE_RESOLUTION|>--- conflicted
+++ resolved
@@ -25,13 +25,10 @@
 
 ### Changed
 
-<<<<<<< HEAD
 - (Since 1.0.0-pre.1) Renamed all decorator modules to use kebab-case filename convention rather than camelCase.
-=======
 - (Since 1.0.0-pre.1) `ReactiveController` callbacks all now begin with `host`, for example `hostConnected`, `hostDisconnected`, `hostUpdate`, `hostUpdated`.
 - (Since 1.0.0-pre.1) If a `Controller` is added after a host element is connected, its `connected` will be called.
 - (Since 1.0.0-pre.1) Removed `willUpdate` from `ReactiveController`.
->>>>>>> 31b45463
 - (Since 1.0.0-pre.1) Renamed `Controller`'s `dis/connectedCallback` methods.
 - (Since 1.0.0-pre.1) Renamed `Controller` to `ReactiveController`.
 
