{
  "name": "@lit/reactive-element",
  "version": "1.0.0-pre.2",
  "publishConfig": {
    "access": "public"
  },
  "description": "A simple low level base class for creating fast, lightweight web components",
  "license": "BSD-3-Clause",
  "repository": "Polymer/lit-html",
  "author": "Google LLC",
  "homepage": "https://lit-element.polymer-project.org/",
  "main": "reactive-element.js",
  "module": "reactive-element.js",
  "type": "module",
  "exports": {
    ".": {
      "development": "./development/reactive-element.js",
      "default": "./reactive-element.js"
    },
    "./polyfill-support.js": {
      "development": "./development/polyfill-support.js",
      "default": "./polyfill-support.js"
    },
    "./css-tag.js": {
      "development": "./development/css-tag.js",
      "default": "./css-tag.js"
    },
    "./reactive-controller.js": {
      "development": "./development/reactive-controller.js",
      "default": "./reactive-controller.js"
    },
    "./decorators/": {
      "development": "./development/decorators/",
      "default": "./decorators/"
    },
    "./decorators.js": {
      "development": "./development/decorators.js",
      "default": "./decorators.js"
    }
  },
  "scripts": {
    "build": "npm run clean && npm run build:ts && rollup -c && npm run build:babel",
    "build:watch": "rollup -c --watch",
    "build:ts": "tsc --build && treemirror development . '**/*.d.ts{,.map}'",
    "build:ts:watch": "tsc --build --watch",
    "build:babel": "babel --extensions '.ts' src/test/decorators  --out-dir development/test/decorators-babel",
    "check-version": "node scripts/check-version-tracker.js",
    "checksize": "rollup -c --environment=CHECKSIZE",
    "clean": "rm -rf {css-tag,decorators,polyfill-support,reactive-controller,reactive-element}.{js,js.map,d.ts} test/ decorators/ development/ *.tsbuildinfo",
    "dev": "scripts/dev.sh",
    "prepublishOnly": "npm run check-version",
    "publish-dev": "npm test && VERSION=${npm_package_version%-*}-dev.`git rev-parse --short HEAD` && npm version --no-git-tag-version $VERSION && npm publish --tag dev",
    "regen-package-lock": "rm -rf node_modules package-lock.json; npm install",
    "test": "npm run test:dev && npm run test:prod",
    "test:dev": "cd ../tests && npx wtr '../reactive-element/development/**/*_test.(js|html)'",
    "test:prod": "MODE=prod npm run test:dev",
    "test:prod:watch": "MODE=prod npm run test:dev -- --watch",
    "test:watch": "npm run test:dev -- --watch"
  },
  "files": [
    "/css-tag.{d.ts,d.ts.map,js,js.map}",
    "/decorators.{d.ts,d.ts.map,js,js.map}",
    "/polyfill-support.{d.ts,d.ts.map,js,js.map}",
    "/reactive-controller.{d.ts,d.ts.map,js,js.map}",
    "/reactive-element.{d.ts,d.ts.map,js,js.map}",
    "/decorators/",
    "/development/",
    "/src/",
    "!/src/demo/",
    "!/src/test/"
  ],
  "dependencies": {},
  "devDependencies": {
    "@babel/cli": "^7.12.10",
<<<<<<< HEAD
    "@babel/plugin-proposal-class-properties": "^7.13.0",
    "@babel/plugin-proposal-decorators": "^7.13.5",
    "@babel/plugin-transform-typescript": "^7.13.0",
=======
    "@babel/core": "^7.12.10",
    "@babel/plugin-proposal-class-properties": "^7.12.1",
    "@babel/plugin-proposal-decorators": "^7.12.12",
    "@babel/plugin-transform-typescript": "^7.12.1",
>>>>>>> 591bea84
    "@esm-bundle/chai": "^4.1.5",
    "@types/chai": "^4.0.1",
    "@types/mocha": "^8.0.3",
    "@webcomponents/shadycss": "^1.8.0",
    "@webcomponents/template": "^1.4.4",
    "@webcomponents/webcomponentsjs": "^2.5.0",
    "chokidar-cli": "^2.1.0",
    "internal-scripts": "^1.0.0",
    "mocha": "^8.1.1",
    "rollup": "^2.26.4",
    "typescript": "^4.1.3"
  },
  "typings": "reactive-element.d.ts",
  "directories": {
    "test": "test"
  }
}<|MERGE_RESOLUTION|>--- conflicted
+++ resolved
@@ -72,16 +72,9 @@
   "dependencies": {},
   "devDependencies": {
     "@babel/cli": "^7.12.10",
-<<<<<<< HEAD
     "@babel/plugin-proposal-class-properties": "^7.13.0",
     "@babel/plugin-proposal-decorators": "^7.13.5",
     "@babel/plugin-transform-typescript": "^7.13.0",
-=======
-    "@babel/core": "^7.12.10",
-    "@babel/plugin-proposal-class-properties": "^7.12.1",
-    "@babel/plugin-proposal-decorators": "^7.12.12",
-    "@babel/plugin-transform-typescript": "^7.12.1",
->>>>>>> 591bea84
     "@esm-bundle/chai": "^4.1.5",
     "@types/chai": "^4.0.1",
     "@types/mocha": "^8.0.3",
