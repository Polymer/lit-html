/**
 * @license
 * Copyright (c) 2020 The Polymer Project Authors. All rights reserved.
 * This code may only be used under the BSD style license found at
 * http://polymer.github.io/LICENSE.txt
 * The complete set of authors may be found at
 * http://polymer.github.io/AUTHORS.txt
 * The complete set of contributors may be found at
 * http://polymer.github.io/CONTRIBUTORS.txt
 * Code distributed by Google as part of the polymer project is also
 * subject to an additional IP rights grant found at
 * http://polymer.github.io/PATENTS.txt
 */
<<<<<<< HEAD
import {UpdatingElement, PropertyDeclaration} from 'updating-element';
import {property, customElement} from 'updating-element/decorators.js';
=======
import {
  UpdatingElement,
  PropertyDeclaration,
} from 'lit-element/lib/updating-element.js';
import {property, customElement} from 'lit-element/lib/decorators.js';
import {queryParams} from '../../utils/query-params.js';
>>>>>>> 95dd7f6f

// Settings
const itemCount = 250;
const itemValueCount = 99;
const updateCount = 6;

type SimpleItem = {[index: string]: string};

function makeItem(prefix: number) {
  let o: SimpleItem = {};
  for (let i = 0; i < itemValueCount; i++) {
    o['value' + i] = prefix + ': ' + i;
  }
  return o;
}

function generateData(count: number) {
  let data = [];
  for (let i = 0; i < count; i++) {
    data.push(makeItem(i));
  }
  return data;
}

const data = generateData(itemCount);
const otherData = generateData(itemCount * 2).slice(itemCount);

const propertyOptions: PropertyDeclaration = {};

@customElement('x-thing')
export class XThing extends UpdatingElement {
  @property(propertyOptions)
  from = '';
  @property(propertyOptions)
  time = '';
  @property(propertyOptions)
  subject = '';
  fromEl!: HTMLSpanElement;
  timeEl!: HTMLSpanElement;
  subjectEl!: HTMLDivElement;

  protected firstUpdated() {
    const container = document.createElement('div');
    container.className = 'container';
    this.fromEl = document.createElement('span');
    this.fromEl.className = 'from';
    container.appendChild(this.fromEl);
    this.timeEl = document.createElement('span');
    this.timeEl.className = 'time';
    container.appendChild(this.timeEl);
    this.subjectEl = document.createElement('div');
    this.subjectEl.className = 'subject';
    container.appendChild(this.subjectEl);
    this.appendChild(container);
  }

  protected updated() {
    this.fromEl.textContent = this.from;
    this.timeEl.textContent = this.time;
    this.subjectEl.textContent = this.subject;
  }
}

@customElement('x-item')
export class XItem extends UpdatingElement {
  @property()
  item!: SimpleItem;
  count = 6;
  things: XThing[] = [];

  protected firstUpdated() {
    const container = this.appendChild(document.createElement('div'));
    container.className = 'item';
    for (let i = 0; i < this.count; i++) {
      this.things.push(
        container.appendChild(document.createElement('x-thing')) as XThing
      );
    }
  }

  private updateThing(
    thing: XThing,
    from: string,
    time: string,
    subject: string
  ) {
    thing.from = from;
    thing.time = time;
    thing.subject = subject;
  }

  protected updated() {
    let x = 0;
    this.things.forEach((thing) => {
      this.updateThing(
        thing,
        this.item[`value${x++}`],
        this.item[`value${x++}`],
        this.item[`value${x++}`]
      );
    });
  }
}

@customElement('x-app')
export class XApp extends UpdatingElement {
  @property()
  items = data;
  itemEls: XItem[] = [];

  protected firstUpdated() {
    this.items.forEach(() => {
      this.itemEls.push(
        this.appendChild(document.createElement('x-item')) as XItem
      );
    });
  }

  protected updated() {
    this.items.forEach((item, i) => (this.itemEls[i].item = item));
  }
}

(async () => {
  const container = document.createElement('div');
  document.body.appendChild(container);
  let el: XApp;

  const create = () => {
    const el = document.createElement('x-app') as XApp;
    return container.appendChild(el) as XApp;
  };

  const destroy = () => {
    container.innerHTML = '';
  };

  const updateComplete = () => new Promise((r) => requestAnimationFrame(r));

  const benchmark = queryParams.benchmark;
  const getTestStartName = (name: string) => `${name}-start`;

  // Named functions are use to run the measurements so that they can be
  // selected in the DevTools profile flame chart.

  // Initial Render
  const render = async () => {
    const test = 'render';
    if (benchmark === test || !benchmark) {
      const start = getTestStartName(test);
      performance.mark(start);
      create();
      await updateComplete();
      performance.measure(test, start);
      destroy();
    }
  };
  await render();

  // Update: toggle data
  const update = async () => {
    const test = 'update';
    if (benchmark === test || !benchmark) {
      el = create();
      const start = getTestStartName(test);
      performance.mark(start);
      for (let i = 0; i < updateCount; i++) {
        el.items = i % 2 ? otherData : data;
        await updateComplete();
      }
      performance.measure(test, start);
      destroy();
    }
  };
  await update();

  const updateReflect = async () => {
    const test = 'update-reflect';
    if (benchmark === test || !benchmark) {
      el = create();
      const start = getTestStartName(test);
      performance.mark(start);
      (propertyOptions as any).reflect = true;
      for (let i = 0; i < updateCount; i++) {
        el.items = i % 2 ? otherData : data;
        await updateComplete();
      }
      (propertyOptions as any).reflect = false;
      performance.measure(test, start);
      destroy();
    }
  };
  await updateReflect();

  // Log
  performance
    .getEntriesByType('measure')
    .forEach((m) => console.log(`${m.name}: ${m.duration.toFixed(3)}ms`));
})();<|MERGE_RESOLUTION|>--- conflicted
+++ resolved
@@ -11,17 +11,9 @@
  * subject to an additional IP rights grant found at
  * http://polymer.github.io/PATENTS.txt
  */
-<<<<<<< HEAD
 import {UpdatingElement, PropertyDeclaration} from 'updating-element';
 import {property, customElement} from 'updating-element/decorators.js';
-=======
-import {
-  UpdatingElement,
-  PropertyDeclaration,
-} from 'lit-element/lib/updating-element.js';
-import {property, customElement} from 'lit-element/lib/decorators.js';
 import {queryParams} from '../../utils/query-params.js';
->>>>>>> 95dd7f6f
 
 // Settings
 const itemCount = 250;
