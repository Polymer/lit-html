/**
 * @license
 * Copyright (c) 2020 The Polymer Project Authors. All rights reserved.
 * This code may only be used under the BSD style license found at
 * http://polymer.github.io/LICENSE.txt
 * The complete set of authors may be found at
 * http://polymer.github.io/AUTHORS.txt
 * The complete set of contributors may be found at
 * http://polymer.github.io/CONTRIBUTORS.txt
 * Code distributed by Google as part of the polymer project is also
 * subject to an additional IP rights grant found at
 * http://polymer.github.io/PATENTS.txt
 */
import {html, LitElement, css, PropertyDeclaration} from 'lit-element';
import {queryParams} from '../../utils/query-params.js';

<<<<<<< HEAD
// Settings
const itemCount = 250;
const itemValueCount = 99;
const updateCount = 6;

type SimpleItem = {[index: string]: string};

function makeItem(prefix: number) {
  const o: SimpleItem = {};
  for (let i = 0; i < itemValueCount; i++) {
    o['value' + i] = prefix + ': ' + i;
=======
(async () => {
  // Note, `decorators.js` moved from the `lib` folder to top level
  // between previous release and lit-next. Handle this by trying to import
  // from each location.
  let decorators;
  try {
    decorators = await import('lit-element/decorators.js');
  } catch (e) {
    decorators = await ((import(
      //@ts-expect-error
      'lit-element/lib/decorators.js'
    ) as unknown) as typeof import('lit-element/decorators.js'));
  }
  const {property} = decorators;
  // Settings
  const itemCount = 250;
  const itemValueCount = 99;
  const updateCount = 6;

  type SimpleItem = {[index: string]: string};

  function makeItem(prefix: number) {
    let o: SimpleItem = {};
    for (let i = 0; i < itemValueCount; i++) {
      o['value' + i] = prefix + ': ' + i;
    }
    return o;
>>>>>>> 58fcdd70
  }

<<<<<<< HEAD
function generateData(count: number) {
  const data = [];
  for (let i = 0; i < count; i++) {
    data.push(makeItem(i));
=======
  function generateData(count: number) {
    let data = [];
    for (let i = 0; i < count; i++) {
      data.push(makeItem(i));
    }
    return data;
>>>>>>> 58fcdd70
  }

  const data = generateData(itemCount);
  const otherData = generateData(itemCount * 2).slice(itemCount);

  const propertyOptions: PropertyDeclaration = {};

  class XThing extends LitElement {
    static styles = css`
      .container {
        box-sizing: border-box;
        height: 80px;
        padding: 4px;
        padding-left: 77px;
        line-height: 167%;
        cursor: default;
        background-color: white;
        position: relative;
        color: black;
        background-repeat: no-repeat;
        background-position: 10px 10px;
        background-size: 60px;
        border-bottom: 1px solid #ddd;
      }

      .from {
        display: inline;
        font-weight: bold;
      }

      .time {
        margin-left: 10px;
        font-size: 12px;
        opacity: 0.8;
      }
    `;

    @property(propertyOptions)
    from = '';
    @property(propertyOptions)
    time = '';
    @property(propertyOptions)
    subject = '';

    protected render() {
      return html`
        <div class="container">
          <span class="from">${this.from}</span>
          <span class="time">${this.time}</span>
          <div class="subject">${this.subject}</div>
        </div>
      `;
    }
  }
  customElements.define('x-thing', XThing);

  class XItem extends LitElement {
    static styles = css`
      .item {
        display: flex;
      }
    `;

    @property()
    item!: SimpleItem;

    protected render() {
      return html`
        <div @click="${this.onClick}" class="item">
          <x-thing
            .from="${this.item.value0}"
            .time="${this.item.value1}"
            .subject="${this.item.value2}"
          ></x-thing>
          <x-thing
            .from="${this.item.value3}"
            .time="${this.item.value4}"
            .subject="${this.item.value5}"
          ></x-thing>
          <x-thing
            .from="${this.item.value6}"
            .time="${this.item.value7}"
            .subject="${this.item.value8}"
          ></x-thing>
          <x-thing
            .from="${this.item.value9}"
            .time="${this.item.value10}"
            .subject="${this.item.value11}"
          ></x-thing>
          <x-thing
            .from="${this.item.value12}"
            .time="${this.item.value13}"
            .subject="${this.item.value14}"
          ></x-thing>
          <x-thing
            .from="${this.item.value15}"
            .time="${this.item.value16}"
            .subject="${this.item.value17}"
          ></x-thing>
        </div>
      `;
    }

    onClick(e: MouseEvent) {
      console.log(e.type);
    }
  }
  customElements.define('x-item', XItem);

  class XApp extends LitElement {
    @property()
    items = data;

    protected render() {
      return html`${this.items.map(
        (item) => html`<x-item .item="${item}"></x-item>`
      )}`;
    }
  }
  customElements.define('x-app', XApp);

  (async () => {
    const container = document.createElement('div');
    document.body.appendChild(container);
    let el: XApp;

    const create = () => {
      const el = document.createElement('x-app') as XApp;
      return container.appendChild(el) as XApp;
    };

    const destroy = () => {
      container.innerHTML = '';
    };

    const updateComplete = () => new Promise((r) => requestAnimationFrame(r));

    const benchmark = queryParams.benchmark;
    const getTestStartName = (name: string) => `${name}-start`;

    // Named functions are use to run the measurements so that they can be
    // selected in the DevTools profile flame chart.

    // Initial Render
    const render = async () => {
      const test = 'render';
      if (benchmark === test || !benchmark) {
        const start = getTestStartName(test);
        performance.mark(start);
        create();
        await updateComplete();
        performance.measure(test, start);
        destroy();
      }
<<<<<<< HEAD
      performance.measure(test, start);
      destroy();
    }
  };
  await update();

  const updateReflect = async () => {
    const test = 'update-reflect';
    if (benchmark === test || !benchmark) {
      el = create();
      const start = getTestStartName(test);
      performance.mark(start);
      // eslint-disable-next-line @typescript-eslint/no-explicit-any
      (propertyOptions as any).reflect = true;
      for (let i = 0; i < updateCount; i++) {
        el.items = i % 2 ? otherData : data;
        await updateComplete();
      }
      // eslint-disable-next-line @typescript-eslint/no-explicit-any
      (propertyOptions as any).reflect = false;
      performance.measure(test, start);
      destroy();
    }
  };
  await updateReflect();

  // Log
  performance
    .getEntriesByType('measure')
    .forEach((m) => console.log(`${m.name}: ${m.duration.toFixed(3)}ms`));
=======
    };
    await render();

    // Update: toggle data
    const update = async () => {
      const test = 'update';
      if (benchmark === test || !benchmark) {
        el = create();
        const start = getTestStartName(test);
        performance.mark(start);
        for (let i = 0; i < updateCount; i++) {
          el.items = i % 2 ? otherData : data;
          await updateComplete();
        }
        performance.measure(test, start);
        destroy();
      }
    };
    await update();

    const updateReflect = async () => {
      const test = 'update-reflect';
      if (benchmark === test || !benchmark) {
        el = create();
        const start = getTestStartName(test);
        performance.mark(start);
        (propertyOptions as any).reflect = true;
        for (let i = 0; i < updateCount; i++) {
          el.items = i % 2 ? otherData : data;
          await updateComplete();
        }
        (propertyOptions as any).reflect = false;
        performance.measure(test, start);
        destroy();
      }
    };
    await updateReflect();

    // Log
    performance
      .getEntriesByType('measure')
      .forEach((m) => console.log(`${m.name}: ${m.duration.toFixed(3)}ms`));
  })();
>>>>>>> 58fcdd70
})();<|MERGE_RESOLUTION|>--- conflicted
+++ resolved
@@ -14,19 +14,6 @@
 import {html, LitElement, css, PropertyDeclaration} from 'lit-element';
 import {queryParams} from '../../utils/query-params.js';
 
-<<<<<<< HEAD
-// Settings
-const itemCount = 250;
-const itemValueCount = 99;
-const updateCount = 6;
-
-type SimpleItem = {[index: string]: string};
-
-function makeItem(prefix: number) {
-  const o: SimpleItem = {};
-  for (let i = 0; i < itemValueCount; i++) {
-    o['value' + i] = prefix + ': ' + i;
-=======
 (async () => {
   // Note, `decorators.js` moved from the `lib` folder to top level
   // between previous release and lit-next. Handle this by trying to import
@@ -36,7 +23,8 @@
     decorators = await import('lit-element/decorators.js');
   } catch (e) {
     decorators = await ((import(
-      //@ts-expect-error
+      // eslint-disable-next-line @typescript-eslint/ban-ts-comment
+      // @ts-expect-error
       'lit-element/lib/decorators.js'
     ) as unknown) as typeof import('lit-element/decorators.js'));
   }
@@ -49,27 +37,19 @@
   type SimpleItem = {[index: string]: string};
 
   function makeItem(prefix: number) {
-    let o: SimpleItem = {};
+    const o: SimpleItem = {};
     for (let i = 0; i < itemValueCount; i++) {
       o['value' + i] = prefix + ': ' + i;
     }
     return o;
->>>>>>> 58fcdd70
-  }
-
-<<<<<<< HEAD
-function generateData(count: number) {
-  const data = [];
-  for (let i = 0; i < count; i++) {
-    data.push(makeItem(i));
-=======
+  }
+
   function generateData(count: number) {
-    let data = [];
+    const data = [];
     for (let i = 0; i < count; i++) {
       data.push(makeItem(i));
     }
     return data;
->>>>>>> 58fcdd70
   }
 
   const data = generateData(itemCount);
@@ -224,38 +204,6 @@
         performance.measure(test, start);
         destroy();
       }
-<<<<<<< HEAD
-      performance.measure(test, start);
-      destroy();
-    }
-  };
-  await update();
-
-  const updateReflect = async () => {
-    const test = 'update-reflect';
-    if (benchmark === test || !benchmark) {
-      el = create();
-      const start = getTestStartName(test);
-      performance.mark(start);
-      // eslint-disable-next-line @typescript-eslint/no-explicit-any
-      (propertyOptions as any).reflect = true;
-      for (let i = 0; i < updateCount; i++) {
-        el.items = i % 2 ? otherData : data;
-        await updateComplete();
-      }
-      // eslint-disable-next-line @typescript-eslint/no-explicit-any
-      (propertyOptions as any).reflect = false;
-      performance.measure(test, start);
-      destroy();
-    }
-  };
-  await updateReflect();
-
-  // Log
-  performance
-    .getEntriesByType('measure')
-    .forEach((m) => console.log(`${m.name}: ${m.duration.toFixed(3)}ms`));
-=======
     };
     await render();
 
@@ -282,11 +230,13 @@
         el = create();
         const start = getTestStartName(test);
         performance.mark(start);
+        // eslint-disable-next-line @typescript-eslint/no-explicit-any
         (propertyOptions as any).reflect = true;
         for (let i = 0; i < updateCount; i++) {
           el.items = i % 2 ? otherData : data;
           await updateComplete();
         }
+        // eslint-disable-next-line @typescript-eslint/no-explicit-any
         (propertyOptions as any).reflect = false;
         performance.measure(test, start);
         destroy();
@@ -299,5 +249,4 @@
       .getEntriesByType('measure')
       .forEach((m) => console.log(`${m.name}: ${m.duration.toFixed(3)}ms`));
   })();
->>>>>>> 58fcdd70
 })();