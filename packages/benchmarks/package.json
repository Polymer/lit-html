{
  "name": "lit-benchmarks",
  "version": "1.0.0",
  "private": true,
  "description": "Benchmarks for lit",
  "license": "BSD-3-Clause",
  "repository": "Polymer/lit-html",
  "author": "The Polymer Project Authors",
  "scripts": {
<<<<<<< HEAD
=======
    "build": "tsc",
    "build:watch": "tsc --watch",
    "format": "prettier \"**/*{cjs,html,js,json,md,ts}\" --write",
    "lint": "eslint \"**/*.{js,ts}\" --ignore-path .gitignore",
    "regen-package-lock": "rm -rf node_modules package-lock.json; npm install",
    "regen-template-benchmarks": "./generator/scripts/generate.sh",
    "generator": "([ ! -d \"generator/build\" ] && cd generator && npm i && npm run build); node generator/build/index.js",
    "benchmarks": "tach --config lit-html/kitchen-sink/tachometer.json && tach --config lit-html/template-heavy/tachometer.json && tach --config lit-element/list/tachometer.json && tach --config updating-element/list/tachometer.json",
    "benchmark:lit-html:kitchen-sink": "tach --config lit-html/kitchen-sink/tachometer.json",
    "benchmark:lit-html:kitchen-sink-render": "tach --config lit-html/kitchen-sink/tachometer-render.json",
    "benchmark:lit-html:kitchen-sink-update": "tach --config lit-html/kitchen-sink/tachometer-update.json",
    "benchmark:lit-html:kitchen-sink-nop-update": "tach --config lit-html/kitchen-sink/tachometer-nop-update.json",
    "benchmark:lit-html:template-heavy": "tach --config lit-html/template-heavy/tachometer.json",
>>>>>>> 82b26919
    "benchmark:lit-element:list": "tach --config lit-element/list/tachometer.json",
    "benchmark:lit-element:list-render": "tach --config lit-element/list/tachometer-render.json",
    "benchmark:lit-element:list-update": "tach --config lit-element/list/tachometer-update.json",
    "benchmark:lit-element:list-update-reflect": "tach --config lit-element/list/tachometer-update-reflect.json",
    "benchmark:lit-html:kitchen-sink": "tach --config lit-html/kitchen-sink/tachometer.json",
    "benchmark:lit-html:kitchen-sink-nop-update": "tach --config lit-html/kitchen-sink/tachometer-nop-update.json",
    "benchmark:lit-html:kitchen-sink-render": "tach --config lit-html/kitchen-sink/tachometer-render.json",
    "benchmark:lit-html:kitchen-sink-update": "tach --config lit-html/kitchen-sink/tachometer-update.json",
    "benchmark:updating-element:list": "tach --config updating-element/list/tachometer.json",
    "benchmark:updating-element:list-render": "tach --config updating-element/list/tachometer-render.json",
    "benchmark:updating-element:list-update": "tach --config updating-element/list/tachometer-update.json",
    "benchmark:updating-element:list-update-reflect": "tach --config updating-element/list/tachometer-update-reflect.json",
    "benchmarks": "tach --config lit-html/kitchen-sink/tachometer.json && tach --config lit-element/list/tachometer.json  && tach --config updating-element/list/tachometer.json",
    "build": "tsc",
    "build:watch": "tsc --watch",
    "regen-package-lock": "rm -rf node_modules package-lock.json; npm install"
  },
  "dependencies": {
    "lit-element": "^3.0.0-pre.1",
    "lit-html": "^2.0.0-pre.1",
    "tachometer": "^0.5.3"
  },
  "devDependencies": {
    "chromedriver": "^85.0.1",
    "typescript": "^4.0.2"
  }
}<|MERGE_RESOLUTION|>--- conflicted
+++ resolved
@@ -7,12 +7,8 @@
   "repository": "Polymer/lit-html",
   "author": "The Polymer Project Authors",
   "scripts": {
-<<<<<<< HEAD
-=======
     "build": "tsc",
     "build:watch": "tsc --watch",
-    "format": "prettier \"**/*{cjs,html,js,json,md,ts}\" --write",
-    "lint": "eslint \"**/*.{js,ts}\" --ignore-path .gitignore",
     "regen-package-lock": "rm -rf node_modules package-lock.json; npm install",
     "regen-template-benchmarks": "./generator/scripts/generate.sh",
     "generator": "([ ! -d \"generator/build\" ] && cd generator && npm i && npm run build); node generator/build/index.js",
@@ -22,23 +18,14 @@
     "benchmark:lit-html:kitchen-sink-update": "tach --config lit-html/kitchen-sink/tachometer-update.json",
     "benchmark:lit-html:kitchen-sink-nop-update": "tach --config lit-html/kitchen-sink/tachometer-nop-update.json",
     "benchmark:lit-html:template-heavy": "tach --config lit-html/template-heavy/tachometer.json",
->>>>>>> 82b26919
     "benchmark:lit-element:list": "tach --config lit-element/list/tachometer.json",
     "benchmark:lit-element:list-render": "tach --config lit-element/list/tachometer-render.json",
     "benchmark:lit-element:list-update": "tach --config lit-element/list/tachometer-update.json",
     "benchmark:lit-element:list-update-reflect": "tach --config lit-element/list/tachometer-update-reflect.json",
-    "benchmark:lit-html:kitchen-sink": "tach --config lit-html/kitchen-sink/tachometer.json",
-    "benchmark:lit-html:kitchen-sink-nop-update": "tach --config lit-html/kitchen-sink/tachometer-nop-update.json",
-    "benchmark:lit-html:kitchen-sink-render": "tach --config lit-html/kitchen-sink/tachometer-render.json",
-    "benchmark:lit-html:kitchen-sink-update": "tach --config lit-html/kitchen-sink/tachometer-update.json",
     "benchmark:updating-element:list": "tach --config updating-element/list/tachometer.json",
     "benchmark:updating-element:list-render": "tach --config updating-element/list/tachometer-render.json",
     "benchmark:updating-element:list-update": "tach --config updating-element/list/tachometer-update.json",
-    "benchmark:updating-element:list-update-reflect": "tach --config updating-element/list/tachometer-update-reflect.json",
-    "benchmarks": "tach --config lit-html/kitchen-sink/tachometer.json && tach --config lit-element/list/tachometer.json  && tach --config updating-element/list/tachometer.json",
-    "build": "tsc",
-    "build:watch": "tsc --watch",
-    "regen-package-lock": "rm -rf node_modules package-lock.json; npm install"
+    "benchmark:updating-element:list-update-reflect": "tach --config updating-element/list/tachometer-update-reflect.json"
   },
   "dependencies": {
     "lit-element": "^3.0.0-pre.1",
