--- conflicted
+++ resolved
@@ -28,11 +28,8 @@
 
 #### Changed
 
-<<<<<<< HEAD
 - (Since 2.0.0-pre.4) `DisconnectableDirective` was renamed to `AsyncDirective`, and its module name was renamed from `disconnectable-directive` to `async-directive`.
-=======
 - (Since 2.0.0-pre.4) Rendering `null`, `undefined`, or empty string in a `ChildPart` now has the same affect as rendering `nothing`: it does not produce an empty text node. When rendering into an element with Shadow DOM, this makes it harder to inadvertently prevent `<slot>` fallback content from rendering.
->>>>>>> 31b45463
 - (Since 2.0.0-pre.4) `DisconnectableDirective`'s `disconnectedCallback` and `reconnectedCallback` were renamed to `disconnected` and `reconnected`.
 - (Since 2.0.0-pre.4) Renamed `platform-support` to `polyfill-support`.
 
