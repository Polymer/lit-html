# Change Log

All notable changes to this project will be documented in this file.

The format is based on [Keep a Changelog](http://keepachangelog.com/)
and this project adheres to [Semantic Versioning](http://semver.org/).

<!--
   PRs should document their user-visible changes (if any) in the
   Unreleased section, uncommenting the header as necessary.
-->

<!-- ## [X.Y.Z] - YYYY-MM-DD -->
<!-- ## Unreleased -->
<!-- ### Changed -->
<!-- ### Added -->
<!-- ### Fixed -->
<!-- ### Removed -->

## [2.0.0-pre.3] - 2020-09-21

### Changed

- [Breaking] The `shady-render` module has been removed and is now part of `platform-support`. There are also a couple of breaking changes. (1) Bindings in style elements are no longer supported. Previously these could not change and in the future they may be supported via static bindings. (2) `ShadyCSS.styleElement` is no longer called automatically. This must be called whenever dynamic changes that affect styling are made that involve css custom property shimming (older browsers) or changes to custom properties used via the deprecated `@apply` feature. It was previously called only on first render, and it is now up to the user to decide when this should be called.
- [Breaking] `render()` no longer clears the container it's rendered to. It now appends to the container by default.
- [Breaking] Expressions in comments are not rendered or updated.
- [Breaking] Template caching happens per callsite, not per template-tag/callsize pair. This means some rare forms of highly dynamic template tags are no longer supported.
- [Breaking] Arrays and other iterables passed to attribute bindings are not specially handled. Arrays will be rendered with their default toString representation. This means that `` html`<div class=${['a', 'b']}> `` will render `<div class="a,b">` instead of `<div class="a b">`. To get the old behavior, use `array.join(' ')`.
- Multiple bindings in a single attribute value don't require the attribute value is quoted, as long as there is no whitespace or other attribute-ending character in the attribute value. `` html`<div id=${a}-${b}> ``
- [Breaking] The directive and part APIs are significantly different. See the [README](README.md) for mroe details.

### Added
<<<<<<< HEAD
* Added `renderBefore` to render options. If specified, content is rendered before the node given via render options, e.g. `{renderBefore: node}`.
* Added development mode, which can be enabled by setting the `development` Node exports condition. See `README.md` for more details.
- Added `unsafeStatic()`, which allows template authors to add strings to the
  static structure of the template, before it's parsed as HTML.
=======

- Added `renderBefore` to render options. If specified, content is rendered before the node given via render options, e.g. `{renderBefore: node}`.
- Added development mode, which can be enabled by setting the `development` Node exports condition. See `README.md` for more details.
>>>>>>> b5d324f8

### Fixed

- All usage of `instanceof` has been removed, making rendering more likely to
  work when multiple instances of the library interact.
- Template processing is more robust to expressions in places other than text and attribute values.

### Removed

- [Breaking] The `templateFactory` option of `RenderOptions` has been removed.
- [Breaking] TemplateProcessor has been removed.
- [Breaking] Symbols are not converted to a string before mutating DOM, so passing a Symbol to an attribute or text binding will result in an exception.
- [Breaking] The `until`, `asyncAppend` and `asyncReplace` directives are not implemented.

## [1.3.0] - 2020-08-19

### Changed

- Set the "type" field in package.json to "module. ([#1146](https://github.com/Polymer/lit-html/pull/1146))

### Added

- Added support for [Trusted Types](https://github.com/WICG/trusted-types). This support uses a policy named 'lit-html' for parsing the static parts of html literals, and ensures that we pass trusted type values through to the DOM when used in bindings. ([#1153](https://github.com/Polymer/lit-html/pull/1153))
- Export the `shadyTemplateFactory` from `lib/shady-render.js` ([#1135](https://github.com/Polymer/lit-html/pull/1135))

## [1.2.1] - 2020-03-19

### Fixed

- Added TypeScript type declarations for older versions of TypeScript. We're currently testing back to TS 3.4. We can't commit to never breaking TypeScript builds, but we'll be supporting older versions as best we can.

## [1.2.0] - 2020-03-18

### Added

- Added `unsafeSVG` directive to bind SVG source inside SVGs. ([#304](https://github.com/Polymer/lit-html/issues/304))
- Added `templateContent()` directive for stamping out the contents of an HTML template into a text binding. ([#1058](https://github.com/Polymer/lit-html/issues/1058))
- Added the `live()` directive. ([#877](https://github.com/Polymer/lit-html/issues/877))

### Fixed

- Fixed a bug where `classMap` and `styleMap` directives wouldn't render mutated objects. ([#972](https://github.com/Polymer/lit-html/issues/972))
- Fixed a bug where ifDefined() would set an attribute even when the value didn't change. ([#890](https://github.com/Polymer/lit-html/issues/890))
- Change `classMap` directive to set classes correctly on SVGs ([#1070](https://github.com/Polymer/lit-html/issues/1070)).

## [1.1.2] - 2019-08-12

### Fixed

- Fixed a bug where bindings in comments could be written as text in some cases. ([#926](https://github.com/Polymer/lit-html/issues/926))

## [1.1.1] - 2019-07-09

### Changed

- `render` and `shady-render` now both accept any value that is renderable by `NodePart`. ([#910](https://github.com/Polymer/lit-html/issues/910))

## [1.1.0] - 2019-05-20

### Changed

- Many small performance enhancements.
- Private names are now named with a `__` prefix ([#859](https://github.com/Polymer/lit-html/issues/859)).

### Added

- Setup continuous benchmarking with Tachometer ([#887](https://github.com/Polymer/lit-html/issues/887)).

### Fixed

- Prevent empty styles from causing exceptions or breaking rendering when using `shady-render` ([#760](https://github.com/Polymer/lit-html/issues/760)).
- Primitive values in attributes are now always simply stringified, regardless of whether they are iterable. ([#830](https://github.com/Polymer/lit-html/pull/830))
- Adopt and upgrade template fragments after processing for parts ([#831](https://github.com/Polymer/lit-html/issues/831)).
- Fixed bindings with attribute-like expressions preceeding them ([#855](https://github.com/Polymer/lit-html/issues/855)).
- Fixed errors with bindings in HTML comments ([#882](https://github.com/Polymer/lit-html/issues/882)).

## [1.0.0] - 2019-02-05

### Changed

- Tons of docs updates ([#746](https://github.com/Polymer/lit-html/pull/746)), ([#675](https://github.com/Polymer/lit-html/pull/675)), ([#724](https://github.com/Polymer/lit-html/pull/724)), ([#753](https://github.com/Polymer/lit-html/pull/753)), ([#764](https://github.com/Polymer/lit-html/pull/764)), ([#763](https://github.com/Polymer/lit-html/pull/763)), ([#765](https://github.com/Polymer/lit-html/pull/765)), ([#767](https://github.com/Polymer/lit-html/pull/767)), ([#768](https://github.com/Polymer/lit-html/pull/768)), ([#734](https://github.com/Polymer/lit-html/pull/734)), ([#771](https://github.com/Polymer/lit-html/pull/771)), ([#766](https://github.com/Polymer/lit-html/pull/766)), ([#773](https://github.com/Polymer/lit-html/pull/773)), ([#770](https://github.com/Polymer/lit-html/pull/770)), ([#769](https://github.com/Polymer/lit-html/pull/769)), ([#777](https://github.com/Polymer/lit-html/pull/777)), ([#776](https://github.com/Polymer/lit-html/pull/776)), ([#754](https://github.com/Polymer/lit-html/pull/754)), ([#779](https://github.com/Polymer/lit-html/pull/779))

### Added

- Global version of `lit-html` on window ([#790](https://github.com/Polymer/lit-html/pull/790)).

### Fixed

- Removed use of `any` outside of test code ([#741](https://github.com/Polymer/lit-html/pull/741)).

## [1.0.0-rc.2] - 2019-01-09

### Changed

- Performance improvements to template processing. ([#690](https://github.com/Polymer/lit-html/pull/690))

### Added

- Added the `nothing` sentinel value which can be used to clear a part. ([#673](https://github.com/Polymer/lit-html/pull/673))

### Fixed

- Fixed #702: a bug with the `unsafeHTML` directive when changing between unsafe and other values. ([#703](https://github.com/Polymer/lit-html/pull/703))
- Fixed #708: a bug with the `until` directive where placeholders could overwrite resolved Promises. ([#721](https://github.com/Polymer/lit-html/pull/721))

## [1.0.0-rc.1] - 2018-12-13

### Fixed

- Documentation updates.
- Fixed typing for template_polyfill `createElement` call.

## [0.14.0] - 2018-11-30

### Changed

- `until()` can now take any number of sync or async arguments. ([#555](https://github.com/Polymer/lit-html/pull/555))
- [Breaking] `guard()` supports multiple dependencies. If the first argument to `guard()` is an array, the array items are checked for equality to previous values. ([#666](https://github.com/Polymer/lit-html/pull/666))
- [Breaking] Renamed `classMap.js` and `styleMap.js` files to kebab-case. ([#644](https://github.com/Polymer/lit-html/pull/644))

### Added

- Added `cache()` directive. ([#646](https://github.com/Polymer/lit-html/pull/646))
- Removed Promise as a supposed node-position value type. ([#555](https://github.com/Polymer/lit-html/pull/555))
- Added a minimal `<template>` polyfill.

### Removed

- [Breaking] Removed the `when()` directive. Users may achieve similar behavior by wrapping a ternary with the `cache()` directive.

### Fixed

- Bound attribute names are rewritten to avoid IE/Edge removing SVG and style attributes. ([#640](https://github.com/Polymer/lit-html/pull/640))
- Ensure shady-render prepares styling for a scope before attaching child elements. ([#664](https://github.com/Polymer/lit-html/pull/664))
- Handle CSS Custom Variables in the styleMap directive. [#642](https://github.com/Polymer/lit-html/pull/642))

## [0.13.0] - 2018-11-08

### Changed

- [Breaking] Directives are now defined by passing the entire directive factory function to `directive()`. ([#562](https://github.com/Polymer/lit-html/pull/562))

### Fixed

- Fix issue on obscure browsers that do not accept event listener objects by using callback as event part listener ([#581](https://github.com/Polymer/lit-html/pull/581))
- Fix KeyFn and ItemTemplate types ([#570](https://github.com/Polymer/lit-html/pull/570))
- Don't use export \* to workaround rollup bug ([#556](https://github.com/Polymer/lit-html/pull/556))
- `eventContext` is no longer used as the `this` value for event listener objects (object with a `handleEvent` method), as the object itself is supposed to be the `this` value. ([#576](https://github.com/Polymer/lit-html/pull/576))

## [0.12.0] - 2018-10-05

### Changed

- Re-implemented repeat directive for better performance ([#501](https://github.com/Polymer/lit-html/pull/501))
- Updated TypeScript dependency to 3.1
- [Breaking] `render()` now takes an options object as the third argument. ([#523](https://github.com/Polymer/lit-html/pull/523))

### Added

- Event listeners are called with a configurable `this` reference, which is set via the `eventContext` option to `render()`. ([#523](https://github.com/Polymer/lit-html/pull/523))
- Support for event listener options, by passing the listener itself as both the second and third arguments to add/removeEventListener().

## [0.11.4] - 2018-09-17

### Fixed

- Fixed issues with `shady-render` introduced in 0.11.3 ([#504](https://github.com/Polymer/lit-html/issues/504) and [#505](https://github.com/Polymer/lit-html/issues/505)).

## [0.11.3] - 2018-09-13

### Changed

- Moved upgrading of custom elements in template fragments to a common location in TemplateInstance ([#489](https://github.com/Polymer/lit-html/pull/489))
- Rewrite render() to reuse the logic in NodePart. render() now supports all the data types that NodeParts do. ([#491](https://github.com/Polymer/lit-html/pull/491))

### Fixed

- Fixed bug when using the ShadyCSS @apply` shim. ([#502](https://github.com/Polymer/lit-html/pull/502))

## [0.11.2] - 2018-09-12

### Added

- Added `classMap` and `styleMap` directives ([#486](https://github.com/Polymer/lit-html/pull/486))

### Fixed

- Fixed bug in asyncReplace when rerendering the same iterable ([#485](https://github.com/Polymer/lit-html/pull/485))
- Update properties before upgrading custom elements ([#455](https://github.com/Polymer/lit-html/pull/455))
- Cache the ShadyCSS version lookup ([#477](https://github.com/Polymer/lit-html/pull/477))

## [0.11.1] - 2018-09-02

### Changed

- Eliminated a cycle in the module import graph ([#472](https://github.com/Polymer/lit-html/pull/472))
- Remove the default value for the templateProcessor parameter in TemplateResult#constuctor, making it a required paremeter ([#472](https://github.com/Polymer/lit-html/pull/472))

## [0.11.0] - 2018-08-28

### Added

- Added support for property, event, and boolean bindings to default syntax ([#398](https://github.com/Polymer/lit-html/pull/398))
- Added guard directive ([#438](https://github.com/Polymer/lit-html/pull/438))
- Added when directive ([#439](https://github.com/Polymer/lit-html/pull/439))

### Changed

- Split implementation into multiple small modules and merged lit-html.js and core.js ([#436](https://github.com/Polymer/lit-html/pull/436))
- Moved directives into top-level `directives/` directory ([#436](https://github.com/Polymer/lit-html/pull/436))
- Replaced `PartCallback` with `TemplateProcessor` ([#405](https://github.com/Polymer/lit-html/pull/405))
- Unified `NodePart` and `AttributePart` interfaces ([#400](https://github.com/Polymer/lit-html/pull/400))
  - AttributePart#setValue() takes a single value
  - `Part` has separate `setValue()` and `commit()` phases
  - Added `AttributeCommitter` to commit attribute values once for multiple `AttributeParts`

### Removed

- Removed lit-extended.js ([#436](https://github.com/Polymer/lit-html/pull/436))

### Fixed

- Render initial undefined values in attributes ([#377](https://github.com/Polymer/lit-html/pull/377))
- Handle case-sensitive attributes like `viewBox` correctly ([#376](https://github.com/Polymer/lit-html/pull/376))
- Support bindings in `<template>` elements ([#343](https://github.com/Polymer/lit-html/pull/343))
- Don’t break templates when HTML comments have bindings in them ([#446](https://github.com/Polymer/lit-html/pull/446))
- IE: Don't use Set() constructor arguments ([#401](https://github.com/Polymer/lit-html/pull/401))
- Handle forms as Node instead of iterable ([#404](https://github.com/Polymer/lit-html/pull/404))
- Update values after upgrading custom elements ([#385](https://github.com/Polymer/lit-html/pull/385))
- Dirty check primitive values passed to unsafeHTML() ([#384](https://github.com/Polymer/lit-html/pull/384))
- Handle forms as Node instead of iterable ([#404](https://github.com/Polymer/lit-html/pull/404))
- Upgrade disconnected custom elements before setting properties on them. ([#442](https://github.com/Polymer/lit-html/pull/442))
- Fix style attribute bindings in IE ([#448](https://github.com/Polymer/lit-html/pull/448))

## [0.10.1] - 2018-06-13

- Added `noChange` - Value in favour of `directiveValue` (deprecated).
  - A `noChange` - Value signals that a value was handled by a directive and should not be written to the DOM
- Updated shady-render to render styles in order, work with `@apply`, and work in browers where CSS Custom Properties must be polyfilled, like IE 11.
- Introduced API to modify template contents safely without breaking template parts
  - `insertNodeIntoTemplate(template: Template, node: Node, refNode: Node|null)`
  - `removeNodesFromTemplate(template: Template, nodesToRemove: Set<Node>)`

## [0.10.0] - 2018-05-03

- Added IE11 support
- Declarative events in lit-extended are more efficient when handlers change

## [0.9.0] - 2018-02-01

- Refactored how template tags and `render()` are implemented so that all
  specialization of template syntax is done in tags, not `render()`, allowing
  for the mixining of templates of different syntaxes, and for hooks in
  `render()` to change templates before they're initially processed.
- Added ShadyCSS support in lib/shady-render.js. It's exported render function
  will pass templates to ShadyCSS's `prepareTemplate()` function to process style
  tags and elements in the template for emulate CSS scoping.
- lit-extended: Attribute bindings with a `?` suffix on the name now act as boolean
  attributes. The attribute will be removed for falsey values and set to `''` for
  truthy values, matching the HTML specification behavior for boolean attributes.
- Fixed a bug where directives rendered incorrectly on AttributeParts and PropertyParts

## [0.8.0] - 2018-01-12

- Allow all valid HTML attribute names, including emoji and Angular-style
  `(foo)=` and `[foo]=` names.
- Drastically improved performance of the `repeat` directive.
- Fixed an issue with expressions directly following elements.
- Fixed numerous bugs with the `repeat` directive.
- Performance improvements for template setup
- Internal code cleanup
- Support synchronous thenables
- Added the `asyncAppend` and `asyncReplace` directives to handle async iterable values in expressions.

## [0.7.0] - 2017-10-06

- Added the `svg` template tag for creating partial SVG content
- Support for expressions inside tables and other elements with limited permitted content
- Only remove whitespace between elements, or at the start or end of elements
- Fixed bugs with rendering iterables
- A few IE/Edge fixes. Closer to full support.

## [0.6.0] - 2017-09-01

- Fixed removing event handlers when setting them to `undefined`.
- Allow the text "{{}}" to appear in templates.
- Optimized clearing of Parts.
- Added `unsafeHTML()` directive to bind values as HTML source.
- Optimizations, simplification and bug fixes of Array handling code.
- Update to extension API: added partCallback parameter to `render()`.
- Added the `directive()` decorator function to create directives. Functions values are no longer treated as directive by default, simplifying declarative event handlers.<|MERGE_RESOLUTION|>--- conflicted
+++ resolved
@@ -30,16 +30,15 @@
 - [Breaking] The directive and part APIs are significantly different. See the [README](README.md) for mroe details.
 
 ### Added
-<<<<<<< HEAD
+
+- Added `renderBefore` to render options. If specified, content is rendered before the node given via render options, e.g. `{renderBefore: node}`.
+- Added development mode, which can be enabled by setting the `development` Node exports condition. See `README.md` for more details.
+
+* Added `unsafeStatic()`, which allows template authors to add strings to the
+  static structure of the template, before it's parsed as HTML.
+
 * Added `renderBefore` to render options. If specified, content is rendered before the node given via render options, e.g. `{renderBefore: node}`.
 * Added development mode, which can be enabled by setting the `development` Node exports condition. See `README.md` for more details.
-- Added `unsafeStatic()`, which allows template authors to add strings to the
-  static structure of the template, before it's parsed as HTML.
-=======
-
-- Added `renderBefore` to render options. If specified, content is rendered before the node given via render options, e.g. `{renderBefore: node}`.
-- Added development mode, which can be enabled by setting the `development` Node exports condition. See `README.md` for more details.
->>>>>>> b5d324f8
 
 ### Fixed
 
