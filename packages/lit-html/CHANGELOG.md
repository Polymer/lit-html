# Change Log

All notable changes to this project will be documented in this file.

The format is based on [Keep a Changelog](http://keepachangelog.com/)
and this project adheres to [Semantic Versioning](http://semver.org/).

<!--
   PRs should document their user-visible changes (if any) in the
   Unreleased section, uncommenting the header as necessary.
-->

<!-- ## [X.Y.Z] - YYYY-MM-DD -->
<!-- ## Unreleased -->
<!-- ### Changed -->
<!-- ### Added -->
<!-- ### Fixed -->
<!-- ### Removed -->

## Unreleased

<<<<<<< HEAD
### Added

- Added `defer-hydration` attribute handling to `experimental-hydrate`, which helps
  coordinate ordered wakeup of custom elements during hydration.
=======
### Changed

- (Since 2.0.0-pre.7) Renamed `hydrate` module to `experimental-hydrate` to reflect its experimental nature. Experimental modules may undergo breaking changes within otherwise non-major releases.

<!-- ### Added -->
<!-- ### Fixed -->
<!-- ### Removed -->
>>>>>>> 98fff04c

## 2.0.0-pre.7 - 2021-03-31

<!-- ### Changed -->

### Added

- Added optional `creationScope` to `RenderOptions`, which controls the node from which the template is cloned from.
- (Since 2.0.0-pre.6) Reintroduced the `SVGTemplateResult` type.
  ([#1623](https://github.com/Polymer/lit-html/issues/1623))

### Fixed

- `styleMap()` now removes properties if the value is set to `undefined` or `null`, as opposed to not being a property of the style object. ([#1665](https://github.com/Polymer/lit-html/pull/1665)).

<!-- ### Removed -->

## [2.0.0-pre.6] - 2021-02-11

- (Since 2.0.0-pre.4) Added `asyncappend` and `asyncReplace` directives.

### Fixed

- Nested directives whose parent returns `noChange` are now unchanged. This
  allows the `guard` directive to guard directive values ([#1519](https://github.com/Polymer/lit-html/issues/1519)).

### Changed

- (Since 2.0.0-pre.4) Removes second `klass` argument from `isDirectiveResult` since it is generally not version-agnostic to test directives using `instanceof`. A new `getDirectiveClass` helper is introduced, which allows for directive class branding checks instead.
- (Since 2.0.0-pre.4) `DisconnectableDirective` was renamed to `AsyncDirective`, and its module name was renamed from `disconnectable-directive` to `async-directive`.
- (Since 2.0.0-pre.4) Rendering `null`, `undefined`, or empty string in a `ChildPart` now has the same affect as rendering `nothing`: it does not produce an empty text node. When rendering into an element with Shadow DOM, this makes it harder to inadvertently prevent `<slot>` fallback content from rendering.
- (Since 2.0.0-pre.4) `DisconnectableDirective`'s `disconnectedCallback` and `reconnectedCallback` were renamed to `disconnected` and `reconnected`.
- (Since 2.0.0-pre.4) Renamed `platform-support` to `polyfill-support`.

## [2.0.0-pre.4] - 2020-12-16

### Added

- `render` now returns the `NodePart` that was created/updated by `render`.

- Added `DisconnectableDirective`, which is a `Directive` subclass whose
  `disconnectedCallback` will be called when the part containing the directive
  is cleared (or transitively cleared by a Part higher in the tree) or manually
  disconnected using the `setConnected` API, and whose `reconnectedCallback`
  will be called when manually re-connected using `setConnected`. When
  implementing `disconnectedCallback`, `reconnectedCallback` should also be
  implemented to return the directive to a usable state. Note that `LitElement`
  will disconnect directives upon element disconnection, and re-connect
  directives upon element re-connection.

- Added `setConnected(isConnected: boolean)` to `NodePart`; when called with
  `false`, `disconnectedCallback` will be run on any directives contained within
  the part (directly or transitively), but without clearing or causing a
  re-render to the tree. When called with `true`, any such directives'
  `reconnectedCallback` will be called prior to its next `update`/`render`
  callbacks. Note that `LitElement` will call this method by default on the
  rendered part in its `connectedCallback` and `disconnetedCallback`.

- Added `unsafeStatic()`, which allows template authors to add strings to the
  static structure of the template, before it's parsed as HTML.

- Added `isPrimitive()`, `isTemplateResult()`, and `isDirectiveResult()` to `lit-html/directive-helpers.js`.

### Changed

- [Breaking] Directives that asynchronously update their part value must now
  extend `DisconnectableDirective` and call `this.setValue()`, a new API exposed
  on the `DisconnectableDirective` class. Directives that render synchronously
  to their `update` lifecycle should simply return the value to be committed to
  their part from `update`/`render`.

- [Breaking] The `Directive` base class and `directive()` factory function are
  now exported from the `lit-html/directive.js` module.

- [Breaking] (since 2.0.0-pre.3) The Part type constants (`NODE_PART`, etc) are
  removed from the main `lit-html` module and exported as an enum-object named
  `PartType` from `lit-html/directive.js`. Use `PartType.NODE` instead of
  `NODE_TYPE`.

- [Breaking] (since 2.0.0-pre.3)) `lit-html/parts.js` has been renamed to
  `lit-html/directive-helpers.js`.

- [Breaking] (since 2.0.0-pre.3)) Originally in `lit-html/parts.js`,
  `createAndInsertPart()` and `insertPartBefore()` have been combined into a single `insertPart()` function in `lit-html/directive-helpers.js`. `detachNodePart()` and `restoreNodePart()` have been removed in favor of moving parts with `insertPart()`.

- [Breaking] (since 2.0.0-pre.3) `NodePart` has been renamed to `ChildPart`,
  along with other methods and variables that use the "Node" naming, like
  `PartType.Node` which is now `PartType.CHILD`.

- [Breaking] (since 2.0.0-pre.3) The `DirectiveClass`, `DirectiveParameters`
  and `PartInfo` types have been moved from `lit-html` to
  `lit-html/directive.ts`.

- [Breaking] (since 2.0.0-pre.3) The part exports (`ChildPart`,
  `AttributePart`, etc) have been change to interface-only exports. The constructors are no longer exported. Directive authors should use helpers in `directive-helpers.js` to construct parts.

- [Breaking] (since 2.0.0-pre.3) The `setPartValue` function in
  `directove-helpers.js` has been renamed to `setChildPartValue` and now only
  supports ChildParts. Directives that require updating their container
  part outside the `render`/`update` lifecycle should extend
  `DisconnectableDirective` and use `this.setValue()`.
- [Breaking] (since 2.0.0-pre.3) [Breaking] The `eventContext` render option has been changed to `host`.

  <!-- ### Fixed -->
  <!-- ### Removed -->

## [2.0.0-pre.3] - 2020-09-21

### Changed

- [Breaking] The `shady-render` module has been removed and is now part of `platform-support`. There are also a couple of breaking changes. (1) Bindings in style elements are no longer supported. Previously these could not change and in the future they may be supported via static bindings. (2) `ShadyCSS.styleElement` is no longer called automatically. This must be called whenever dynamic changes that affect styling are made that involve css custom property shimming (older browsers) or changes to custom properties used via the deprecated `@apply` feature. It was previously called only on first render, and it is now up to the user to decide when this should be called.
- [Breaking] `render()` no longer clears the container it's rendered to. It now appends to the container by default.
- [Breaking] Expressions in comments are not rendered or updated.
- [Breaking] Template caching happens per callsite, not per template-tag/callsize pair. This means some rare forms of highly dynamic template tags are no longer supported.
- [Breaking] Arrays and other iterables passed to attribute bindings are not specially handled. Arrays will be rendered with their default toString representation. This means that `` html`<div class=${['a', 'b']}> `` will render `<div class="a,b">` instead of `<div class="a b">`. To get the old behavior, use `array.join(' ')`.
- Multiple bindings in a single attribute value don't require the attribute value is quoted, as long as there is no whitespace or other attribute-ending character in the attribute value. `` html`<div id=${a}-${b}> ``
- [Breaking] The directive and part APIs are significantly different. See the [README](README.md) for mroe details.

### Added

- Added `renderBefore` to render options. If specified, content is rendered before the node given via render options, e.g. `{renderBefore: node}`.
- Added development mode, which can be enabled by setting the `development` Node exports condition. See `README.md` for more details.

### Fixed

- All usage of `instanceof` has been removed, making rendering more likely to
  work when multiple instances of the library interact.
- Template processing is more robust to expressions in places other than text and attribute values.

### Removed

- [Breaking] The `templateFactory` option of `RenderOptions` has been removed.
- [Breaking] TemplateProcessor has been removed.
- [Breaking] Symbols are not converted to a string before mutating DOM, so passing a Symbol to an attribute or text binding will result in an exception.
- [Breaking] The `asyncAppend` and `asyncReplace` directives are not implemented.

## [1.3.0] - 2020-08-19

### Changed

- Set the "type" field in package.json to "module. ([#1146](https://github.com/Polymer/lit-html/pull/1146))

### Added

- Added support for [Trusted Types](https://github.com/WICG/trusted-types). This support uses a policy named 'lit-html' for parsing the static parts of html literals, and ensures that we pass trusted type values through to the DOM when used in bindings. ([#1153](https://github.com/Polymer/lit-html/pull/1153))
- Export the `shadyTemplateFactory` from `lib/shady-render.js` ([#1135](https://github.com/Polymer/lit-html/pull/1135))

## [1.2.1] - 2020-03-19

### Fixed

- Added TypeScript type declarations for older versions of TypeScript. We're currently testing back to TS 3.4. We can't commit to never breaking TypeScript builds, but we'll be supporting older versions as best we can.

## [1.2.0] - 2020-03-18

### Added

- Added `unsafeSVG` directive to bind SVG source inside SVGs. ([#304](https://github.com/Polymer/lit-html/issues/304))
- Added `templateContent()` directive for stamping out the contents of an HTML template into a text binding. ([#1058](https://github.com/Polymer/lit-html/issues/1058))
- Added the `live()` directive. ([#877](https://github.com/Polymer/lit-html/issues/877))

### Fixed

- Fixed a bug where `classMap` and `styleMap` directives wouldn't render mutated objects. ([#972](https://github.com/Polymer/lit-html/issues/972))
- Fixed a bug where ifDefined() would set an attribute even when the value didn't change. ([#890](https://github.com/Polymer/lit-html/issues/890))
- Change `classMap` directive to set classes correctly on SVGs ([#1070](https://github.com/Polymer/lit-html/issues/1070)).

## [1.1.2] - 2019-08-12

### Fixed

- Fixed a bug where bindings in comments could be written as text in some cases. ([#926](https://github.com/Polymer/lit-html/issues/926))

## [1.1.1] - 2019-07-09

### Changed

- `render` and `shady-render` now both accept any value that is renderable by `NodePart`. ([#910](https://github.com/Polymer/lit-html/issues/910))

## [1.1.0] - 2019-05-20

### Changed

- Many small performance enhancements.
- Private names are now named with a `__` prefix ([#859](https://github.com/Polymer/lit-html/issues/859)).

### Added

- Setup continuous benchmarking with Tachometer ([#887](https://github.com/Polymer/lit-html/issues/887)).

### Fixed

- Prevent empty styles from causing exceptions or breaking rendering when using `shady-render` ([#760](https://github.com/Polymer/lit-html/issues/760)).
- Primitive values in attributes are now always simply stringified, regardless of whether they are iterable. ([#830](https://github.com/Polymer/lit-html/pull/830))
- Adopt and upgrade template fragments after processing for parts ([#831](https://github.com/Polymer/lit-html/issues/831)).
- Fixed bindings with attribute-like expressions preceeding them ([#855](https://github.com/Polymer/lit-html/issues/855)).
- Fixed errors with bindings in HTML comments ([#882](https://github.com/Polymer/lit-html/issues/882)).

## [1.0.0] - 2019-02-05

### Changed

- Tons of docs updates ([#746](https://github.com/Polymer/lit-html/pull/746)), ([#675](https://github.com/Polymer/lit-html/pull/675)), ([#724](https://github.com/Polymer/lit-html/pull/724)), ([#753](https://github.com/Polymer/lit-html/pull/753)), ([#764](https://github.com/Polymer/lit-html/pull/764)), ([#763](https://github.com/Polymer/lit-html/pull/763)), ([#765](https://github.com/Polymer/lit-html/pull/765)), ([#767](https://github.com/Polymer/lit-html/pull/767)), ([#768](https://github.com/Polymer/lit-html/pull/768)), ([#734](https://github.com/Polymer/lit-html/pull/734)), ([#771](https://github.com/Polymer/lit-html/pull/771)), ([#766](https://github.com/Polymer/lit-html/pull/766)), ([#773](https://github.com/Polymer/lit-html/pull/773)), ([#770](https://github.com/Polymer/lit-html/pull/770)), ([#769](https://github.com/Polymer/lit-html/pull/769)), ([#777](https://github.com/Polymer/lit-html/pull/777)), ([#776](https://github.com/Polymer/lit-html/pull/776)), ([#754](https://github.com/Polymer/lit-html/pull/754)), ([#779](https://github.com/Polymer/lit-html/pull/779))

### Added

- Global version of `lit-html` on window ([#790](https://github.com/Polymer/lit-html/pull/790)).

### Fixed

- Removed use of `any` outside of test code ([#741](https://github.com/Polymer/lit-html/pull/741)).

## [1.0.0-rc.2] - 2019-01-09

### Changed

- Performance improvements to template processing. ([#690](https://github.com/Polymer/lit-html/pull/690))

### Added

- Added the `nothing` sentinel value which can be used to clear a part. ([#673](https://github.com/Polymer/lit-html/pull/673))

### Fixed

- Fixed #702: a bug with the `unsafeHTML` directive when changing between unsafe and other values. ([#703](https://github.com/Polymer/lit-html/pull/703))
- Fixed #708: a bug with the `until` directive where placeholders could overwrite resolved Promises. ([#721](https://github.com/Polymer/lit-html/pull/721))

## [1.0.0-rc.1] - 2018-12-13

### Fixed

- Documentation updates.
- Fixed typing for template_polyfill `createElement` call.

## [0.14.0] - 2018-11-30

### Changed

- `until()` can now take any number of sync or async arguments. ([#555](https://github.com/Polymer/lit-html/pull/555))
- [Breaking] `guard()` supports multiple dependencies. If the first argument to `guard()` is an array, the array items are checked for equality to previous values. ([#666](https://github.com/Polymer/lit-html/pull/666))
- [Breaking] Renamed `classMap.js` and `styleMap.js` files to kebab-case. ([#644](https://github.com/Polymer/lit-html/pull/644))

### Added

- Added `cache()` directive. ([#646](https://github.com/Polymer/lit-html/pull/646))
- Removed Promise as a supposed node-position value type. ([#555](https://github.com/Polymer/lit-html/pull/555))
- Added a minimal `<template>` polyfill.

### Removed

- [Breaking] Removed the `when()` directive. Users may achieve similar behavior by wrapping a ternary with the `cache()` directive.

### Fixed

- Bound attribute names are rewritten to avoid IE/Edge removing SVG and style attributes. ([#640](https://github.com/Polymer/lit-html/pull/640))
- Ensure shady-render prepares styling for a scope before attaching child elements. ([#664](https://github.com/Polymer/lit-html/pull/664))
- Handle CSS Custom Variables in the styleMap directive. [#642](https://github.com/Polymer/lit-html/pull/642))

## [0.13.0] - 2018-11-08

### Changed

- [Breaking] Directives are now defined by passing the entire directive factory function to `directive()`. ([#562](https://github.com/Polymer/lit-html/pull/562))

### Fixed

- Fix issue on obscure browsers that do not accept event listener objects by using callback as event part listener ([#581](https://github.com/Polymer/lit-html/pull/581))
- Fix KeyFn and ItemTemplate types ([#570](https://github.com/Polymer/lit-html/pull/570))
- Don't use export \* to workaround rollup bug ([#556](https://github.com/Polymer/lit-html/pull/556))
- `eventContext` is no longer used as the `this` value for event listener objects (object with a `handleEvent` method), as the object itself is supposed to be the `this` value. ([#576](https://github.com/Polymer/lit-html/pull/576))

## [0.12.0] - 2018-10-05

### Changed

- Re-implemented repeat directive for better performance ([#501](https://github.com/Polymer/lit-html/pull/501))
- Updated TypeScript dependency to 3.1
- [Breaking] `render()` now takes an options object as the third argument. ([#523](https://github.com/Polymer/lit-html/pull/523))

### Added

- Event listeners are called with a configurable `this` reference, which is set via the `eventContext` option to `render()`. ([#523](https://github.com/Polymer/lit-html/pull/523))
- Support for event listener options, by passing the listener itself as both the second and third arguments to add/removeEventListener().

## [0.11.4] - 2018-09-17

### Fixed

- Fixed issues with `shady-render` introduced in 0.11.3 ([#504](https://github.com/Polymer/lit-html/issues/504) and [#505](https://github.com/Polymer/lit-html/issues/505)).

## [0.11.3] - 2018-09-13

### Changed

- Moved upgrading of custom elements in template fragments to a common location in TemplateInstance ([#489](https://github.com/Polymer/lit-html/pull/489))
- Rewrite render() to reuse the logic in NodePart. render() now supports all the data types that NodeParts do. ([#491](https://github.com/Polymer/lit-html/pull/491))

### Fixed

- Fixed bug when using the ShadyCSS @apply` shim. ([#502](https://github.com/Polymer/lit-html/pull/502))

## [0.11.2] - 2018-09-12

### Added

- Added `classMap` and `styleMap` directives ([#486](https://github.com/Polymer/lit-html/pull/486))

### Fixed

- Fixed bug in asyncReplace when rerendering the same iterable ([#485](https://github.com/Polymer/lit-html/pull/485))
- Update properties before upgrading custom elements ([#455](https://github.com/Polymer/lit-html/pull/455))
- Cache the ShadyCSS version lookup ([#477](https://github.com/Polymer/lit-html/pull/477))

## [0.11.1] - 2018-09-02

### Changed

- Eliminated a cycle in the module import graph ([#472](https://github.com/Polymer/lit-html/pull/472))
- Remove the default value for the templateProcessor parameter in TemplateResult#constuctor, making it a required paremeter ([#472](https://github.com/Polymer/lit-html/pull/472))

## [0.11.0] - 2018-08-28

### Added

- Added support for property, event, and boolean bindings to default syntax ([#398](https://github.com/Polymer/lit-html/pull/398))
- Added guard directive ([#438](https://github.com/Polymer/lit-html/pull/438))
- Added when directive ([#439](https://github.com/Polymer/lit-html/pull/439))

### Changed

- Split implementation into multiple small modules and merged lit-html.js and core.js ([#436](https://github.com/Polymer/lit-html/pull/436))
- Moved directives into top-level `directives/` directory ([#436](https://github.com/Polymer/lit-html/pull/436))
- Replaced `PartCallback` with `TemplateProcessor` ([#405](https://github.com/Polymer/lit-html/pull/405))
- Unified `NodePart` and `AttributePart` interfaces ([#400](https://github.com/Polymer/lit-html/pull/400))
  - AttributePart#setValue() takes a single value
  - `Part` has separate `setValue()` and `commit()` phases
  - Added `AttributeCommitter` to commit attribute values once for multiple `AttributeParts`

### Removed

- Removed lit-extended.js ([#436](https://github.com/Polymer/lit-html/pull/436))

### Fixed

- Render initial undefined values in attributes ([#377](https://github.com/Polymer/lit-html/pull/377))
- Handle case-sensitive attributes like `viewBox` correctly ([#376](https://github.com/Polymer/lit-html/pull/376))
- Support bindings in `<template>` elements ([#343](https://github.com/Polymer/lit-html/pull/343))
- Don’t break templates when HTML comments have bindings in them ([#446](https://github.com/Polymer/lit-html/pull/446))
- IE: Don't use Set() constructor arguments ([#401](https://github.com/Polymer/lit-html/pull/401))
- Handle forms as Node instead of iterable ([#404](https://github.com/Polymer/lit-html/pull/404))
- Update values after upgrading custom elements ([#385](https://github.com/Polymer/lit-html/pull/385))
- Dirty check primitive values passed to unsafeHTML() ([#384](https://github.com/Polymer/lit-html/pull/384))
- Handle forms as Node instead of iterable ([#404](https://github.com/Polymer/lit-html/pull/404))
- Upgrade disconnected custom elements before setting properties on them. ([#442](https://github.com/Polymer/lit-html/pull/442))
- Fix style attribute bindings in IE ([#448](https://github.com/Polymer/lit-html/pull/448))

## [0.10.1] - 2018-06-13

- Added `noChange` - Value in favour of `directiveValue` (deprecated).
  - A `noChange` - Value signals that a value was handled by a directive and should not be written to the DOM
- Updated shady-render to render styles in order, work with `@apply`, and work in browers where CSS Custom Properties must be polyfilled, like IE 11.
- Introduced API to modify template contents safely without breaking template parts
  - `insertNodeIntoTemplate(template: Template, node: Node, refNode: Node|null)`
  - `removeNodesFromTemplate(template: Template, nodesToRemove: Set<Node>)`

## [0.10.0] - 2018-05-03

- Added IE11 support
- Declarative events in lit-extended are more efficient when handlers change

## [0.9.0] - 2018-02-01

- Refactored how template tags and `render()` are implemented so that all
  specialization of template syntax is done in tags, not `render()`, allowing
  for the mixining of templates of different syntaxes, and for hooks in
  `render()` to change templates before they're initially processed.
- Added ShadyCSS support in lib/shady-render.js. It's exported render function
  will pass templates to ShadyCSS's `prepareTemplate()` function to process style
  tags and elements in the template for emulate CSS scoping.
- lit-extended: Attribute bindings with a `?` suffix on the name now act as boolean
  attributes. The attribute will be removed for falsey values and set to `''` for
  truthy values, matching the HTML specification behavior for boolean attributes.
- Fixed a bug where directives rendered incorrectly on AttributeParts and PropertyParts

## [0.8.0] - 2018-01-12

- Allow all valid HTML attribute names, including emoji and Angular-style
  `(foo)=` and `[foo]=` names.
- Drastically improved performance of the `repeat` directive.
- Fixed an issue with expressions directly following elements.
- Fixed numerous bugs with the `repeat` directive.
- Performance improvements for template setup
- Internal code cleanup
- Support synchronous thenables
- Added the `asyncAppend` and `asyncReplace` directives to handle async iterable values in expressions.

## [0.7.0] - 2017-10-06

- Added the `svg` template tag for creating partial SVG content
- Support for expressions inside tables and other elements with limited permitted content
- Only remove whitespace between elements, or at the start or end of elements
- Fixed bugs with rendering iterables
- A few IE/Edge fixes. Closer to full support.

## [0.6.0] - 2017-09-01

- Fixed removing event handlers when setting them to `undefined`.
- Allow the text "{{}}" to appear in templates.
- Optimized clearing of Parts.
- Added `unsafeHTML()` directive to bind values as HTML source.
- Optimizations, simplification and bug fixes of Array handling code.
- Update to extension API: added partCallback parameter to `render()`.
- Added the `directive()` decorator function to create directives. Functions values are no longer treated as directive by default, simplifying declarative event handlers.<|MERGE_RESOLUTION|>--- conflicted
+++ resolved
@@ -19,12 +19,11 @@
 
 ## Unreleased
 
-<<<<<<< HEAD
 ### Added
 
 - Added `defer-hydration` attribute handling to `experimental-hydrate`, which helps
   coordinate ordered wakeup of custom elements during hydration.
-=======
+
 ### Changed
 
 - (Since 2.0.0-pre.7) Renamed `hydrate` module to `experimental-hydrate` to reflect its experimental nature. Experimental modules may undergo breaking changes within otherwise non-major releases.
@@ -32,7 +31,6 @@
 <!-- ### Added -->
 <!-- ### Fixed -->
 <!-- ### Removed -->
->>>>>>> 98fff04c
 
 ## 2.0.0-pre.7 - 2021-03-31
 
