/**
 * @license
 * Copyright (c) 2020 The Polymer Project Authors. All rights reserved.
 * This code may only be used under the BSD style license found at
 * http://polymer.github.io/LICENSE.txt
 * The complete set of authors may be found at
 * http://polymer.github.io/AUTHORS.txt
 * The complete set of contributors may be found at
 * http://polymer.github.io/CONTRIBUTORS.txt
 * Code distributed by Google as part of the polymer project is also
 * subject to an additional IP rights grant found at
 * http://polymer.github.io/PATENTS.txt
 */

import {
  directive,
  Directive,
  AttributePart,
  noChange,
  nothing,
  PartInfo,
  NODE_PART,
  EVENT_PART,
  PROPERTY_PART,
  BOOLEAN_ATTRIBUTE_PART,
  ATTRIBUTE_PART,
  ELEMENT_PART,
} from '../lit-html.js';
import {resetPartValue} from '../parts.js';

class LiveDirective extends Directive {
<<<<<<< HEAD
  constructor(part: PartInfo) {
    super();
    if (
      part.type === EVENT_PART ||
      part.type === NODE_PART ||
      part.type === ELEMENT_PART
    ) {
=======
  constructor(partInfo: PartInfo) {
    super(partInfo);
    if (partInfo.type === EVENT_PART || partInfo.type === NODE_PART) {
>>>>>>> 3d4d916f
      throw new Error(
        'The `live` directive is not allowed on text or event bindings'
      );
    }
    if (partInfo.strings !== undefined) {
      throw new Error('`live` bindings can only contain a single expression');
    }
  }

  render(value: unknown) {
    return value;
  }

  update(part: AttributePart, [value]: Parameters<this['render']>) {
    if (value === noChange) {
      return value;
    }
    const element = part.element;
    const name = part.name;

    // TODO (justinfagnani): This is essentially implementing a getLiveValue()
    // method for each part type. Should that be moved into the AttributePart
    // interface?
    if (part.type === PROPERTY_PART) {
      // eslint-disable-next-line @typescript-eslint/no-explicit-any
      if (value === (element as any)[name]) {
        return noChange;
      }
    } else if (part.type === BOOLEAN_ATTRIBUTE_PART) {
      if (
        (value === nothing ? false : !!value) === element.hasAttribute(name)
      ) {
        return noChange;
      }
    } else if (part.type === ATTRIBUTE_PART) {
      if (element.getAttribute(name) === String(value)) {
        return noChange;
      }
    }
    // Resets the part's value, causing its dirty-check to fail so that it
    // always sets the value.
    resetPartValue(part);
    return value;
  }
}

/**
 * Checks binding values against live DOM values, instead of previously bound
 * values, when determining whether to update the value.
 *
 * This is useful for cases where the DOM value may change from outside of
 * lit-html, such as with a binding to an `<input>` element's `value` property,
 * a content editable elements text, or to a custom element that changes it's
 * own properties or attributes.
 *
 * In these cases if the DOM value changes, but the value set through lit-html
 * bindings hasn't, lit-html won't know to update the DOM value and will leave
 * it alone. If this is not what you want--if you want to overwrite the DOM
 * value with the bound value no matter what--use the `live()` directive:
 *
 *     html`<input .value=${live(x)}>`
 *
 * `live()` performs a strict equality check agains the live DOM value, and if
 * the new value is equal to the live value, does nothing. This means that
 * `live()` should not be used when the binding will cause a type conversion. If
 * you use `live()` with an attribute binding, make sure that only strings are
 * passed in, or the binding will update every render.
 */
export const live = directive(LiveDirective);<|MERGE_RESOLUTION|>--- conflicted
+++ resolved
@@ -29,19 +29,13 @@
 import {resetPartValue} from '../parts.js';
 
 class LiveDirective extends Directive {
-<<<<<<< HEAD
-  constructor(part: PartInfo) {
-    super();
-    if (
-      part.type === EVENT_PART ||
-      part.type === NODE_PART ||
-      part.type === ELEMENT_PART
-    ) {
-=======
   constructor(partInfo: PartInfo) {
     super(partInfo);
-    if (partInfo.type === EVENT_PART || partInfo.type === NODE_PART) {
->>>>>>> 3d4d916f
+    if (
+      partInfo.type === EVENT_PART ||
+      partInfo.type === NODE_PART ||
+      partInfo.type === ELEMENT_PART
+    ) {
       throw new Error(
         'The `live` directive is not allowed on text or event bindings'
       );
