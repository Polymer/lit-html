/**
 * @license
 * Copyright (c) 2020 The Polymer Project Authors. All rights reserved.
 * This code may only be used under the BSD style license found at
 * http://polymer.github.io/LICENSE.txt
 * The complete set of authors may be found at
 * http://polymer.github.io/AUTHORS.txt
 * The complete set of contributors may be found at
 * http://polymer.github.io/CONTRIBUTORS.txt
 * Code distributed by Google as part of the polymer project is also
 * subject to an additional IP rights grant found at
 * http://polymer.github.io/PATENTS.txt
 */

<<<<<<< HEAD
import {
  directive,
  Directive,
  AttributePart,
  noChange,
  nothing,
  PartInfo,
  NODE_PART,
  EVENT_PART,
  PROPERTY_PART,
  BOOLEAN_ATTRIBUTE_PART,
  ATTRIBUTE_PART,
  ELEMENT_PART,
} from '../lit-html.js';
import {resetPartValue} from '../parts.js';
=======
import {AttributePart, DirectiveParameters, noChange, nothing, PartInfo} from '../lit-html.js';
import {directive, Directive, PartType} from '../directive.js';
import {resetPartValue} from '../directive-helpers.js';
>>>>>>> 68f80ebd

class LiveDirective extends Directive {
  constructor(partInfo: PartInfo) {
    super(partInfo);
<<<<<<< HEAD
    if (
      partInfo.type === EVENT_PART ||
      partInfo.type === NODE_PART ||
      partInfo.type === ELEMENT_PART
    ) {
=======
    if (partInfo.type === PartType.EVENT || partInfo.type === PartType.CHILD) {
>>>>>>> 68f80ebd
      throw new Error(
        'The `live` directive is not allowed on child or event bindings'
      );
    }
    if (partInfo.strings !== undefined) {
      throw new Error('`live` bindings can only contain a single expression');
    }
  }

  render(value: unknown) {
    return value;
  }

  update(part: AttributePart, [value]: DirectiveParameters<this>) {
    if (value === noChange || value === nothing) {
      return value;
    }
    const element = part.element;
    const name = part.name;

    // TODO (justinfagnani): This is essentially implementing a getLiveValue()
    // method for each part type. Should that be moved into the AttributePart
    // interface?
    if (part.type === PartType.PROPERTY) {
      // eslint-disable-next-line @typescript-eslint/no-explicit-any
      if (value === (element as any)[name]) {
        return noChange;
      }
    } else if (part.type === PartType.BOOLEAN_ATTRIBUTE) {
      if (!!value === element.hasAttribute(name)) {
        return noChange;
      }
    } else if (part.type === PartType.ATTRIBUTE) {
      if (element.getAttribute(name) === String(value)) {
        return noChange;
      }
    }
    // Resets the part's value, causing its dirty-check to fail so that it
    // always sets the value.
    resetPartValue(part);
    return value;
  }
}

/**
 * Checks binding values against live DOM values, instead of previously bound
 * values, when determining whether to update the value.
 *
 * This is useful for cases where the DOM value may change from outside of
 * lit-html, such as with a binding to an `<input>` element's `value` property,
 * a content editable elements text, or to a custom element that changes it's
 * own properties or attributes.
 *
 * In these cases if the DOM value changes, but the value set through lit-html
 * bindings hasn't, lit-html won't know to update the DOM value and will leave
 * it alone. If this is not what you want--if you want to overwrite the DOM
 * value with the bound value no matter what--use the `live()` directive:
 *
 *     html`<input .value=${live(x)}>`
 *
 * `live()` performs a strict equality check agains the live DOM value, and if
 * the new value is equal to the live value, does nothing. This means that
 * `live()` should not be used when the binding will cause a type conversion. If
 * you use `live()` with an attribute binding, make sure that only strings are
 * passed in, or the binding will update every render.
 */
export const live = directive(LiveDirective);<|MERGE_RESOLUTION|>--- conflicted
+++ resolved
@@ -12,40 +12,24 @@
  * http://polymer.github.io/PATENTS.txt
  */
 
-<<<<<<< HEAD
 import {
-  directive,
-  Directive,
   AttributePart,
+  DirectiveParameters,
   noChange,
   nothing,
   PartInfo,
-  NODE_PART,
-  EVENT_PART,
-  PROPERTY_PART,
-  BOOLEAN_ATTRIBUTE_PART,
-  ATTRIBUTE_PART,
-  ELEMENT_PART,
 } from '../lit-html.js';
-import {resetPartValue} from '../parts.js';
-=======
-import {AttributePart, DirectiveParameters, noChange, nothing, PartInfo} from '../lit-html.js';
 import {directive, Directive, PartType} from '../directive.js';
 import {resetPartValue} from '../directive-helpers.js';
->>>>>>> 68f80ebd
 
 class LiveDirective extends Directive {
   constructor(partInfo: PartInfo) {
     super(partInfo);
-<<<<<<< HEAD
     if (
-      partInfo.type === EVENT_PART ||
-      partInfo.type === NODE_PART ||
-      partInfo.type === ELEMENT_PART
+      partInfo.type === PartType.EVENT ||
+      partInfo.type === PartType.CHILD ||
+      partInfo.type === PartType.ELEMENT
     ) {
-=======
-    if (partInfo.type === PartType.EVENT || partInfo.type === PartType.CHILD) {
->>>>>>> 68f80ebd
       throw new Error(
         'The `live` directive is not allowed on child or event bindings'
       );
