/**
 * @license
 * Copyright 2018 Google LLC
 * SPDX-License-Identifier: BSD-3-Clause
 */

import {noChange, Part} from '../lit-html.js';
import {directive, Directive, DirectiveParameters} from '../directive.js';

// A sentinal that indicates guard() hasn't rendered anything yet
const initialValue = {};

<<<<<<< HEAD
class GuardDirectiveImpl extends Directive {
  previousValue: unknown = initialValue;
=======
class Guard extends Directive {
  private _previousValue: unknown = initialValue;
>>>>>>> 296f5a64

  render(_value: unknown, f: () => unknown) {
    return f();
  }

  update(_part: Part, [value, f]: DirectiveParameters<this>) {
    if (Array.isArray(value)) {
      // Dirty-check arrays by item
      if (
        Array.isArray(this._previousValue) &&
        this._previousValue.length === value.length &&
        value.every((v, i) => v === (this._previousValue as Array<unknown>)[i])
      ) {
        return noChange;
      }
    } else if (this._previousValue === value) {
      // Dirty-check non-arrays by identity
      return noChange;
    }

    // Copy the value if it's an array so that if it's mutated we don't forget
    // what the previous values were.
    this._previousValue = Array.isArray(value) ? Array.from(value) : value;
    const r = this.render(value, f);
    return r;
  }
}

/**
 * Prevents re-render of a template function until a single value or an array of
 * values changes.
 *
 * Values are checked against previous values with strict equality (`===`), and
 * so the check won't detect nested property changes inside objects or arrays.
 * Arrays values have each item checked against the previous value at the same
 * index with strict equality. Nested arrays are also checked only by strict
 * equality.
 *
 * Example:
 *
 * ```js
 * html`
 *   <div>
 *     ${guard([user.id, company.id], () => html`...`)}
 *   </div>
 * ```
 *
 * In this case, the template only rerenders if either `user.id` or `company.id`
 * changes.
 *
 * guard() is useful with immutable data patterns, by preventing expensive work
 * until data updates.
 *
 * Example:
 *
 * ```js
 * html`
 *   <div>
 *     ${guard([immutableItems], () => immutableItems.map(i => html`${i}`))}
 *   </div>
 * ```
 *
 * In this case, items are mapped over only when the array reference changes.
 *
 * @param value the value to check before re-rendering
 * @param f the template function
 */
export const guard = directive(GuardDirectiveImpl);

/**
 * The type of the class that powers this directive. Necessary for naming the
 * directive's return type.
 */
export type {GuardDirectiveImpl as GuardDirective};<|MERGE_RESOLUTION|>--- conflicted
+++ resolved
@@ -10,13 +10,8 @@
 // A sentinal that indicates guard() hasn't rendered anything yet
 const initialValue = {};
 
-<<<<<<< HEAD
-class GuardDirectiveImpl extends Directive {
-  previousValue: unknown = initialValue;
-=======
-class Guard extends Directive {
+class GuardDirective extends Directive {
   private _previousValue: unknown = initialValue;
->>>>>>> 296f5a64
 
   render(_value: unknown, f: () => unknown) {
     return f();
@@ -84,10 +79,10 @@
  * @param value the value to check before re-rendering
  * @param f the template function
  */
-export const guard = directive(GuardDirectiveImpl);
+export const guard = directive(GuardDirective);
 
 /**
  * The type of the class that powers this directive. Necessary for naming the
  * directive's return type.
  */
-export type {GuardDirectiveImpl as GuardDirective};+export type {GuardDirective};