/**
 * @license
 * Copyright 2017 Google LLC
 * SPDX-License-Identifier: BSD-3-Clause
 */

import {Part, noChange} from '../lit-html.js';
import {directive} from '../directive.js';
import {isPrimitive} from '../directive-helpers.js';
import {AsyncDirective} from '../async-directive.js';

const isPromise = (x: unknown) => {
  return !isPrimitive(x) && typeof (x as {then?: unknown}).then === 'function';
};
// Effectively infinity, but a SMI.
const _infinity = 0x7fffffff;

<<<<<<< HEAD
class UntilDirectiveImpl extends AsyncDirective {
  private lastRenderedIndex: number = _infinity;
  private values: unknown[] = [];
=======
class UntilDirective extends AsyncDirective {
  private _lastRenderedIndex: number = _infinity;
  private _values: unknown[] = [];
>>>>>>> 296f5a64

  render(...args: Array<unknown>) {
    return args.find((x) => !isPromise(x)) ?? noChange;
  }

  update(_part: Part, args: Array<unknown>) {
    const previousValues = this._values;
    let previousLength = previousValues.length;
    this._values = args;

    for (let i = 0; i < args.length; i++) {
      // If we've rendered a higher-priority value already, stop.
      if (i > this._lastRenderedIndex) {
        break;
      }

      const value = args[i];

      // Render non-Promise values immediately
      if (!isPromise(value)) {
        this._lastRenderedIndex = i;
        // Since a lower-priority value will never overwrite a higher-priority
        // synchronous value, we can stop processing now.
        return value;
      }

      // If this is a Promise we've already handled, skip it.
      if (i < previousLength && value === previousValues[i]) {
        continue;
      }

      // We have a Promise that we haven't seen before, so priorities may have
      // changed. Forget what we rendered before.
      this._lastRenderedIndex = _infinity;
      previousLength = 0;

      Promise.resolve(value).then((resolvedValue: unknown) => {
        const index = this._values.indexOf(value);
        // If state.values doesn't contain the value, we've re-rendered without
        // the value, so don't render it. Then, only render if the value is
        // higher-priority than what's already been rendered.
        if (index > -1 && index < this._lastRenderedIndex) {
          this._lastRenderedIndex = index;
          this.setValue(resolvedValue);
        }
      });
    }

    return noChange;
  }
}

/**
 * Renders one of a series of values, including Promises, to a Part.
 *
 * Values are rendered in priority order, with the first argument having the
 * highest priority and the last argument having the lowest priority. If a
 * value is a Promise, low-priority values will be rendered until it resolves.
 *
 * The priority of values can be used to create placeholder content for async
 * data. For example, a Promise with pending content can be the first,
 * highest-priority, argument, and a non_promise loading indicator template can
 * be used as the second, lower-priority, argument. The loading indicator will
 * render immediately, and the primary content will render when the Promise
 * resolves.
 *
 * Example:
 *
 *     const content = fetch('./content.txt').then(r => r.text());
 *     html`${until(content, html`<span>Loading...</span>`)}`
 */
export const until = directive(UntilDirectiveImpl);

/**
 * The type of the class that powers this directive. Necessary for naming the
 * directive's return type.
 */
export type {UntilDirectiveImpl as UntilDirective};<|MERGE_RESOLUTION|>--- conflicted
+++ resolved
@@ -15,15 +15,9 @@
 // Effectively infinity, but a SMI.
 const _infinity = 0x7fffffff;
 
-<<<<<<< HEAD
-class UntilDirectiveImpl extends AsyncDirective {
-  private lastRenderedIndex: number = _infinity;
-  private values: unknown[] = [];
-=======
 class UntilDirective extends AsyncDirective {
   private _lastRenderedIndex: number = _infinity;
   private _values: unknown[] = [];
->>>>>>> 296f5a64
 
   render(...args: Array<unknown>) {
     return args.find((x) => !isPromise(x)) ?? noChange;
@@ -95,10 +89,10 @@
  *     const content = fetch('./content.txt').then(r => r.text());
  *     html`${until(content, html`<span>Loading...</span>`)}`
  */
-export const until = directive(UntilDirectiveImpl);
+export const until = directive(UntilDirective);
 
 /**
  * The type of the class that powers this directive. Necessary for naming the
  * directive's return type.
  */
-export type {UntilDirectiveImpl as UntilDirective};+export type {UntilDirective};