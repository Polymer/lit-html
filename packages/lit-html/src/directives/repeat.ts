/**
 * @license
 * Copyright (c) 2017 The Polymer Project Authors. All rights reserved.
 * This code may only be used under the BSD style license found at
 * http://polymer.github.io/LICENSE.txt
 * The complete set of authors may be found at
 * http://polymer.github.io/AUTHORS.txt
 * The complete set of contributors may be found at
 * http://polymer.github.io/CONTRIBUTORS.txt
 * Code distributed by Google as part of the polymer project is also
 * subject to an additional IP rights grant found at
 * http://polymer.github.io/PATENTS.txt
 */

import {
  directive,
  NodePart,
  Directive,
  noChange,
  PartInfo,
} from '../lit-html.js';
import {
  createAndInsertPart,
  getPartValue,
  insertPartBefore,
  removePart,
  setPartValue,
} from '../parts.js';

export type KeyFn<T> = (item: T, index: number) => unknown;
export type ItemTemplate<T> = (item: T, index: number) => unknown;

// Helper for generating a map of array item to its index over a subset
// of an array (used to lazily generate `newKeyToIndexMap` and
// `oldKeyToIndexMap`)
const generateMap = (list: unknown[], start: number, end: number) => {
  const map = new Map();
  for (let i = start; i <= end; i++) {
    map.set(list[i], i);
  }
  return map;
};

/**
 * A directive that repeats a series of values (usually `TemplateResults`)
 * generated from an iterable, and updates those items efficiently when the
 * iterable changes based on user-provided `keys` associated with each item.
 *
 * Note that if a `keyFn` is provided, strict key-to-DOM mapping is maintained,
 * meaning previous DOM for a given key is moved into the new position if
 * needed, and DOM will never be reused with values for different keys (new DOM
 * will always be created for new keys). This is generally the most efficient
 * way to use `repeat` since it performs minimum unnecessary work for insertions
 * and removals.
 *
 * IMPORTANT: If providing a `keyFn`, keys *must* be unique for all items in a
 * given call to `repeat`. The behavior when two or more items have the same key
 * is undefined.
 *
 * If no `keyFn` is provided, this directive will perform similar to mapping
 * items to values, and DOM will be reused against potentially different items.
 */

class RepeatDirective extends Directive {
  itemKeys?: unknown[];

  constructor(part: PartInfo) {
    super();
    if (!(part instanceof NodePart)) {
      throw new Error('repeat can only be used in text bindings');
    }
  }

  private _getValuesAndKeys<T>(
    items: Iterable<T>,
    keyFnOrTemplate: KeyFn<T> | ItemTemplate<T>,
    template?: ItemTemplate<T>
  ) {
    let keyFn: KeyFn<T> | undefined;
    if (template === undefined) {
      template = keyFnOrTemplate;
    } else if (keyFnOrTemplate !== undefined) {
      keyFn = keyFnOrTemplate as KeyFn<T>;
    }
    const keys = [];
    const values = [];
    let index = 0;
    for (const item of items) {
      keys[index] = keyFn ? keyFn(item, index) : index;
      values[index] = template!(item, index);
      index++;
    }
    return {
      values,
      keys,
    };
  }

  render<T>(
    items: Iterable<T>,
    keyFnOrTemplate: KeyFn<T> | ItemTemplate<T>,
    template?: ItemTemplate<T>
  ) {
    return this._getValuesAndKeys(items, keyFnOrTemplate, template).values;
  }

  update<T>(
    containerPart: NodePart,
    [items, keyFnOrTemplate, template]: [
      Iterable<T>,
      KeyFn<T> | ItemTemplate<T>,
      ItemTemplate<T>
    ]
  ) {
    // Old part & key lists are retrieved from the last update
    // TODO: deal with directive being swapped out?
<<<<<<< HEAD
    let oldParts = getPartValue(containerPart) as Array<NodePart | null>;
    const {values: newValues, keys: newKeys} = this._getValuesAndKeys(
=======
    const oldParts = getPartValue(containerPart) as Array<NodePart | null>;
    const {values: newValues, keys: newKeys} = this.__getValuesAndKeys(
>>>>>>> c8b41b7b
      items,
      keyFnOrTemplate,
      template
    );

    if (!oldParts) {
      this.itemKeys = newKeys;
      return newValues;
    }

    const oldKeys = (this.itemKeys ??= []);

    // New part list will be built up as we go (either reused from
    // old parts or created for new keys in this update). This is
    // saved in the above cache at the end of the update.
    const newParts: NodePart[] = [];

    // Maps from key to index for current and previous update; these
    // are generated lazily only when needed as a performance
    // optimization, since they are only required for multiple
    // non-contiguous changes in the list, which are less common.
    let newKeyToIndexMap!: Map<unknown, number>;
    let oldKeyToIndexMap!: Map<unknown, number>;

    // Head and tail pointers to old parts and new values
    let oldHead = 0;
    let oldTail = oldParts.length - 1;
    let newHead = 0;
    let newTail = newValues.length - 1;

    // Overview of O(n) reconciliation algorithm (general approach
    // based on ideas found in ivi, vue, snabbdom, etc.):
    //
    // * We start with the list of old parts and new values (and
    //   arrays of their respective keys), head/tail pointers into
    //   each, and we build up the new list of parts by updating
    //   (and when needed, moving) old parts or creating new ones.
    //   The initial scenario might look like this (for brevity of
    //   the diagrams, the numbers in the array reflect keys
    //   associated with the old parts or new values, although keys
    //   and parts/values are actually stored in parallel arrays
    //   indexed using the same head/tail pointers):
    //
    //      oldHead v                 v oldTail
    //   oldKeys:  [0, 1, 2, 3, 4, 5, 6]
    //   newParts: [ ,  ,  ,  ,  ,  ,  ]
    //   newKeys:  [0, 2, 1, 4, 3, 7, 6] <- reflects the user's new
    //                                      item order
    //      newHead ^                 ^ newTail
    //
    // * Iterate old & new lists from both sides, updating,
    //   swapping, or removing parts at the head/tail locations
    //   until neither head nor tail can move.
    //
    // * Example below: keys at head pointers match, so update old
    //   part 0 in-place (no need to move it) and record part 0 in
    //   the `newParts` list. The last thing we do is advance the
    //   `oldHead` and `newHead` pointers (will be reflected in the
    //   next diagram).
    //
    //      oldHead v                 v oldTail
    //   oldKeys:  [0, 1, 2, 3, 4, 5, 6]
    //   newParts: [0,  ,  ,  ,  ,  ,  ] <- heads matched: update 0
    //   newKeys:  [0, 2, 1, 4, 3, 7, 6]    and advance both oldHead
    //                                      & newHead
    //      newHead ^                 ^ newTail
    //
    // * Example below: head pointers don't match, but tail
    //   pointers do, so update part 6 in place (no need to move
    //   it), and record part 6 in the `newParts` list. Last,
    //   advance the `oldTail` and `oldHead` pointers.
    //
    //         oldHead v              v oldTail
    //   oldKeys:  [0, 1, 2, 3, 4, 5, 6]
    //   newParts: [0,  ,  ,  ,  ,  , 6] <- tails matched: update 6
    //   newKeys:  [0, 2, 1, 4, 3, 7, 6]    and advance both oldTail
    //                                      & newTail
    //         newHead ^              ^ newTail
    //
    // * If neither head nor tail match; next check if one of the
    //   old head/tail items was removed. We first need to generate
    //   the reverse map of new keys to index (`newKeyToIndexMap`),
    //   which is done once lazily as a performance optimization,
    //   since we only hit this case if multiple non-contiguous
    //   changes were made. Note that for contiguous removal
    //   anywhere in the list, the head and tails would advance
    //   from either end and pass each other before we get to this
    //   case and removals would be handled in the final while loop
    //   without needing to generate the map.
    //
    // * Example below: The key at `oldTail` was removed (no longer
    //   in the `newKeyToIndexMap`), so remove that part from the
    //   DOM and advance just the `oldTail` pointer.
    //
    //         oldHead v           v oldTail
    //   oldKeys:  [0, 1, 2, 3, 4, 5, 6]
    //   newParts: [0,  ,  ,  ,  ,  , 6] <- 5 not in new map: remove
    //   newKeys:  [0, 2, 1, 4, 3, 7, 6]    5 and advance oldTail
    //         newHead ^           ^ newTail
    //
    // * Once head and tail cannot move, any mismatches are due to
    //   either new or moved items; if a new key is in the previous
    //   "old key to old index" map, move the old part to the new
    //   location, otherwise create and insert a new part. Note
    //   that when moving an old part we null its position in the
    //   oldParts array if it lies between the head and tail so we
    //   know to skip it when the pointers get there.
    //
    // * Example below: neither head nor tail match, and neither
    //   were removed; so find the `newHead` key in the
    //   `oldKeyToIndexMap`, and move that old part's DOM into the
    //   next head position (before `oldParts[oldHead]`). Last,
    //   null the part in the `oldPart` array since it was
    //   somewhere in the remaining oldParts still to be scanned
    //   (between the head and tail pointers) so that we know to
    //   skip that old part on future iterations.
    //
    //         oldHead v        v oldTail
    //   oldKeys:  [0, 1, -, 3, 4, 5, 6]
    //   newParts: [0, 2,  ,  ,  ,  , 6] <- stuck: update & move 2
    //   newKeys:  [0, 2, 1, 4, 3, 7, 6]    into place and advance
    //                                      newHead
    //         newHead ^           ^ newTail
    //
    // * Note that for moves/insertions like the one above, a part
    //   inserted at the head pointer is inserted before the
    //   current `oldParts[oldHead]`, and a part inserted at the
    //   tail pointer is inserted before `newParts[newTail+1]`. The
    //   seeming asymmetry lies in the fact that new parts are
    //   moved into place outside in, so to the right of the head
    //   pointer are old parts, and to the right of the tail
    //   pointer are new parts.
    //
    // * We always restart back from the top of the algorithm,
    //   allowing matching and simple updates in place to
    //   continue...
    //
    // * Example below: the head pointers once again match, so
    //   simply update part 1 and record it in the `newParts`
    //   array.  Last, advance both head pointers.
    //
    //         oldHead v        v oldTail
    //   oldKeys:  [0, 1, -, 3, 4, 5, 6]
    //   newParts: [0, 2, 1,  ,  ,  , 6] <- heads matched: update 1
    //   newKeys:  [0, 2, 1, 4, 3, 7, 6]    and advance both oldHead
    //                                      & newHead
    //            newHead ^        ^ newTail
    //
    // * As mentioned above, items that were moved as a result of
    //   being stuck (the final else clause in the code below) are
    //   marked with null, so we always advance old pointers over
    //   these so we're comparing the next actual old value on
    //   either end.
    //
    // * Example below: `oldHead` is null (already placed in
    //   newParts), so advance `oldHead`.
    //
    //            oldHead v     v oldTail
    //   oldKeys:  [0, 1, -, 3, 4, 5, 6] <- old head already used:
    //   newParts: [0, 2, 1,  ,  ,  , 6]    advance oldHead
    //   newKeys:  [0, 2, 1, 4, 3, 7, 6]
    //               newHead ^     ^ newTail
    //
    // * Note it's not critical to mark old parts as null when they
    //   are moved from head to tail or tail to head, since they
    //   will be outside the pointer range and never visited again.
    //
    // * Example below: Here the old tail key matches the new head
    //   key, so the part at the `oldTail` position and move its
    //   DOM to the new head position (before `oldParts[oldHead]`).
    //   Last, advance `oldTail` and `newHead` pointers.
    //
    //               oldHead v  v oldTail
    //   oldKeys:  [0, 1, -, 3, 4, 5, 6]
    //   newParts: [0, 2, 1, 4,  ,  , 6] <- old tail matches new
    //   newKeys:  [0, 2, 1, 4, 3, 7, 6]   head: update & move 4,
    //                                     advance oldTail & newHead
    //               newHead ^     ^ newTail
    //
    // * Example below: Old and new head keys match, so update the
    //   old head part in place, and advance the `oldHead` and
    //   `newHead` pointers.
    //
    //               oldHead v oldTail
    //   oldKeys:  [0, 1, -, 3, 4, 5, 6]
    //   newParts: [0, 2, 1, 4, 3,   ,6] <- heads match: update 3
    //   newKeys:  [0, 2, 1, 4, 3, 7, 6]    and advance oldHead &
    //                                      newHead
    //                  newHead ^  ^ newTail
    //
    // * Once the new or old pointers move past each other then all
    //   we have left is additions (if old list exhausted) or
    //   removals (if new list exhausted). Those are handled in the
    //   final while loops at the end.
    //
    // * Example below: `oldHead` exceeded `oldTail`, so we're done
    //   with the main loop.  Create the remaining part and insert
    //   it at the new head position, and the update is complete.
    //
    //                   (oldHead > oldTail)
    //   oldKeys:  [0, 1, -, 3, 4, 5, 6]
    //   newParts: [0, 2, 1, 4, 3, 7 ,6] <- create and insert 7
    //   newKeys:  [0, 2, 1, 4, 3, 7, 6]
    //                     newHead ^ newTail
    //
    // * Note that the order of the if/else clauses is not
    //   important to the algorithm, as long as the null checks
    //   come first (to ensure we're always working on valid old
    //   parts) and that the final else clause comes last (since
    //   that's where the expensive moves occur). The order of
    //   remaining clauses is is just a simple guess at which cases
    //   will be most common.
    //
    // * TODO(kschaaf) Note, we could calculate the longest
    //   increasing subsequence (LIS) of old items in new position,
    //   and only move those not in the LIS set. However that costs
    //   O(nlogn) time and adds a bit more code, and only helps
    //   make rare types of mutations require fewer moves. The
    //   above handles removes, adds, reversal, swaps, and single
    //   moves of contiguous items in linear time, in the minimum
    //   number of moves. As the number of multiple moves where LIS
    //   might help approaches a random shuffle, the LIS
    //   optimization becomes less helpful, so it seems not worth
    //   the code at this point. Could reconsider if a compelling
    //   case arises.

    while (oldHead <= oldTail && newHead <= newTail) {
      if (oldParts[oldHead] === null) {
        // `null` means old part at head has already been used
        // below; skip
        oldHead++;
      } else if (oldParts[oldTail] === null) {
        // `null` means old part at tail has already been used
        // below; skip
        oldTail--;
      } else if (oldKeys[oldHead] === newKeys[newHead]) {
        // Old head matches new head; update in place
        newParts[newHead] = setPartValue(
          oldParts[oldHead]!,
          newValues[newHead]
        );
        oldHead++;
        newHead++;
      } else if (oldKeys[oldTail] === newKeys[newTail]) {
        // Old tail matches new tail; update in place
        newParts[newTail] = setPartValue(
          oldParts[oldTail]!,
          newValues[newTail]
        );
        oldTail--;
        newTail--;
      } else if (oldKeys[oldHead] === newKeys[newTail]) {
        // Old head matches new tail; update and move to new tail
        newParts[newTail] = setPartValue(
          oldParts[oldHead]!,
          newValues[newTail]
        );
        insertPartBefore(
          containerPart,
          oldParts[oldHead]!,
          newParts[newTail + 1]
        );
        oldHead++;
        newTail--;
      } else if (oldKeys[oldTail] === newKeys[newHead]) {
        // Old tail matches new head; update and move to new head
        newParts[newHead] = setPartValue(
          oldParts[oldTail]!,
          newValues[newHead]
        );
        insertPartBefore(containerPart, oldParts[oldTail]!, oldParts[oldHead]!);
        oldTail--;
        newHead++;
      } else {
        if (newKeyToIndexMap === undefined) {
          // Lazily generate key-to-index maps, used for removals &
          // moves below
          newKeyToIndexMap = generateMap(newKeys, newHead, newTail);
          oldKeyToIndexMap = generateMap(oldKeys, oldHead, oldTail);
        }
        if (!newKeyToIndexMap.has(oldKeys[oldHead])) {
          // Old head is no longer in new list; remove
          removePart(oldParts[oldHead]!);
          oldHead++;
        } else if (!newKeyToIndexMap.has(oldKeys[oldTail])) {
          // Old tail is no longer in new list; remove
          removePart(oldParts[oldTail]!);
          oldTail--;
        } else {
          // Any mismatches at this point are due to additions or
          // moves; see if we have an old part we can reuse and move
          // into place
          const oldIndex = oldKeyToIndexMap.get(newKeys[newHead]);
          const oldPart = oldIndex !== undefined ? oldParts[oldIndex] : null;
          if (oldPart === null) {
            // No old part for this value; create a new one and
            // insert it
            const newPart = createAndInsertPart(
              containerPart,
              oldParts[oldHead]!
            );
            setPartValue(newPart, newValues[newHead]);
            newParts[newHead] = newPart;
          } else {
            // Reuse old part
            newParts[newHead] = setPartValue(oldPart, newValues[newHead]);
            insertPartBefore(containerPart, oldPart, oldParts[oldHead]!);
            // This marks the old part as having been used, so that
            // it will be skipped in the first two checks above
            oldParts[oldIndex as number] = null;
          }
          newHead++;
        }
      }
    }
    // Add parts for any remaining new values
    while (newHead <= newTail) {
      // For all remaining additions, we insert before last new
      // tail, since old pointers are no longer valid
      const newPart = createAndInsertPart(containerPart, newParts[newTail + 1]);
      setPartValue(newPart, newValues[newHead]);
      newParts[newHead++] = newPart;
    }
    // Remove any remaining unused old parts
    while (oldHead <= oldTail) {
      const oldPart = oldParts[oldHead++];
      if (oldPart !== null) {
        removePart(oldPart);
      }
    }

    // Save order of new parts for next round
    this.itemKeys = newKeys;
    // Directly set part value, bypassing it's dirty-checking
    // TODO (justinfagnani): resolve with https://github.com/Polymer/lit-html/issues/1261
    containerPart._value = newParts;
    return noChange;
  }
}

export type RepeatDirectiveFn = <T>(
  items: Iterable<T>,
  keyFnOrTemplate: KeyFn<T> | ItemTemplate<T>,
  template?: ItemTemplate<T>
) => unknown;

export const repeat = directive(RepeatDirective) as RepeatDirectiveFn;<|MERGE_RESOLUTION|>--- conflicted
+++ resolved
@@ -114,13 +114,8 @@
   ) {
     // Old part & key lists are retrieved from the last update
     // TODO: deal with directive being swapped out?
-<<<<<<< HEAD
-    let oldParts = getPartValue(containerPart) as Array<NodePart | null>;
+    const oldParts = getPartValue(containerPart) as Array<NodePart | null>;
     const {values: newValues, keys: newKeys} = this._getValuesAndKeys(
-=======
-    const oldParts = getPartValue(containerPart) as Array<NodePart | null>;
-    const {values: newValues, keys: newKeys} = this.__getValuesAndKeys(
->>>>>>> c8b41b7b
       items,
       keyFnOrTemplate,
       template
