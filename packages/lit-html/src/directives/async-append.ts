--- conflicted
+++ resolved
@@ -20,17 +20,11 @@
 
 type Mapper<T> = (v: T, index?: number) => unknown;
 
-<<<<<<< HEAD
-class AsyncAppendDirectiveImpl extends AsyncDirective {
-  value?: AsyncIterable<unknown>;
-  reconnectResolver?: () => void;
-  reconnectPromise?: Promise<void>;
-=======
+
 class AsyncAppendDirective extends AsyncDirective {
   private _value?: AsyncIterable<unknown>;
   private _reconnectResolver?: () => void;
   private _reconnectPromise?: Promise<void>;
->>>>>>> 296f5a64
 
   constructor(partInfo: PartInfo) {
     super(partInfo);
@@ -123,10 +117,10 @@
  * @param mapper An optional function that maps from (value, index) to another
  *     value. Useful for generating templates for each item in the iterable.
  */
-export const asyncAppend = directive(AsyncAppendDirectiveImpl);
+export const asyncAppend = directive(AsyncAppendDirective);
 
 /**
  * The type of the class that powers this directive. Necessary for naming the
  * directive's return type.
  */
-export type {AsyncAppendDirectiveImpl as AsyncAppendDirective};+export type {AsyncAppendDirective};