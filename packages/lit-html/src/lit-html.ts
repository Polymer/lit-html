--- conflicted
+++ resolved
@@ -459,10 +459,12 @@
     // The index of the end of the last attribute name. When this is
     // positive at end of a string, it means we're in an attribute value
     // position and need to rewrite the attribute name.
+    // We also use a special value of -2 to indicate that we encountered
+    // the end of a string in attribute name position.
     let attrNameEndIndex = -1;
     let attrName: string | undefined;
     let lastIndex = 0;
-    let match: RegExpExecArray | null;
+    let match!: RegExpExecArray | null;
 
     // The conditions in this loop handle the current parse state, and the
     // assignments to the `regex` variable are the state transitions.
@@ -471,16 +473,6 @@
       regex.lastIndex = lastIndex;
       match = regex.exec(s);
       if (match === null) {
-        // If the current regex doesn't match we've come to a binding inside
-        // that state and must break and insert a marker
-        if (regex === tagEndRegex) {
-          // When tagEndRegex doesn't match we must have a binding in
-          // attribute-name position, since tagEndRegex does match static
-          // attribute names and end-of-tag. We need to clear
-          // attrNameEndIndex which may have been set by a previous
-          // tagEndRegex match.
-          attrNameEndIndex = -1;
-        }
         break;
       }
       lastIndex = regex.lastIndex;
@@ -493,7 +485,7 @@
         } else if (match[TAG_NAME] !== undefined) {
           if (rawTextElement.test(match[TAG_NAME])) {
             // Record if we encounter a raw-text element. We'll switch to
-            // this regex at the end of the tag
+            // this regex at the end of the tag.
             rawTextEndRegex = new RegExp(`</${match[TAG_NAME]}`, 'g');
           }
           regex = tagEndRegex;
@@ -509,6 +501,9 @@
           // We may be ending an unquoted attribute value, so make sure we
           // clear any pending attrNameEndIndex
           attrNameEndIndex = -1;
+        } else if (match[ATTRIBUTE_NAME] === undefined) {
+          // Attribute name position
+          attrNameEndIndex = -2;
         } else {
           attrNameEndIndex = regex.lastIndex - match[SPACES_AND_EQUALS].length;
           attrName = match[ATTRIBUTE_NAME];
@@ -547,22 +542,26 @@
       );
     }
 
-    // If we're in text position, and not in a raw text element
-    // (regex === textEndRegex), we insert a comment marker. Otherwise, we
-    // insert a plain maker. If we have a attrNameEndIndex, it means we need
-    // to rewrite the attribute name to add a bound attribute suffix.
+    // We have four cases:
+    //  1. We're in text position, and not in a raw text element
+    //     (regex === textEndRegex): insert a comment marker.
+    //  2. We have a non-negtive attrNameEndIndex which means we need to
+    //     rewrite the attribute name to add a bound attribute suffix.
+    //  3. Otherwise, we're at the non-first binding in a multi-binding
+    //     attribute, or somewhere else inside the tag. Use a plain marker,
+    //     but if we're in attribute name position (attrNameEndIndex === -2),
+    //     add a sequential suffix to generate a unique attribute name.
     html +=
       regex === textEndRegex
         ? s + nodeMarker
-        : (attrNameEndIndex !== -1
-            ? (attrNames.push(attrName!),
-              s.slice(0, attrNameEndIndex) +
-                boundAttributeSuffix +
-                s.slice(attrNameEndIndex))
-            : s) + marker;
-  }
-  // TODO (justinfagnani): if regex is not textRegex log a warning for a
-  // malformed template in dev mode.
+        : attrNameEndIndex >= 0
+        ? (attrNames.push(attrName!),
+          s.slice(0, attrNameEndIndex) +
+            boundAttributeSuffix +
+            s.slice(attrNameEndIndex)) + marker
+        : s + marker + (attrNameEndIndex === -2 ? `:${i}` : '');
+  }
+
   // Returned as an array for terseness
   return [
     // We don't technically need to close the SVG tag since the parser
@@ -591,135 +590,9 @@
     let attrNameIndex = 0;
     const l = strings.length - 1;
 
-<<<<<<< HEAD
-    // When we're inside a raw text tag (not it's text content), the regex
-    // will still be tagRegex so we can find attributes, but will switch to
-    // this regex when the tag ends.
-    let rawTextEndRegex: RegExp | undefined;
-
-    // The current parsing state, represented as a reference to one of the
-    // regexes
-    let regex = textEndRegex;
-
-    for (let i = 0; i < l; i++) {
-      const s = strings[i];
-      // The index of the end of the last attribute name. When this is
-      // positive at end of a string, it means we're in an attribute value
-      // position and need to rewrite the attribute name.
-      // We also use a special value of -2 to indicate that we encountered
-      // the end of a string in attribute name position.
-      let attrNameEndIndex = -1;
-      let attrName: string | undefined;
-      let lastIndex = 0;
-      let match!: RegExpExecArray | null;
-
-      // The conditions in this loop handle the current parse state, and the
-      // assignments to the `regex` variable are the state transitions.
-      while (lastIndex < s.length) {
-        // Make sure we start searching from where we previously left off
-        regex.lastIndex = lastIndex;
-        match = regex.exec(s);
-        if (match === null) {
-          break;
-        }
-        lastIndex = regex.lastIndex;
-        if (regex === textEndRegex) {
-          if (match[COMMENT_START] === '!--') {
-            regex = commentEndRegex;
-          } else if (match[COMMENT_START] !== undefined) {
-            // We started a weird comment, like </{
-            regex = comment2EndRegex;
-          } else if (match[TAG_NAME] !== undefined) {
-            if (rawTextElement.test(match[TAG_NAME])) {
-              // Record if we encounter a raw-text element. We'll switch to
-              // this regex at the end of the tag.
-              rawTextEndRegex = new RegExp(`</${match[TAG_NAME]}`, 'g');
-            }
-            regex = tagEndRegex;
-          } else if (match[DYNAMIC_TAG_NAME] !== undefined) {
-            // dynamic tag name
-            regex = tagEndRegex;
-          }
-        } else if (regex === tagEndRegex) {
-          if (match[ENTIRE_MATCH] === '>') {
-            // End of a tag. If we had started a raw-text element, use that
-            // regex
-            regex = rawTextEndRegex ?? textEndRegex;
-            // We may be ending an unquoted attribute value, so make sure we
-            // clear any pending attrNameEndIndex
-            attrNameEndIndex = -1;
-          } else if (match[ATTRIBUTE_NAME] === undefined) {
-            // Attribute name position
-            attrNameEndIndex = -2;
-          } else {
-            attrNameEndIndex =
-                regex.lastIndex - match[SPACES_AND_EQUALS].length;
-            attrName = match[ATTRIBUTE_NAME];
-            regex =
-              match[QUOTE_CHAR] === undefined
-                ? tagEndRegex
-                : match[QUOTE_CHAR] === '"'
-                ? doubleQuoteAttrEndRegex
-                : singleQuoteAttrEndRegex;
-          }
-        } else if (
-          regex === doubleQuoteAttrEndRegex ||
-          regex === singleQuoteAttrEndRegex
-        ) {
-          regex = tagEndRegex;
-        } else if (regex === commentEndRegex || regex === comment2EndRegex) {
-          regex = textEndRegex;
-        } else {
-          // Not one of the five state regexes, so it must be the dynamically
-          // created raw text regex and we're at the close of that element.
-          regex = tagEndRegex;
-          rawTextEndRegex = undefined;
-        }
-      }
-
-      if (DEV_MODE) {
-        // If we have a attrNameEndIndex, which indicates that we should
-        // rewrite the attribute name, assert that we're in a valid attribute
-        // position - either in a tag, or a quoted attribute value.
-        console.assert(
-          attrNameEndIndex === -1 ||
-            regex === tagEndRegex ||
-            regex === singleQuoteAttrEndRegex ||
-            regex === doubleQuoteAttrEndRegex,
-          'unexpected parse state B'
-        );
-      }
-
-      // We have four cases:
-      //  1. We're in text position, and not in a raw text element
-      //     (regex === textEndRegex): insert a comment marker.
-      //  2. We have a non-negtive attrNameEndIndex which means we need to
-      //     rewrite the attribute name to add a bound attribute suffix.
-      //  3. Otherwise, we're at the non-first binding in a multi-binding
-      //     attribute, or somewhere else inside the tag. Use a plain marker,
-      //     but if we're in attribute name position (attrNameEndIndex === -2),
-      //     add a sequential suffix to generate a unique attribute name.
-      html +=
-        regex === textEndRegex
-          ? s + nodeMarker
-          : attrNameEndIndex >= 0
-          ? ((attrNames.push(attrName!),
-            s.slice(0, attrNameEndIndex) +
-              boundAttributeSuffix +
-              s.slice(attrNameEndIndex)) + marker)
-          : (s +
-            marker +
-            (attrNameEndIndex === -2 ? `:${i}` : ''));
-    }
-
-    // Note, we don't add '</svg>' for SVG result types because the parser
-    // will close the <svg> tag for us.
-    this._element = this._createElement(html + this._strings[l]);
-=======
     // Create template element
     const [html, attrNames] = getTemplateHtml(strings, type);
     this._element = this._createElement(html);
->>>>>>> cc4de7bb
     walker.currentNode = this._element.content;
 
     // Reparent SVG nodes into template root
@@ -1456,7 +1329,6 @@
   }
 }
 
-<<<<<<< HEAD
 export class ElementPart {
   readonly type = ELEMENT_PART;
   _value: unknown;
@@ -1481,7 +1353,7 @@
     this._directive?.update(this, (value as DirectiveResult).values);
   }
 }
-=======
+
 /**
  * END USERS SHOULD NOT RELY ON THIS OBJECT.
  *
@@ -1506,7 +1378,6 @@
   _isPrimitive: isPrimitive,
   _isIterable: isIterable,
 };
->>>>>>> cc4de7bb
 
 // Apply polyfills if available
 // eslint-disable-next-line @typescript-eslint/no-explicit-any
