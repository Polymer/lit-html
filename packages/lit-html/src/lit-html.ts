--- conflicted
+++ resolved
@@ -374,12 +374,8 @@
       options
     );
   }
-<<<<<<< HEAD
   part._$setValue(value);
-=======
-  part._setValue(value);
   return part;
->>>>>>> 6323ac90
 };
 
 if (ENABLE_EXTRA_SECURITY_HOOKS) {
@@ -807,19 +803,14 @@
   /** @internal */
   _parts: Array<Part | undefined> = [];
 
-<<<<<<< HEAD
-  constructor(template: Template) {
+  /** @internal */
+  _$parent: Disconnectable;
+  /** @internal */
+  _$disconnetableChildren?: Set<Disconnectable> = undefined;
+
+  constructor(template: Template, parent: NodePart) {
     this._$template = template;
-=======
-  /** @internal */
-  _$parent: Disconnectable;
-  /** @internal */
-  _$disconnetableChildren?: Set<Disconnectable> = undefined;
-
-  constructor(template: Template, parent: NodePart) {
-    this._template = template;
     this._$parent = parent;
->>>>>>> 6323ac90
   }
 
   // This method is separate from the constructor because we need to return a
@@ -875,11 +866,7 @@
         continue;
       }
       if ((part as AttributePart).strings !== undefined) {
-<<<<<<< HEAD
-        (part as AttributePart)._$setValue(values, i);
-=======
-        (part as AttributePart)._setValue(values, part as AttributePart, i);
->>>>>>> 6323ac90
+        (part as AttributePart)._$setValue(values, part as AttributePart, i);
         i += (part as AttributePart).strings!.length - 1;
       } else {
         (part as NodePart)._$setValue(values[i++]);
@@ -962,14 +949,9 @@
     parent: TemplateInstance | NodePart | undefined,
     public options: RenderOptions | undefined
   ) {
-<<<<<<< HEAD
     this._$startNode = startNode;
     this._$endNode = endNode;
-=======
-    this._startNode = startNode;
-    this._endNode = endNode;
     this._$parent = parent;
->>>>>>> 6323ac90
     if (ENABLE_EXTRA_SECURITY_HOOKS) {
       // Explicitly initialize for consistent class shape.
       this._textSanitizer = undefined;
@@ -990,15 +972,8 @@
     return this._$startNode.parentNode!;
   }
 
-<<<<<<< HEAD
-  _$setValue(value: unknown): void {
-    // TODO (justinfagnani): when setting a non-directive over a directive,
-    // we don't yet clear this._directive.
-    // See https://github.com/Polymer/lit-html/issues/1286
-=======
-  _setValue(value: unknown, directiveParent: DirectiveParent = this): void {
+  _$setValue(value: unknown, directiveParent: DirectiveParent = this): void {
     value = resolveDirective(this, value, directiveParent);
->>>>>>> 6323ac90
     if (isPrimitive(value)) {
       if (value !== this._$value) {
         this._commitText(value);
@@ -1010,12 +985,8 @@
     } else if (isIterable(value)) {
       this._commitIterable(value);
     } else if (value === nothing) {
-<<<<<<< HEAD
+      this._clear();
       this._$value = nothing;
-=======
->>>>>>> 6323ac90
-      this._clear();
-      this._value = nothing;
     } else if (value !== noChange) {
       // Fallback, will render the string representation
       this._commitText(value);
@@ -1026,21 +997,6 @@
     return this._$startNode.parentNode!.insertBefore(node, ref);
   }
 
-<<<<<<< HEAD
-  private _commitDirective(value: DirectiveResult) {
-    const directive = value._$litDirective$;
-    if (this._directive?.constructor !== directive) {
-      this._clear();
-      this._directive = new directive(this as NodePartInfo);
-    }
-    // TODO (justinfagnani): To support nested directives, we'd need to
-    // resolve the directive result's values. We may want to offer another
-    // way of composing directives.
-    this._$setValue(this._directive._resolve(this, value.values));
-  }
-
-=======
->>>>>>> 6323ac90
   private _commitNode(value: Node): void {
     if (this._$value !== value) {
       this._clear();
@@ -1107,18 +1063,9 @@
 
   private _commitTemplateResult(result: TemplateResult): void {
     const {values, strings} = result;
-<<<<<<< HEAD
     const template = this._$getTemplate(strings, result);
-    if (
-      this._$value != null &&
-      (this._$value as TemplateInstance)._$template === template
-    ) {
+    if ((this._$value as TemplateInstance)?._$template === template) {
       (this._$value as TemplateInstance)._update(values);
-=======
-    const template = this._getTemplate(strings, result);
-    if ((this._value as TemplateInstance)?._template === template) {
-      (this._value as TemplateInstance)._update(values);
->>>>>>> 6323ac90
     } else {
       const instance = new TemplateInstance(template!, this);
       const fragment = instance._clone(this.options);
@@ -1183,19 +1130,8 @@
     }
 
     if (partIndex < itemParts.length) {
-<<<<<<< HEAD
-      // Truncate the parts array so _$value reflects the current state
-      itemParts.length = partIndex;
       // itemParts always have end nodes
-      this._clear(itemPart?._$endNode!.nextSibling);
-    }
-  }
-
-  private _clear(start: ChildNode | null = this._$startNode.nextSibling) {
-    while (start && start !== this._$endNode) {
-=======
-      // itemParts always have end nodes
-      this._clear(itemPart?._endNode!.nextSibling, partIndex);
+      this._clear(itemPart?._$endNode!.nextSibling, partIndex);
       // Truncate the parts array so _value reflects the current state
       itemParts.length = partIndex;
     }
@@ -1211,12 +1147,11 @@
    *  those Parts.
    */
   private _clear(
-    start: ChildNode | null = this._startNode.nextSibling,
+    start: ChildNode | null = this._$startNode.nextSibling,
     from?: number
   ) {
     this._$setNodePartConnected?.(false, true, from);
-    while (start && start !== this._endNode) {
->>>>>>> 6323ac90
+    while (start && start !== this._$endNode) {
       const n = start!.nextSibling;
       start!.remove();
       start = n;
@@ -1239,12 +1174,8 @@
    * this is undefined.
    */
   readonly strings?: ReadonlyArray<string>;
-<<<<<<< HEAD
+  /** @internal */
   _$value: unknown | Array<unknown> = nothing;
-  private _directives?: Array<Directive>;
-=======
-  /** @internal */
-  _value: unknown | Array<unknown> = nothing;
   /** @internal */
   _directives?: Array<Directive | undefined>;
 
@@ -1253,7 +1184,6 @@
   /** @internal */
   _$disconnetableChildren?: Set<Disconnectable> = undefined;
 
->>>>>>> 6323ac90
   protected _sanitizer: ValueSanitizer | undefined;
   /** @internal */
   _setDirectiveConnected?: (
@@ -1270,12 +1200,8 @@
     element: HTMLElement,
     name: string,
     strings: ReadonlyArray<string>,
-<<<<<<< HEAD
-    _$options?: RenderOptions
-=======
     parent?: Disconnectable,
     _options?: RenderOptions
->>>>>>> 6323ac90
   ) {
     this.element = element;
     this.name = name;
@@ -1326,17 +1252,13 @@
       // `(isPrimitive(v) || v === nothing)` limits the clause to primitives and
       // `nothing`. `v === this._$value` is the dirty-check.
       if (
-<<<<<<< HEAD
-        !((isPrimitive(v) || v === nothing) && v === this._$value) &&
-        v !== noChange
-      ) {
-        this._$value = v;
-=======
-        !((isPrimitive(value) || value === nothing) && value === this._value) &&
+        !(
+          (isPrimitive(value) || value === nothing) &&
+          value === this._$value
+        ) &&
         value !== noChange
       ) {
-        this._value = value;
->>>>>>> 6323ac90
+        this._$value = value;
         if (!noCommit) {
           this._commitValue(value);
         }
@@ -1461,14 +1383,9 @@
   // EventPart does not use the base _$setValue/_resolveValue implementation
   // since the dirty checking is more complex
   /** @internal */
-<<<<<<< HEAD
-  _$setValue(newListener: unknown) {
-    newListener = this._resolveDirective(newListener, 0) ?? nothing;
-=======
-  _setValue(newListener: unknown, directiveParent: DirectiveParent = this) {
+  _$setValue(newListener: unknown, directiveParent: DirectiveParent = this) {
     newListener =
       resolveDirective(this, newListener, directiveParent, 0) ?? nothing;
->>>>>>> 6323ac90
     if (newListener === noChange) {
       return;
     }
