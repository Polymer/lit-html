/**
 * @license
 * Copyright (c) 2017 The Polymer Project Authors. All rights reserved.
 * This code may only be used under the BSD style license found at
 * http://polymer.github.io/LICENSE.txt
 * The complete set of authors may be found at
 * http://polymer.github.io/AUTHORS.txt
 * The complete set of contributors may be found at
 * http://polymer.github.io/CONTRIBUTORS.txt
 * Code distributed by Google as part of the polymer project is also
 * subject to an additional IP rights grant found at
 * http://polymer.github.io/PATENTS.txt
 */

const DEV_MODE = true;
const ENABLE_EXTRA_SECURITY_HOOKS = true;

if (DEV_MODE) {
  console.warn('lit-html is in dev mode. Not recommended for production!');
}

/**
 * Used to sanitize any value before it is written into the DOM. This can be
 * used to implement a security policy of allowed and disallowed values in
 * order to prevent XSS attacks.
 *
 * One way of using this callback would be to check attributes and properties
 * against a list of high risk fields, and require that values written to such
 * fields be instances of a class which is safe by construction. Closure's Safe
 * HTML Types is one implementation of this technique (
 * https://github.com/google/safe-html-types/blob/master/doc/safehtml-types.md).
 * The TrustedTypes polyfill in API-only mode could also be used as a basis
 * for this technique (https://github.com/WICG/trusted-types).
 *
 * @param node The HTML node (usually either a #text node or an Element) that
 *   is being written to. Note that this is just an exemplar node, the write
 *   may take place against another instance of the same class of node.
 * @param name The name of an attribute or property (for example, 'href').
 * @param type Indicates whether the write that's about to be performed will
 *   be to a property or a node.
 * @returns A function that will sanitize this class of writes.
 */
export type SanitizerFactory = (
  node: Node,
  name: string,
  type: 'property' | 'attribute'
) => ValueSanitizer;

/**
 * A function which can sanitize values that will be written to a specific kind
 * of DOM sink.
 *
 * See SanitizerFactory.
 *
 * @param value The value to sanitize. Will be the actual value passed into
 *   the lit-html template literal, so this could be of any type.
 * @returns The value to write to the DOM. Usually the same as the input value,
 *   unless sanitization is needed.
 */
export type ValueSanitizer = (value: unknown) => unknown;

const identityFunction: ValueSanitizer = (value: unknown) => value;
const noopSanitizer: SanitizerFactory = (
  _node: Node,
  _name: string,
  _type: 'property' | 'attribute'
) => identityFunction;

/** Sets the global sanitizer factory. */
const setSanitizer = (newSanitizer: SanitizerFactory) => {
  if (!ENABLE_EXTRA_SECURITY_HOOKS) {
    return;
  }
  if (sanitizerFactoryInternal !== noopSanitizer) {
    throw new Error(
      `Attempted to overwrite existing lit-html security policy.` +
        ` setSanitizeDOMValueFactory should be called at most once.`
    );
  }
  sanitizerFactoryInternal = newSanitizer;
};

/**
 * Only used in internal tests, not a part of the public API.
 */
const _testOnlyClearSanitizerFactoryDoNotCallOrElse = () => {
  sanitizerFactoryInternal = noopSanitizer;
};

const createSanitizer: SanitizerFactory = (node, name, type) => {
  return sanitizerFactoryInternal(node, name, type);
};

// Added to an attribute name to mark the attribute as bound so we can find
// it easily.
const boundAttributeSuffix = '$lit$';

// This marker is used in many syntactic positions in HTML, so it must be
// a valid element name and attribute name. We don't support dynamic names (yet)
// but this at least ensures that the parse tree is closer to the template
// intention.
const marker = `lit$${String(Math.random()).slice(9)}$`;

// String used to tell if a comment is a marker comment
const markerMatch = '?' + marker;

// Text used to insert a comment marker node. We use processing instruction
// syntax because it's slightly smaller, but parses as a comment node.
const nodeMarker = `<${markerMatch}>`;

const d = document;

// Creates a dynamic marker. We never have to search for these in the DOM.
const createMarker = (v = '') => d.createComment(v);

// https://tc39.github.io/ecma262/#sec-typeof-operator
type Primitive = null | undefined | boolean | number | string | symbol | bigint;
const isPrimitive = (value: unknown): value is Primitive =>
  value === null || (typeof value != 'object' && typeof value != 'function');
const isArray = Array.isArray;
const isIterable = (value: unknown): value is Iterable<unknown> =>
  isArray(value) ||
  // eslint-disable-next-line @typescript-eslint/no-explicit-any
  (value && typeof (value as any)[Symbol.iterator] === 'function');

// TODO (justinfagnani): can we get away with `\s`?
const SPACE_CHAR = `[ \t\n\f\r]`;
const ATTR_VALUE_CHAR = `[^ \t\n\f\r"'\`<>=]`;
const NAME_CHAR = `[^\0-\x1F\x7F-\x9F "'>=/]`;

// These regexes represent the five parsing states that we care about in the
// Template's HTML scanner. They match the *end* of the state they're named
// after.
// Depending on the match, we transition to a new state. If there's no match,
// we stay in the same state.
// Note that the regexes are stateful. We utilize lastIndex and sync it
// across the multiple regexes used. In addition to the five regexes below
// we also dynamically create a regex to find the matching end tags for raw
// text elements.

// TODO (justinfagnani): we detect many more parsing edge-cases than we
// used to, and many of those are of dubious value. Decide and document
// how to relax correctness to simplify the regexes and states.

/**
 * End of text is: `<` followed by:
 *   (comment start) or (tag) or (dynamic tag binding)
 */
const textEndRegex = /<(?:(!--|\/[^a-zA-Z])|(\/?[a-zA-Z][^>\s]*)|(\/?$))/g;
const COMMENT_START = 1;
const TAG_NAME = 2;
const DYNAMIC_TAG_NAME = 3;

const commentEndRegex = /-->/g;
/**
 * Comments not started with <!--, like </{, can be ended by a single `>`
 */
const comment2EndRegex = />/g;

/**
 * The tagEnd regex matches the end of the "inside an opening" tag syntax
 * position. It either matches a `>` or an attribute.
 *
 * See attributes in the HTML spec:
 * https://www.w3.org/TR/html5/syntax.html#elements-attributes
 *
 * " \t\n\f\r" are HTML space characters:
 * https://infra.spec.whatwg.org/#ascii-whitespace
 *
 * "\0-\x1F\x7F-\x9F" are Unicode control characters, which includes every
 * space character except " ".
 *
 * So an attribute is:
 *  * The name: any character except a control character, space character, ('),
 *    ("), ">", "=", or "/"
 *  * Followed by zero or more space characters
 *  * Followed by "="
 *  * Followed by zero or more space characters
 *  * Followed by:
 *    * Any character except space, ('), ("), "<", ">", "=", (`), or
 *    * (") then any non-("), or
 *    * (') then any non-(')
 */
const tagEndRegex = new RegExp(
  `>|${SPACE_CHAR}(${NAME_CHAR}+)(${SPACE_CHAR}*=${SPACE_CHAR}*(?:${ATTR_VALUE_CHAR}|("|')|))`,
  'g'
);
const ENTIRE_MATCH = 0;
const ATTRIBUTE_NAME = 1;
const SPACES_AND_EQUALS = 2;
const QUOTE_CHAR = 3;

const singleQuoteAttrEndRegex = /'/g;
const doubleQuoteAttrEndRegex = /"/g;
/**
 * Matches the raw text elements.
 *
 * Comments are not parsed within raw text elements, so we need to search their
 * text content for marker strings.
 */
const rawTextElement = /^(?:script|style|textarea)$/i;

/** TemplateResult types */
const HTML_RESULT = 1;
const SVG_RESULT = 2;

/** TemplatePart types */
// TODO (justinfagnani): since these are exported, consider shorter names,
// like just `ATTRIBUTE`.
export const ATTRIBUTE_PART = 1;
export const NODE_PART = 2;
export const PROPERTY_PART = 3;
export const BOOLEAN_ATTRIBUTE_PART = 4;
export const EVENT_PART = 5;
const ELEMENT_PART = 6;
const COMMENT_PART = 7;

type ResultType = typeof HTML_RESULT | typeof SVG_RESULT;

/**
 * The return type of the template tag functions.
 */
export type TemplateResult = {
  _$litType$: ResultType;
  // TODO (justinfagnani): consider shorter names, like `s` and `v`. This is a
  // semi-public API though. We can't just let Terser rename them for us,
  // because we need TemplateResults to work between compatible versions of
  // lit-html.
  strings: TemplateStringsArray;
  values: unknown[];
};

/**
 * Generates a template literal tag function that returns a TemplateResult with
 * the given result type.
 */
const tag = (_$litType$: ResultType) => (
  strings: TemplateStringsArray,
  ...values: unknown[]
): TemplateResult => ({
  _$litType$,
  strings,
  values,
});

/**
 * Interprets a template literal as an HTML template that can efficiently
 * render to and update a container.
 */
export const html = tag(HTML_RESULT);

/**
 * Interprets a template literal as an SVG template that can efficiently
 * render to and update a container.
 */
export const svg = tag(SVG_RESULT);

/**
 * A sentinel value that signals that a value was handled by a directive and
 * should not be written to the DOM.
 */
export const noChange = {};

/**
 * A sentinel value that signals a NodePart to fully clear its content.
 */
export const nothing = {};

/**
 * The cache of prepared templates, keyed by the tagged TemplateStringsArray
 * and _not_ accounting for the specific template tag used. This means that
 * template tags cannot be dynamic - the must statically be one of html, svg,
 * or attr. This restriction simplifies the cache lookup, which is on the hot
 * path for rendering.
 */
const templateCache = new Map<TemplateStringsArray, Template>();

export type NodePartInfo = {
  readonly type: typeof NODE_PART;
};

export type AttributePartInfo = {
  readonly type:
    | typeof ATTRIBUTE_PART
    | typeof PROPERTY_PART
    | typeof BOOLEAN_ATTRIBUTE_PART
    | typeof EVENT_PART;
  strings?: ReadonlyArray<string>;
  name: string;
  tagName: string;
};

/**
 * Information about the part a directive is bound to.
 *
 * This is useful for checking that a directive is attached to a valid part,
 * such as with directive that can only be used on attribute bindings.
 */
export type PartInfo = NodePartInfo | AttributePartInfo;

export type DirectiveClass = {
  new (part: PartInfo): Directive;
  new (part: AttributePartInfo, index: number): Directive;
};

/**
 * This utility type extracts the signature of a directive class's render()
 * method so we can use it for the type of the generated directive function.
 */
export type DirectiveParameters<C extends Directive> = Parameters<C['render']>;

/**
 * A generated directive function doesn't evaluate the directive, but just
 * returns a DirectiveResult object that captures the arguments.
 */
/** @internal */
export type DirectiveResult<C extends DirectiveClass = DirectiveClass> = {
  _$litDirective$: C;
  values: DirectiveParameters<InstanceType<C>>;
};

/**
 * Creates a user-facing directive function from a Directive class. This
 * function has the same parameters as the directive's render() method.
 *
 * WARNING: The directive and part API changes are in progress and subject to
 * change in future pre-releases.
 */
export const directive = <C extends DirectiveClass>(c: C) => (
  ...values: DirectiveParameters<InstanceType<C>>
): DirectiveResult<C> => ({
  _$litDirective$: c,
  values,
});

export interface RenderOptions {
  /**
   * An object to use as the `this` value for event listeners. It's often
   * useful to set this to the host component rendering a template.
   */
  eventContext?: EventTarget;
  /**
   * A DOM node before which to render content in the container.
   */
  renderBefore?: ChildNode | null;
}

/**
 * Renders a value, usually a lit-html TemplateResult, to the container.
 * @param value
 * @param container
 * @param options
 */
export const render = (
  value: unknown,
  container: HTMLElement | DocumentFragment,
  options?: RenderOptions
) => {
  const partOwnerNode = options?.renderBefore ?? container;
  // eslint-disable-next-line @typescript-eslint/no-explicit-any
  let part: NodePart = (partOwnerNode as any).$lit$;
  if (part === undefined) {
    const endNode = options?.renderBefore ?? null;
    // eslint-disable-next-line @typescript-eslint/no-explicit-any
    (partOwnerNode as any).$lit$ = part = new NodePart(
      container.insertBefore(createMarker(), endNode),
      endNode,
      options
    );
  }
  part._setValue(value);
};

if (ENABLE_EXTRA_SECURITY_HOOKS) {
  render.setSanitizer = setSanitizer;
  render.createSanitizer = createSanitizer;
  if (DEV_MODE) {
    render._testOnlyClearSanitizerFactoryDoNotCallOrElse = _testOnlyClearSanitizerFactoryDoNotCallOrElse;
  }
}

const walker = d.createTreeWalker(
  d,
  133 /* NodeFilter.SHOW_{ELEMENT|COMMENT|TEXT} */,
  null,
  false
);

let sanitizerFactoryInternal: SanitizerFactory = noopSanitizer;

//
// Classes only below here, const variable declarations only above here...
//
// Keeping variable declarations and classes together improves minification.
// Interfaces and type aliases can be interleaved freely.
//

/**
 * Base class for creating custom directives. Users should extend this class,
 * implement `render` and/or `update`, and then pass their subclass to
 * `directive`.
 *
 * WARNING: The directive and part API changes are in progress and subject to
 * change in future pre-releases.
 */
export abstract class Directive {
  /** @internal */
  _resolve(part: Part, props: Array<unknown>): unknown {
    return this.update(part, props);
  }
  abstract render(...props: Array<unknown>): unknown;
  update(_part: Part, props: Array<unknown>): unknown {
    return this.render(...props);
  }
}

/**
 * Returns an HTML string for the given TemplateStringsArray and result type
 * (HTML or SVG), along with the case-sensitive bound attribute names in
 * template order. The HTML contains comment comment markers denoting the
 * `NodePart`s and suffixes on bound attributes denoting the `AttributeParts`.
 *
 * @param strings template strings array
 * @param type HTML or SVG
 * @return Array containing `[html, attrNames]` (array returned for terseness,
 *   to avoid object fields since this code is shared with non-minified SSR
 *   code)
 */
const getTemplateHtml = (
  strings: TemplateStringsArray,
  type: ResultType
): [string, string[]] => {
  // Insert makers into the template HTML to represent the position of
  // bindings. The following code scans the template strings to determine the
  // syntactic position of the bindings. They can be in text position, where
  // we insert an HTML comment, attribute value position, where we insert a
  // sentinel string and re-write the attribute name, or inside a tag where
  // we insert the sentinel string.
  const l = strings.length - 1;
  const attrNames: Array<string> = [];
  let html = type === SVG_RESULT ? '<svg>' : '';

  // When we're inside a raw text tag (not it's text content), the regex
  // will still be tagRegex so we can find attributes, but will switch to
  // this regex when the tag ends.
  let rawTextEndRegex: RegExp | undefined;

  // The current parsing state, represented as a reference to one of the
  // regexes
  let regex = textEndRegex;

  for (let i = 0; i < l; i++) {
    const s = strings[i];
    // The index of the end of the last attribute name. When this is
    // positive at end of a string, it means we're in an attribute value
    // position and need to rewrite the attribute name.
    let attrNameEndIndex = -1;
    let attrName: string | undefined;
    let lastIndex = 0;
    let match: RegExpExecArray | null;

    // The conditions in this loop handle the current parse state, and the
    // assignments to the `regex` variable are the state transitions.
    while (lastIndex < s.length) {
      // Make sure we start searching from where we previously left off
      regex.lastIndex = lastIndex;
      match = regex.exec(s);
      if (match === null) {
        // If the current regex doesn't match we've come to a binding inside
        // that state and must break and insert a marker
        if (regex === tagEndRegex) {
          // When tagEndRegex doesn't match we must have a binding in
          // attribute-name position, since tagEndRegex does match static
          // attribute names and end-of-tag. We need to clear
          // attrNameEndIndex which may have been set by a previous
          // tagEndRegex match.
          attrNameEndIndex = -1;
        }
        break;
      }
      lastIndex = regex.lastIndex;
      if (regex === textEndRegex) {
        if (match[COMMENT_START] === '!--') {
          regex = commentEndRegex;
        } else if (match[COMMENT_START] !== undefined) {
          // We started a weird comment, like </{
          regex = comment2EndRegex;
        } else if (match[TAG_NAME] !== undefined) {
          if (rawTextElement.test(match[TAG_NAME])) {
            // Record if we encounter a raw-text element. We'll switch to
            // this regex at the end of the tag
            rawTextEndRegex = new RegExp(`</${match[TAG_NAME]}`, 'g');
          }
          regex = tagEndRegex;
        } else if (match[DYNAMIC_TAG_NAME] !== undefined) {
          // dynamic tag name
          regex = tagEndRegex;
        }
      } else if (regex === tagEndRegex) {
        if (match[ENTIRE_MATCH] === '>') {
          // End of a tag. If we had started a raw-text element, use that
          // regex
          regex = rawTextEndRegex ?? textEndRegex;
          // We may be ending an unquoted attribute value, so make sure we
          // clear any pending attrNameEndIndex
          attrNameEndIndex = -1;
        } else {
          attrNameEndIndex = regex.lastIndex - match[SPACES_AND_EQUALS].length;
          attrName = match[ATTRIBUTE_NAME];
          regex =
            match[QUOTE_CHAR] === undefined
              ? tagEndRegex
              : match[QUOTE_CHAR] === '"'
              ? doubleQuoteAttrEndRegex
              : singleQuoteAttrEndRegex;
        }
      } else if (
        regex === doubleQuoteAttrEndRegex ||
        regex === singleQuoteAttrEndRegex
      ) {
        regex = tagEndRegex;
      } else if (regex === commentEndRegex || regex === comment2EndRegex) {
        regex = textEndRegex;
      } else {
        // Not one of the five state regexes, so it must be the dynamically
        // created raw text regex and we're at the close of that element.
        regex = tagEndRegex;
        rawTextEndRegex = undefined;
      }
    }

    if (DEV_MODE) {
      // If we have a attrNameEndIndex, which indicates that we should
      // rewrite the attribute name, assert that we're in a valid attribute
      // position - either in a tag, or a quoted attribute value.
      console.assert(
        attrNameEndIndex === -1 ||
          regex === tagEndRegex ||
          regex === singleQuoteAttrEndRegex ||
          regex === doubleQuoteAttrEndRegex,
        'unexpected parse state B'
      );
    }

    // If we're in text position, and not in a raw text element
    // (regex === textEndRegex), we insert a comment marker. Otherwise, we
    // insert a plain maker. If we have a attrNameEndIndex, it means we need
    // to rewrite the attribute name to add a bound attribute suffix.
    html +=
      regex === textEndRegex
        ? s + nodeMarker
        : (attrNameEndIndex !== -1
            ? (attrNames.push(attrName!),
              s.slice(0, attrNameEndIndex) +
                boundAttributeSuffix +
                s.slice(attrNameEndIndex))
            : s) + marker;
  }
  // TODO (justinfagnani): if regex is not textRegex log a warning for a
  // malformed template in dev mode.
  // Returned as an array for terseness
  return [
    // We don't technically need to close the SVG tag since the parser
    // will handle it for us, but the SSR parser doesn't like that
    html + strings[l] + (type === SVG_RESULT ? '</svg>' : ''),
    attrNames,
  ];
};

class Template {
  /** @internal */
  _element!: HTMLTemplateElement;
  /** @internal */
  _parts: Array<TemplatePart> = [];
  // Note, this is used by the `platform-support` module.
  _options?: RenderOptions;

  constructor(
    {strings, _$litType$: type}: TemplateResult,
    options?: RenderOptions
  ) {
    this._options = options;
    let node: Node | null;
    let nodeIndex = 0;
    let bindingIndex = 0;
    let attrNameIndex = 0;
    const l = strings.length - 1;

    // Create template element
    const [html, attrNames] = getTemplateHtml(strings, type);
    this._element = this._createElement(html);
    walker.currentNode = this._element.content;

    // Reparent SVG nodes into template root
    if (type === SVG_RESULT) {
      const content = this._element.content;
      const svgElement = content.firstChild!;
      svgElement.remove();
      content.append(...svgElement.childNodes);
    }

    // Walk the template to find binding markers and create TemplateParts
    while ((node = walker.nextNode()) !== null && bindingIndex < l) {
      if (node.nodeType === 1) {
        // TODO (justinfagnani): for attempted dynamic tag names, we don't
        // increment the bindingIndex, and it'll be off by 1 in the element
        // and off by two after it.
        if ((node as Element).hasAttributes()) {
          const {attributes} = node as Element;
          // We defer removing bound attributes because on IE we might not be
          // iterating attributes in their template order, and would sometimes
          // remove an attribute that we still need to create a part for.
          const attrsToRemove = [];
          for (let i = 0; i < attributes.length; i++) {
            // This is the name of the attribute we're iterating over, but not
            // _neccessarily_ the name of the attribute we will create a part
            // for. They can be different in browsers that don't iterate on
            // attributes in source order. In that case the attrNames array
            // contains the attribute name we'll process next. We only need the
            // attribute name here to know if we should process a bound attribute
            // on this element.
            const {name} = attributes[i];
            if (name.endsWith(boundAttributeSuffix)) {
              const realName = attrNames[attrNameIndex++];
              // Lowercase for case-sensitive SVG attributes like viewBox
              const value = (node as Element).getAttribute(
                realName.toLowerCase() + boundAttributeSuffix
              )!;
              attrsToRemove.push(name);
              const statics = value.split(marker);
              const m = /([.?@])?(.*)/.exec(realName)!;
              this._parts.push({
                _type: ATTRIBUTE_PART,
                _index: nodeIndex,
                _name: m[2],
                _strings: statics,
                _constructor:
                  m[1] === '.'
                    ? PropertyPart
                    : m[1] === '?'
                    ? BooleanAttributePart
                    : m[1] === '@'
                    ? EventPart
                    : AttributePart,
              });
              bindingIndex += statics.length - 1;
            } else if (name === marker) {
              attrsToRemove.push(name);
              this._parts.push({
                _type: ELEMENT_PART,
                _index: nodeIndex,
              });
            }
          }
          for (const name of attrsToRemove) {
            (node as Element).removeAttribute(name);
          }
        }
        // TODO (justinfagnani): benchmark the regex against testing for each
        // of the 3 raw text element names.
        if (rawTextElement.test((node as Element).tagName)) {
          // For raw text elements we need to split the text content on
          // markers, create a Text node for each segment, and create
          // a TemplatePart for each marker.
          const strings = (node as Element).textContent!.split(marker);
          const lastIndex = strings.length - 1;
          if (lastIndex > 0) {
            (node as Element).textContent = '';
            // Generate a new text node for each literal section
            // These nodes are also used as the markers for node parts
            // We can't use empty text nodes as markers because they're
            // normalized in some browsers (TODO: check)
            for (let i = 0; i < lastIndex; i++) {
              (node as Element).append(strings[i] || createMarker());
              this._parts.push({_type: NODE_PART, _index: ++nodeIndex});
              bindingIndex++;
            }
            (node as Element).append(strings[lastIndex] || createMarker());
          }
        }
      } else if (node.nodeType === 8) {
        const data = (node as Comment).data;
        if (data === markerMatch) {
          bindingIndex++;
          this._parts.push({_type: NODE_PART, _index: nodeIndex});
        } else {
          let i = -1;
          while ((i = (node as Comment).data.indexOf(marker, i + 1)) !== -1) {
            // Comment node has a binding marker inside, make an inactive part
            // The binding won't work, but subsequent bindings will
            // TODO (justinfagnani): consider whether it's even worth it to
            // make bindings in comments work
            this._parts.push({_type: COMMENT_PART, _index: nodeIndex});
            bindingIndex++;
            // Move to the end of the match
            i += marker.length - 1;
          }
        }
      }
      nodeIndex++;
    }
  }

  // Overridden via `litHtmlPlatformSupport` to provide platform support.
  _createElement(html: string) {
    const template = d.createElement('template');
    template.innerHTML = html;
    return template;
  }
}

function resolveDirective(part: NodePart, value: unknown): unknown;
function resolveDirective(
  part: AttributePart,
  value: unknown,
  i: number
): unknown;
function resolveDirective(
  part: NodePart | AttributePart,
  value: unknown,
  i?: number
) {
  let directive =
    i !== undefined
      ? (part as AttributePart)._directives?.[i]
      : (part as NodePart)._directive;
  const directiveClass = isPrimitive(value)
    ? undefined
    : (value as DirectiveResult)?._$litDirective$;
  if (directive?.constructor !== directiveClass) {
    directive =
      directiveClass !== undefined
        ? new directiveClass(part as PartInfo)
        : undefined;
    if (i !== undefined) {
      ((part as AttributePart)._directives ??= [])[i] = directive;
    } else {
      (part as NodePart)._directive = directive;
    }
  }
  if (directive !== undefined) {
    value = directive._resolve(part, (value as DirectiveResult).values);
  }
  return value;
}

/**
 * An updateable instance of a Template. Holds references to the Parts used to
 * update the template instance.
 */
class TemplateInstance {
  /** @internal */
  _template: Template;
  /** @internal */
  _parts: Array<Part | undefined> = [];

  constructor(template: Template) {
    this._template = template;
  }

  // This method is separate from the constructor because we need to return a
  // DocumentFragment and we don't want to hold onto it with an instance field.
  _clone(options: RenderOptions | undefined) {
    const {
      _element: {content},
      _parts: parts,
    } = this._template;
    const fragment = d.importNode(content, true);
    walker.currentNode = fragment;

    let node = walker.nextNode();
    let nodeIndex = 0;
    let partIndex = 0;
    let templatePart = parts[0];

    while (templatePart !== undefined && node !== null) {
      if (nodeIndex === templatePart._index) {
        let part: Part | undefined;
        if (templatePart._type === NODE_PART) {
          part = new NodePart(node as HTMLElement, node.nextSibling, options);
        } else if (templatePart._type === ATTRIBUTE_PART) {
          part = new templatePart._constructor(
            node as HTMLElement,
            templatePart._name,
            templatePart._strings,
            options
          );
        }
        this._parts.push(part);
        templatePart = parts[++partIndex];
      }
      if (templatePart !== undefined && nodeIndex !== templatePart._index) {
        node = walker.nextNode();
        nodeIndex++;
      }
    }
    return fragment;
  }

  _update(values: Array<unknown>) {
    let i = 0;
    for (const part of this._parts) {
      if (part === undefined) {
        i++;
        continue;
      }
      if ((part as AttributePart).strings !== undefined) {
        (part as AttributePart)._setValue(values, i);
        i += (part as AttributePart).strings!.length - 1;
      } else {
        (part as NodePart)._setValue(values[i++]);
      }
    }
  }
}

/*
 * Parts
 */
type AttributeTemplatePart = {
  readonly _type: typeof ATTRIBUTE_PART;
  readonly _index: number;
  readonly _name: string;
  /** @internal */
  readonly _constructor: typeof AttributePart;
  /** @internal */
  readonly _strings: ReadonlyArray<string>;
};
type NodeTemplatePart = {
  readonly _type: typeof NODE_PART;
  readonly _index: number;
};
type ElementTemplatePart = {
  readonly _type: typeof ELEMENT_PART;
  readonly _index: number;
};
type CommentTemplatePart = {
  readonly _type: typeof COMMENT_PART;
  readonly _index: number;
};

/**
 * A TemplatePart represents a dynamic part in a template, before the template
 * is instantiated. When a template is instantiated Parts are created from
 * TemplateParts.
 */
type TemplatePart =
  | NodeTemplatePart
  | AttributeTemplatePart
  | ElementTemplatePart
  | CommentTemplatePart;

export type Part =
  | NodePart
  | AttributePart
  | PropertyPart
  | BooleanAttributePart
  | EventPart;

export class NodePart {
  readonly type = NODE_PART;
  _value: unknown;
  /** @internal */
  _directive?: Directive;
  /** @internal */
  _startNode: ChildNode;
  /** @internal */
  _endNode: ChildNode | null;
  private _textSanitizer: ValueSanitizer | undefined;

  constructor(
    startNode: ChildNode,
    endNode: ChildNode | null,
    public options: RenderOptions | undefined
  ) {
    this._startNode = startNode;
    this._endNode = endNode;
    if (ENABLE_EXTRA_SECURITY_HOOKS) {
      // Explicitly initialize for consistent class shape.
      this._textSanitizer = undefined;
    }
  }

  get parentNode(): Node {
    return this._startNode.parentNode!;
  }

  _setValue(value: unknown): void {
    value = resolveDirective(this, value);
    if (isPrimitive(value)) {
      if (value !== this._value) {
        this._commitText(value);
      }
    } else if ((value as TemplateResult)._$litType$ !== undefined) {
      this._commitTemplateResult(value as TemplateResult);
    } else if ((value as Node).nodeType !== undefined) {
      this._commitNode(value as Node);
    } else if (isIterable(value)) {
      this._commitIterable(value);
    } else if (value === nothing) {
      this._clear();
      this._value = nothing;
    } else if (value !== noChange) {
      // Fallback, will render the string representation
      this._commitText(value);
    }
  }

  private _insert<T extends Node>(node: T, ref = this._endNode) {
    return this._startNode.parentNode!.insertBefore(node, ref);
  }

  private _commitNode(value: Node): void {
    if (this._value !== value) {
      this._clear();
      if (
        ENABLE_EXTRA_SECURITY_HOOKS &&
        sanitizerFactoryInternal !== noopSanitizer
      ) {
        const parentNodeName = this._startNode.parentNode?.nodeName;
        if (parentNodeName === 'STYLE' || parentNodeName === 'SCRIPT') {
          this._insert(
            new Text(
              '/* lit-html will not write ' +
                'TemplateResults to scripts and styles */'
            )
          );
          return;
        }
      }
      this._value = this._insert(value);
    }
  }

  private _commitText(value: unknown): void {
    const node = this._startNode.nextSibling;
    // Make sure undefined and null render as an empty string
    // TODO: use `nothing` to clear the node?
    value ??= '';
    // TODO(justinfagnani): Can we just check if this._value is primitive?
    if (
      node !== null &&
      node.nodeType === 3 /* Node.TEXT_NODE */ &&
      (this._endNode === null
        ? node.nextSibling === null
        : node === this._endNode.previousSibling)
    ) {
      if (ENABLE_EXTRA_SECURITY_HOOKS) {
        if (this._textSanitizer === undefined) {
          this._textSanitizer = createSanitizer(node, 'data', 'property');
        }
        value = this._textSanitizer(value);
      }
      // If we only have a single text node between the markers, we can just
      // set its value, rather than replacing it.
      (node as Text).data = value as string;
    } else {
      if (ENABLE_EXTRA_SECURITY_HOOKS) {
        const textNode = document.createTextNode('');
        this._commitNode(textNode);
        // When setting text content, for security purposes it matters a lot
        // what the parent is. For example, <style> and <script> need to be
        // handled with care, while <span> does not. So first we need to put a
        // text node into the document, then we can sanitize its contentx.
        if (this._textSanitizer === undefined) {
          this._textSanitizer = createSanitizer(textNode, 'data', 'property');
        }
        value = this._textSanitizer(value);
        textNode.data = value as string;
      } else {
        this._commitNode(d.createTextNode(value as string));
      }
    }
    this._value = value;
  }

  private _commitTemplateResult(result: TemplateResult): void {
    const {values, strings} = result;
    const template = this._getTemplate(strings, result);
    if ((this._value as TemplateInstance)?._template === template) {
      (this._value as TemplateInstance)._update(values);
    } else {
      const instance = new TemplateInstance(template!);
      const fragment = instance._clone(this.options);
      instance._update(values);
      this._commitNode(fragment);
      this._value = instance;
    }
  }

  // Overridden via `litHtmlPlatformSupport` to provide platform support.
  /** @internal */
  _getTemplate(strings: TemplateStringsArray, result: TemplateResult) {
    let template = templateCache.get(strings);
    if (template === undefined) {
      templateCache.set(strings, (template = new Template(result)));
    }
    return template;
  }

  private _commitIterable(value: Iterable<unknown>): void {
    // For an Iterable, we create a new InstancePart per item, then set its
    // value to the item. This is a little bit of overhead for every item in
    // an Iterable, but it lets us recurse easily and efficiently update Arrays
    // of TemplateResults that will be commonly returned from expressions like:
    // array.map((i) => html`${i}`), by reusing existing TemplateInstances.

    // If value is an array, then the previous render was of an
    // iterable and value will contain the NodeParts from the previous
    // render. If value is not an array, clear this part and make a new
    // array for NodeParts.
    if (!isArray(this._value)) {
      this._value = [];
      this._clear();
    }

    // Lets us keep track of how many items we stamped so we can clear leftover
    // items from a previous render
    const itemParts = this._value as NodePart[];
    let partIndex = 0;
    let itemPart: NodePart | undefined;

    for (const item of value) {
      if (partIndex === itemParts.length) {
        // If no existing part, create a new one
        // TODO (justinfagnani): test perf impact of always creating two parts
        // instead of sharing parts between nodes
        // https://github.com/Polymer/lit-html/issues/1266
        itemParts.push(
          (itemPart = new NodePart(
            this._insert(createMarker()),
            this._insert(createMarker()),
            this.options
          ))
        );
      } else {
        // Reuse an existing part
        itemPart = itemParts[partIndex];
      }
      itemPart._setValue(item);
      partIndex++;
    }

    if (partIndex < itemParts.length) {
      // Truncate the parts array so _value reflects the current state
      itemParts.length = partIndex;
      // itemParts always have end nodes
      this._clear(itemPart?._endNode!.nextSibling);
    }
  }

  private _clear(start: ChildNode | null = this._startNode.nextSibling) {
    while (start && start !== this._endNode) {
      const n = start!.nextSibling;
      start!.remove();
      start = n;
    }
  }
}

export class AttributePart {
  readonly type = ATTRIBUTE_PART as
    | typeof ATTRIBUTE_PART
    | typeof PROPERTY_PART
    | typeof BOOLEAN_ATTRIBUTE_PART
    | typeof EVENT_PART;
  readonly element: HTMLElement;
  readonly name: string;

  /**
   * If this attribute part represents an interpolation, this contains the
   * static strings of the interpolation. For single-value, complete bindings,
   * this is undefined.
   */
  readonly strings?: ReadonlyArray<string>;
  /** @internal */
  _value: unknown | Array<unknown> = nothing;
  /** @internal */
  _directives?: Array<Directive | undefined>;
  protected _sanitizer: ValueSanitizer | undefined;

  get tagName() {
    return this.element.tagName;
  }

  constructor(
    element: HTMLElement,
    name: string,
    strings: ReadonlyArray<string>,
    _options?: RenderOptions
  ) {
    this.element = element;
    this.name = name;
    if (strings.length > 2 || strings[0] !== '' || strings[1] !== '') {
      this._value = new Array(strings.length - 1).fill(nothing);
      this.strings = strings;
    } else {
      this._value = nothing;
    }
    if (ENABLE_EXTRA_SECURITY_HOOKS) {
      this._sanitizer = undefined;
    }
  }

  /**
<<<<<<< HEAD
=======
   * Normalizes a user-provided value before writing it to the DOM. In the
   * near future this will include invoking a directive if the value is
   * a DirectiveResult.
   *
   * @param value the raw input value to normalize
   * @param _i the index in the values array this value was read from
   *
   * @internal
   */
  _resolveDirective(value: unknown, i: number) {
    const directiveCtor = (value as DirectiveResult)?._$litDirective$;
    if (directiveCtor !== undefined) {
      // TODO (justinfagnani): Initialize array to the correct value,
      // or check length.
      let directive: Directive = (this._directives ??= [])[i];
      if (directive?.constructor !== directiveCtor) {
        directive = this._directives[i] = new directiveCtor(
          this as AttributePartInfo,
          i
        );
      }
      // TODO (justinfagnani): To support nested directives, we'd need to
      // resolve the directive result's values. We may want to offer another
      // way of composing directives.
      value = directive._resolve(this, (value as DirectiveResult).values);
    }
    return value;
  }

  /**
>>>>>>> 8bb087df
   * Sets the value of this part by resolving the value from possibly multiple
   * values and static strings and committing it to the DOM.
   * If this part is single-valued, `this._strings` will be undefined, and the
   * method will be called with a single value argument. If this part is
   * multi-value, `this._strings` will be defined, and the method is called
   * with the value array of the part's owning TemplateInstance, and an offset
   * into the value array from which the values should be read.
   * This method is overloaded this way to eliminate short-lived array slices
   * of the template instance values, and allow a fast-path for single-valued
   * parts.
   *
   * @param value The part value, or an array of values for multi-valued parts
   * @param from the index to start reading values from. `undefined` for
   *   single-valued parts
   * @param commitValue An optional method to override the _commitValue call;
   *   is used in hydration to no-op re-setting serialized attributes, and in
   *   to no-op the DOM operation and capture the value for serialization
   * @internal
   */
  _setValue(
    value: unknown | Array<unknown>,
    from?: number,
    noCommit?: boolean
  ) {
    const strings = this.strings;

    if (strings === undefined) {
      // Single-value binding case
      const v = resolveDirective(this, value, 0);
      // Only dirty-check primitives and `nothing`:
      // `(isPrimitive(v) || v === nothing)` limits the clause to primitives and
      // `nothing`. `v === this._value` is the dirty-check.
      if (
        !((isPrimitive(v) || v === nothing) && v === this._value) &&
        v !== noChange
      ) {
        this._value = v;
        if (!noCommit) {
          this._commitValue(v);
        }
      }
    } else {
      // Interpolation case
      let attributeValue = strings[0];

      // Whether any of the values has changed, for dirty-checking
      let change = false;

      // Whether any of the values is the `nothing` sentinel. If any are, we
      // remove the entire attribute.
      let remove = false;

      let i, v;
      for (i = 0; i < strings.length - 1; i++) {
        v = resolveDirective(this, (value as Array<unknown>)[from! + i], i);
        if (v === noChange) {
          // If the user-provided value is `noChange`, use the previous value
          v = (this._value as Array<unknown>)[i];
        } else {
          remove = remove || v === nothing;
          change =
            change ||
            !(
              (isPrimitive(v) || v === nothing) &&
              v === (this._value as Array<unknown>)[i]
            );
          (this._value as Array<unknown>)[i] = v;
        }
        attributeValue +=
          (typeof v === 'string' ? v : String(v ?? '')) + strings[i + 1];
      }
      if (change && !noCommit) {
        this._commitValue(remove ? nothing : attributeValue);
      }
    }
  }

  /** @internal */
  _commitValue(value: unknown) {
    if (value === nothing) {
      this.element.removeAttribute(this.name);
    } else {
      if (ENABLE_EXTRA_SECURITY_HOOKS) {
        if (this._sanitizer === undefined) {
          this._sanitizer = sanitizerFactoryInternal(
            this.element,
            this.name,
            'attribute'
          );
        }
        value = this._sanitizer(value ?? '');
      }
      this.element.setAttribute(this.name, (value ?? '') as string);
    }
  }
}

export class PropertyPart extends AttributePart {
  readonly type = PROPERTY_PART;

  _commitValue(value: unknown) {
    if (ENABLE_EXTRA_SECURITY_HOOKS) {
      if (this._sanitizer === undefined) {
        this._sanitizer = sanitizerFactoryInternal(
          this.element,
          this.name,
          'property'
        );
      }
      value = this._sanitizer(value);
    }
    // eslint-disable-next-line @typescript-eslint/no-explicit-any
    (this.element as any)[this.name] = value === nothing ? undefined : value;
  }
}

export class BooleanAttributePart extends AttributePart {
  readonly type = BOOLEAN_ATTRIBUTE_PART;

  _commitValue(value: unknown) {
    if (value && value !== nothing) {
      this.element.setAttribute(this.name, '');
    } else {
      this.element.removeAttribute(this.name);
    }
  }
}

type EventListenerWithOptions = EventListenerOrEventListenerObject &
  Partial<AddEventListenerOptions>;

/**
 * An AttributePart that manages an event listener via add/removeEventListener.
 *
 * This part works by adding itself as the event listener on an element, then
 * delegating to the value passed to it. This reduces the number of calls to
 * add/removeEventListener if the listener changes frequently, such as when an
 * inline function is used as a listener.
 *
 * Because event options are passed when adding listeners, we must take case
 * to add and remove the part as a listener when the event options change.
 */
export class EventPart extends AttributePart {
  readonly type = EVENT_PART;
  private _eventContext?: unknown;

  constructor(...args: ConstructorParameters<typeof AttributePart>) {
    super(...args);
    this._eventContext = args[3]?.eventContext;
  }

  // EventPart does not use the base _setValue/_resolveValue implementation
  // since the dirty checking is more complex
  /** @internal */
  _setValue(newListener: unknown) {
    newListener = resolveDirective(this, newListener, 0) ?? nothing;
    if (newListener === noChange) {
      return;
    }
    const oldListener = this._value;

    // If the new value is nothing or any options change we have to remove the
    // part as a listener.
    const shouldRemoveListener =
      (newListener === nothing && oldListener !== nothing) ||
      (newListener as EventListenerWithOptions).capture !==
        (oldListener as EventListenerWithOptions).capture ||
      (newListener as EventListenerWithOptions).once !==
        (oldListener as EventListenerWithOptions).once ||
      (newListener as EventListenerWithOptions).passive !==
        (oldListener as EventListenerWithOptions).passive;

    // If the new value is not nothing and we removed the listener, we have
    // to add the part as a listener.
    const shouldAddListener =
      newListener !== nothing &&
      (oldListener === nothing || shouldRemoveListener);

    if (shouldRemoveListener) {
      this.element.removeEventListener(
        this.name,
        this,
        oldListener as EventListenerWithOptions
      );
    }
    if (shouldAddListener) {
      // Beware: IE11 and Chrome 41 don't like using the listener as the
      // options object. Figure out how to deal w/ this in IE11 - maybe
      // patch addEventListener?
      this.element.addEventListener(
        this.name,
        this,
        newListener as EventListenerWithOptions
      );
    }
    this._value = newListener;
  }

  handleEvent(event: Event) {
    if (typeof this._value === 'function') {
      // TODO (justinfagnani): do we need to default to this._element?
      // It'll always be the same as `e.currentTarget`.
      this._value.call(this._eventContext ?? this.element, event);
    } else {
      (this._value as EventListenerObject).handleEvent(event);
    }
  }
}

/**
 * END USERS SHOULD NOT RELY ON THIS OBJECT.
 *
 * Private exports for use by other Lit packages, not intended for use by
 * external users.
 *
 * We currently do not make a mangled rollup build of the lit-ssr code. In order
 * to keep a number of (otherwise private) top-level exports mangled in the
 * client side code, we export a $private object containing those members, and
 * then re-export them for use in lit-ssr. This keeps lit-ssr agnostic to
 * whether the client-side code is being used in `dev` mode or `prod` mode.
 */
export const $private = {
  // Used in lit-ssr
  _boundAttributeSuffix: boundAttributeSuffix,
  _marker: marker,
  _markerMatch: markerMatch,
  _HTML_RESULT: HTML_RESULT,
  _getTemplateHtml: getTemplateHtml,
  // Used in hydrate
  _TemplateInstance: TemplateInstance,
  _isPrimitive: isPrimitive,
  _isIterable: isIterable,
};

// Apply polyfills if available
// eslint-disable-next-line @typescript-eslint/no-explicit-any
(globalThis as any)['litHtmlPlatformSupport']?.({NodePart, Template});

// IMPORTANT: do not change the property name or the assignment expression.
// This line will be used in regexes to search for lit-html usage.
// TODO(justinfagnani): inject version number at build time
// eslint-disable-next-line @typescript-eslint/no-explicit-any
((globalThis as any)['litHtmlVersions'] ??= []).push('2.0.0-pre.3');<|MERGE_RESOLUTION|>--- conflicted
+++ resolved
@@ -299,8 +299,7 @@
 export type PartInfo = NodePartInfo | AttributePartInfo;
 
 export type DirectiveClass = {
-  new (part: PartInfo): Directive;
-  new (part: AttributePartInfo, index: number): Directive;
+  new (part: PartInfo, index?: number): Directive;
 };
 
 /**
@@ -730,7 +729,7 @@
   if (directive?.constructor !== directiveClass) {
     directive =
       directiveClass !== undefined
-        ? new directiveClass(part as PartInfo)
+        ? new directiveClass(part as PartInfo, i)
         : undefined;
     if (i !== undefined) {
       ((part as AttributePart)._directives ??= [])[i] = directive;
@@ -1103,39 +1102,6 @@
   }
 
   /**
-<<<<<<< HEAD
-=======
-   * Normalizes a user-provided value before writing it to the DOM. In the
-   * near future this will include invoking a directive if the value is
-   * a DirectiveResult.
-   *
-   * @param value the raw input value to normalize
-   * @param _i the index in the values array this value was read from
-   *
-   * @internal
-   */
-  _resolveDirective(value: unknown, i: number) {
-    const directiveCtor = (value as DirectiveResult)?._$litDirective$;
-    if (directiveCtor !== undefined) {
-      // TODO (justinfagnani): Initialize array to the correct value,
-      // or check length.
-      let directive: Directive = (this._directives ??= [])[i];
-      if (directive?.constructor !== directiveCtor) {
-        directive = this._directives[i] = new directiveCtor(
-          this as AttributePartInfo,
-          i
-        );
-      }
-      // TODO (justinfagnani): To support nested directives, we'd need to
-      // resolve the directive result's values. We may want to offer another
-      // way of composing directives.
-      value = directive._resolve(this, (value as DirectiveResult).values);
-    }
-    return value;
-  }
-
-  /**
->>>>>>> 8bb087df
    * Sets the value of this part by resolving the value from possibly multiple
    * values and static strings and committing it to the DOM.
    * If this part is single-valued, `this._strings` will be undefined, and the
