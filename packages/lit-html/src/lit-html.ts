/**
 * @license
 * Copyright (c) 2017 The Polymer Project Authors. All rights reserved.
 * This code may only be used under the BSD style license found at
 * http://polymer.github.io/LICENSE.txt
 * The complete set of authors may be found at
 * http://polymer.github.io/AUTHORS.txt
 * The complete set of contributors may be found at
 * http://polymer.github.io/CONTRIBUTORS.txt
 * Code distributed by Google as part of the polymer project is also
 * subject to an additional IP rights grant found at
 * http://polymer.github.io/PATENTS.txt
 */

const DEV_MODE = true;
const ENABLE_EXTRA_SECURITY_HOOKS = true;

if (DEV_MODE) {
  console.warn('lit-html is in dev mode. Not recommended for production!');
}

/**
 * Used to sanitize any value before it is written into the DOM. This can be
 * used to implement a security policy of allowed and disallowed values in
 * order to prevent XSS attacks.
 *
 * One way of using this callback would be to check attributes and properties
 * against a list of high risk fields, and require that values written to such
 * fields be instances of a class which is safe by construction. Closure's Safe
 * HTML Types is one implementation of this technique (
 * https://github.com/google/safe-html-types/blob/master/doc/safehtml-types.md).
 * The TrustedTypes polyfill in API-only mode could also be used as a basis
 * for this technique (https://github.com/WICG/trusted-types).
 *
 * @param node The HTML node (usually either a #text node or an Element) that
 *   is being written to. Note that this is just an exemplar node, the write
 *   may take place against another instance of the same class of node.
 * @param name The name of an attribute or property (for example, 'href').
 * @param type Indicates whether the write that's about to be performed will
 *   be to a property or a node.
 * @returns A function that will sanitize this class of writes.
 */
export type SanitizerFactory = (
  node: Node,
  name: string,
  type: 'property' | 'attribute'
) => ValueSanitizer;

/**
 * A function which can sanitize values that will be written to a specific kind
 * of DOM sink.
 *
 * See SanitizerFactory.
 *
 * @param value The value to sanitize. Will be the actual value passed into
 *   the lit-html template literal, so this could be of any type.
 * @returns The value to write to the DOM. Usually the same as the input value,
 *   unless sanitization is needed.
 */
export type ValueSanitizer = (value: unknown) => unknown;

const identityFunction: ValueSanitizer = (value: unknown) => value;
const noopSanitizer: SanitizerFactory = (
  _node: Node,
  _name: string,
  _type: 'property' | 'attribute'
) => identityFunction;

/** Sets the global sanitizer factory. */
const setSanitizer = (newSanitizer: SanitizerFactory) => {
  if (!ENABLE_EXTRA_SECURITY_HOOKS) {
    return;
  }
  if (sanitizerFactoryInternal !== noopSanitizer) {
    throw new Error(
      `Attempted to overwrite existing lit-html security policy.` +
        ` setSanitizeDOMValueFactory should be called at most once.`
    );
  }
  sanitizerFactoryInternal = newSanitizer;
};

/**
 * Only used in internal tests, not a part of the public API.
 */
const _testOnlyClearSanitizerFactoryDoNotCallOrElse = () => {
  sanitizerFactoryInternal = noopSanitizer;
};

const createSanitizer: SanitizerFactory = (node, name, type) => {
  return sanitizerFactoryInternal(node, name, type);
};

// Added to an attribute name to mark the attribute as bound so we can find
// it easily.
const boundAttributeSuffix = '$lit$';

// This marker is used in many syntactic positions in HTML, so it must be
// a valid element name and attribute name. We don't support dynamic names (yet)
// but this at least ensures that the parse tree is closer to the template
// intention.
const marker = `lit$${String(Math.random()).slice(9)}$`;

// String used to tell if a comment is a marker comment
const markerMatch = '?' + marker;

// Text used to insert a comment marker node. We use processing instruction
// syntax because it's slightly smaller, but parses as a comment node.
const nodeMarker = `<${markerMatch}>`;

const d = document;

// Creates a dynamic marker. We never have to search for these in the DOM.
const createMarker = (v = '') => d.createComment(v);

// https://tc39.github.io/ecma262/#sec-typeof-operator
type Primitive = null | undefined | boolean | number | string | symbol | bigint;
const isPrimitive = (value: unknown): value is Primitive =>
  value === null || (typeof value != 'object' && typeof value != 'function');
const isArray = Array.isArray;
const isIterable = (value: unknown): value is Iterable<unknown> =>
  isArray(value) ||
  // eslint-disable-next-line @typescript-eslint/no-explicit-any
  (value && typeof (value as any)[Symbol.iterator] === 'function');

// TODO (justinfagnani): can we get away with `\s`?
const SPACE_CHAR = `[ \t\n\f\r]`;
const ATTR_VALUE_CHAR = `[^ \t\n\f\r"'\`<>=]`;
const NAME_CHAR = `[^\0-\x1F\x7F-\x9F "'>=/]`;

// These regexes represent the five parsing states that we care about in the
// Template's HTML scanner. They match the *end* of the state they're named
// after.
// Depending on the match, we transition to a new state. If there's no match,
// we stay in the same state.
// Note that the regexes are stateful. We utilize lastIndex and sync it
// across the multiple regexes used. In addition to the five regexes below
// we also dynamically create a regex to find the matching end tags for raw
// text elements.

// TODO (justinfagnani): we detect many more parsing edge-cases than we
// used to, and many of those are of dubious value. Decide and document
// how to relax correctness to simplify the regexes and states.

/**
 * End of text is: `<` followed by:
 *   (comment start) or (tag) or (dynamic tag binding)
 */
const textEndRegex = /<(?:(!--|\/[^a-zA-Z])|(\/?[a-zA-Z][^>\s]*)|(\/?$))/g;
const COMMENT_START = 1;
const TAG_NAME = 2;
const DYNAMIC_TAG_NAME = 3;

const commentEndRegex = /-->/g;
/**
 * Comments not started with <!--, like </{, can be ended by a single `>`
 */
const comment2EndRegex = />/g;

/**
 * The tagEnd regex matches the end of the "inside an opening" tag syntax
 * position. It either matches a `>` or an attribute.
 *
 * See attributes in the HTML spec:
 * https://www.w3.org/TR/html5/syntax.html#elements-attributes
 *
 * " \t\n\f\r" are HTML space characters:
 * https://infra.spec.whatwg.org/#ascii-whitespace
 *
 * "\0-\x1F\x7F-\x9F" are Unicode control characters, which includes every
 * space character except " ".
 *
 * So an attribute is:
 *  * The name: any character except a control character, space character, ('),
 *    ("), ">", "=", or "/"
 *  * Followed by zero or more space characters
 *  * Followed by "="
 *  * Followed by zero or more space characters
 *  * Followed by:
 *    * Any character except space, ('), ("), "<", ">", "=", (`), or
 *    * (") then any non-("), or
 *    * (') then any non-(')
 */
const tagEndRegex = new RegExp(
  `>|${SPACE_CHAR}(${NAME_CHAR}+)(${SPACE_CHAR}*=${SPACE_CHAR}*(?:${ATTR_VALUE_CHAR}|("|')|))`,
  'g'
);
const ENTIRE_MATCH = 0;
const ATTRIBUTE_NAME = 1;
const SPACES_AND_EQUALS = 2;
const QUOTE_CHAR = 3;

const singleQuoteAttrEndRegex = /'/g;
const doubleQuoteAttrEndRegex = /"/g;
/**
 * Matches the raw text elements.
 *
 * Comments are not parsed within raw text elements, so we need to search their
 * text content for marker strings.
 */
const rawTextElement = /^(?:script|style|textarea)$/i;

/** TemplateResult types */
const HTML_RESULT = 1;
const SVG_RESULT = 2;

/** TemplatePart types */
// TODO (justinfagnani): since these are exported, consider shorter names,
// like just `ATTRIBUTE`.
export const ATTRIBUTE_PART = 1;
export const NODE_PART = 2;
export const PROPERTY_PART = 3;
export const BOOLEAN_ATTRIBUTE_PART = 4;
export const EVENT_PART = 5;
const ELEMENT_PART = 6;
const COMMENT_PART = 7;

type ResultType = typeof HTML_RESULT | typeof SVG_RESULT;

/**
 * The return type of the template tag functions.
 */
export type TemplateResult = {
  _$litType$: ResultType;
  // TODO (justinfagnani): consider shorter names, like `s` and `v`. This is a
  // semi-public API though. We can't just let Terser rename them for us,
  // because we need TemplateResults to work between compatible versions of
  // lit-html.
  strings: TemplateStringsArray;
  values: unknown[];
};

/**
 * Generates a template literal tag function that returns a TemplateResult with
 * the given result type.
 */
const tag = (_$litType$: ResultType) => (
  strings: TemplateStringsArray,
  ...values: unknown[]
): TemplateResult => ({
  _$litType$,
  strings,
  values,
});

/**
 * Interprets a template literal as an HTML template that can efficiently
 * render to and update a container.
 */
export const html = tag(HTML_RESULT);

/**
 * Interprets a template literal as an SVG template that can efficiently
 * render to and update a container.
 */
export const svg = tag(SVG_RESULT);

/**
 * A sentinel value that signals that a value was handled by a directive and
 * should not be written to the DOM.
 */
export const noChange = {};

/**
 * A sentinel value that signals a NodePart to fully clear its content.
 */
export const nothing = {};

/**
 * The cache of prepared templates, keyed by the tagged TemplateStringsArray
 * and _not_ accounting for the specific template tag used. This means that
 * template tags cannot be dynamic - the must statically be one of html, svg,
 * or attr. This restriction simplifies the cache lookup, which is on the hot
 * path for rendering.
 */
const templateCache = new Map<TemplateStringsArray, Template>();

export type NodePartInfo = {
  readonly type: typeof NODE_PART;
};

export type AttributePartInfo = {
  readonly type:
    | typeof ATTRIBUTE_PART
    | typeof PROPERTY_PART
    | typeof BOOLEAN_ATTRIBUTE_PART
    | typeof EVENT_PART;
  strings?: ReadonlyArray<string>;
  name: string;
  tagName: string;
};

/**
 * Information about the part a directive is bound to.
 *
 * This is useful for checking that a directive is attached to a valid part,
 * such as with directive that can only be used on attribute bindings.
 */
export type PartInfo = NodePartInfo | AttributePartInfo;

export type DirectiveClass = {
  new (part: PartInfo): Directive;
  new (part: AttributePartInfo, index: number): Directive;
};

/**
 * This utility type extracts the signature of a directive class's render()
 * method so we can use it for the type of the generated directive function.
 */
export type DirectiveParameters<C extends DirectiveClass> = Parameters<
  InstanceType<C>['render']
>;

/**
 * A generated directive function doesn't evaluate the directive, but just
 * returns a DirectiveResult object that captures the arguments.
 */
/** @internal */
export type DirectiveResult<C extends DirectiveClass = DirectiveClass> = {
  _$litDirective$: C;
  values: DirectiveParameters<C>;
};

/**
 * Creates a user-facing directive function from a Directive class. This
 * function has the same parameters as the directive's render() method.
 *
 * WARNING: The directive and part API changes are in progress and subject to
 * change in future pre-releases.
 */
export const directive = <C extends DirectiveClass>(c: C) => (
  ...values: DirectiveParameters<C>
): DirectiveResult<C> => ({
  _$litDirective$: c,
  values,
});

export interface RenderOptions {
  /**
   * An object to use as the `this` value for event listeners. It's often
   * useful to set this to the host component rendering a template.
   */
  eventContext?: EventTarget;
  /**
   * A DOM node before which to render content in the container.
   */
  renderBefore?: ChildNode | null;
}

/**
 * Renders a value, usually a lit-html TemplateResult, to the container.
 * @param value
 * @param container
 * @param options
 */
export const render = (
  value: unknown,
  container: HTMLElement | DocumentFragment,
  options?: RenderOptions
) => {
  const partOwnerNode = options?.renderBefore ?? container;
  // eslint-disable-next-line @typescript-eslint/no-explicit-any
  let part: NodePart = (partOwnerNode as any).$lit$;
  if (part === undefined) {
    const endNode = options?.renderBefore ?? null;
    // eslint-disable-next-line @typescript-eslint/no-explicit-any
    (partOwnerNode as any).$lit$ = part = new NodePart(
      container.insertBefore(createMarker(), endNode),
      endNode,
      options
    );
  }
  part._setValue(value);
};

if (ENABLE_EXTRA_SECURITY_HOOKS) {
  render.setSanitizer = setSanitizer;
  render.createSanitizer = createSanitizer;
  if (DEV_MODE) {
    render._testOnlyClearSanitizerFactoryDoNotCallOrElse = _testOnlyClearSanitizerFactoryDoNotCallOrElse;
  }
}

const walker = d.createTreeWalker(
  d,
  133 /* NodeFilter.SHOW_{ELEMENT|COMMENT|TEXT} */,
  null,
  false
);

let sanitizerFactoryInternal: SanitizerFactory = noopSanitizer;

//
// Classes only below here, const variable declarations only above here...
//
// Keeping variable declarations and classes together improves minification.
// Interfaces and type aliases can be interleaved freely.
//

/**
 * Base class for creating custom directives. Users should extend this class,
 * implement `render` and/or `update`, and then pass their subclass to
 * `directive`.
 *
 * WARNING: The directive and part API changes are in progress and subject to
 * change in future pre-releases.
 */
export abstract class Directive {
  /** @internal */
  _resolve(part: Part, props: Array<unknown>): unknown {
    return this.update(part, props);
  }
  abstract render(...props: Array<unknown>): unknown;
  update(_part: Part, props: Array<unknown>): unknown {
    return this.render(...props);
  }
}

/**
 * Returns an HTML string for the given TemplateStringsArray and result type
 * (HTML or SVG), along with the case-sensitive bound attribute names in
 * template order. The HTML contains comment comment markers denoting the
 * `NodePart`s and suffixes on bound attributes denoting the `AttributeParts`.
 *
 * @param strings template strings array
 * @param type HTML or SVG
 * @return Array containing `[html, attrNames]` (array returned for terseness,
 *   to avoid object fields since this code is shared with non-minified SSR
 *   code)
 */
const getTemplateHtml = (
  strings: TemplateStringsArray,
  type: ResultType
): [string, string[]] => {
  // Insert makers into the template HTML to represent the position of
  // bindings. The following code scans the template strings to determine the
  // syntactic position of the bindings. They can be in text position, where
  // we insert an HTML comment, attribute value position, where we insert a
  // sentinel string and re-write the attribute name, or inside a tag where
  // we insert the sentinel string.
  const l = strings.length - 1;
  const attrNames: Array<string> = [];
  let html = type === SVG_RESULT ? '<svg>' : '';

  // When we're inside a raw text tag (not it's text content), the regex
  // will still be tagRegex so we can find attributes, but will switch to
  // this regex when the tag ends.
  let rawTextEndRegex: RegExp | undefined;

  // The current parsing state, represented as a reference to one of the
  // regexes
  let regex = textEndRegex;

  for (let i = 0; i < l; i++) {
    const s = strings[i];
    // The index of the end of the last attribute name. When this is
    // positive at end of a string, it means we're in an attribute value
    // position and need to rewrite the attribute name.
    let attrNameEndIndex = -1;
    let attrName: string | undefined;
    let lastIndex = 0;
    let match: RegExpExecArray | null;

    // The conditions in this loop handle the current parse state, and the
    // assignments to the `regex` variable are the state transitions.
    while (lastIndex < s.length) {
      // Make sure we start searching from where we previously left off
      regex.lastIndex = lastIndex;
      match = regex.exec(s);
      if (match === null) {
        // If the current regex doesn't match we've come to a binding inside
        // that state and must break and insert a marker
        if (regex === tagEndRegex) {
          // When tagEndRegex doesn't match we must have a binding in
          // attribute-name position, since tagEndRegex does match static
          // attribute names and end-of-tag. We need to clear
          // attrNameEndIndex which may have been set by a previous
          // tagEndRegex match.
          attrNameEndIndex = -1;
        }
        break;
      }
      lastIndex = regex.lastIndex;
      if (regex === textEndRegex) {
        if (match[COMMENT_START] === '!--') {
          regex = commentEndRegex;
        } else if (match[COMMENT_START] !== undefined) {
          // We started a weird comment, like </{
          regex = comment2EndRegex;
        } else if (match[TAG_NAME] !== undefined) {
          if (rawTextElement.test(match[TAG_NAME])) {
            // Record if we encounter a raw-text element. We'll switch to
            // this regex at the end of the tag
            rawTextEndRegex = new RegExp(`</${match[TAG_NAME]}`, 'g');
          }
          regex = tagEndRegex;
        } else if (match[DYNAMIC_TAG_NAME] !== undefined) {
          // dynamic tag name
          regex = tagEndRegex;
        }
      } else if (regex === tagEndRegex) {
        if (match[ENTIRE_MATCH] === '>') {
          // End of a tag. If we had started a raw-text element, use that
          // regex
          regex = rawTextEndRegex ?? textEndRegex;
          // We may be ending an unquoted attribute value, so make sure we
          // clear any pending attrNameEndIndex
          attrNameEndIndex = -1;
        } else {
          attrNameEndIndex = regex.lastIndex - match[SPACES_AND_EQUALS].length;
          attrName = match[ATTRIBUTE_NAME];
          regex =
            match[QUOTE_CHAR] === undefined
              ? tagEndRegex
              : match[QUOTE_CHAR] === '"'
              ? doubleQuoteAttrEndRegex
              : singleQuoteAttrEndRegex;
        }
      } else if (
        regex === doubleQuoteAttrEndRegex ||
        regex === singleQuoteAttrEndRegex
      ) {
        regex = tagEndRegex;
      } else if (regex === commentEndRegex || regex === comment2EndRegex) {
        regex = textEndRegex;
      } else {
        // Not one of the five state regexes, so it must be the dynamically
        // created raw text regex and we're at the close of that element.
        regex = tagEndRegex;
        rawTextEndRegex = undefined;
      }
    }

    if (DEV_MODE) {
      // If we have a attrNameEndIndex, which indicates that we should
      // rewrite the attribute name, assert that we're in a valid attribute
      // position - either in a tag, or a quoted attribute value.
      console.assert(
        attrNameEndIndex === -1 ||
          regex === tagEndRegex ||
          regex === singleQuoteAttrEndRegex ||
          regex === doubleQuoteAttrEndRegex,
        'unexpected parse state B'
      );
    }

    // If we're in text position, and not in a raw text element
    // (regex === textEndRegex), we insert a comment marker. Otherwise, we
    // insert a plain maker. If we have a attrNameEndIndex, it means we need
    // to rewrite the attribute name to add a bound attribute suffix.
    html +=
      regex === textEndRegex
        ? s + nodeMarker
        : (attrNameEndIndex !== -1
            ? (attrNames.push(attrName!),
              s.slice(0, attrNameEndIndex) +
                boundAttributeSuffix +
                s.slice(attrNameEndIndex))
            : s) + marker;
  }
  // TODO (justinfagnani): if regex is not textRegex log a warning for a
  // malformed template in dev mode.
  // Returned as an array for terseness
  return [
    // We don't technically need to close the SVG tag since the parser
    // will handle it for us, but the SSR parser doesn't like that
    html + strings[l] + (type === SVG_RESULT ? '</svg>' : ''),
    attrNames,
  ];
};

class Template {
  /** @internal */
  _element!: HTMLTemplateElement;
  /** @internal */
  _parts: Array<TemplatePart> = [];
  // Note, this is used by the `platform-support` module.
  _options?: RenderOptions;

  constructor(
    {strings, _$litType$: type}: TemplateResult,
    options?: RenderOptions
  ) {
    this._options = options;
    let node: Node | null;
    let nodeIndex = 0;
    let bindingIndex = 0;
    let attrNameIndex = 0;
    const l = strings.length - 1;

    // Create template element
    const [html, attrNames] = getTemplateHtml(strings, type);
    this._element = this._createElement(html);
    walker.currentNode = this._element.content;

    // Reparent SVG nodes into template root
    if (type === SVG_RESULT) {
      const content = this._element.content;
      const svgElement = content.firstChild!;
      svgElement.remove();
      content.append(...svgElement.childNodes);
    }

    // Walk the template to find binding markers and create TemplateParts
    while ((node = walker.nextNode()) !== null && bindingIndex < l) {
      if (node.nodeType === 1) {
        // TODO (justinfagnani): for attempted dynamic tag names, we don't
        // increment the bindingIndex, and it'll be off by 1 in the element
        // and off by two after it.
        if ((node as Element).hasAttributes()) {
          const {attributes} = node as Element;
          // We defer removing bound attributes because on IE we might not be
          // iterating attributes in their template order, and would sometimes
          // remove an attribute that we still need to create a part for.
          const attrsToRemove = [];
          for (let i = 0; i < attributes.length; i++) {
            // This is the name of the attribute we're iterating over, but not
            // _neccessarily_ the name of the attribute we will create a part
            // for. They can be different in browsers that don't iterate on
            // attributes in source order. In that case the attrNames array
            // contains the attribute name we'll process next. We only need the
            // attribute name here to know if we should process a bound attribute
            // on this element.
            const {name} = attributes[i];
            if (name.endsWith(boundAttributeSuffix)) {
              const realName = attrNames[attrNameIndex++];
              // Lowercase for case-sensitive SVG attributes like viewBox
              const value = (node as Element).getAttribute(
                realName.toLowerCase() + boundAttributeSuffix
              )!;
              attrsToRemove.push(name);
              const statics = value.split(marker);
              const m = /([.?@])?(.*)/.exec(realName)!;
              this._parts.push({
                _type: ATTRIBUTE_PART,
                _index: nodeIndex,
                _name: m[2],
                _strings: statics,
                _constructor:
                  m[1] === '.'
                    ? PropertyPart
                    : m[1] === '?'
                    ? BooleanAttributePart
                    : m[1] === '@'
                    ? EventPart
                    : AttributePart,
              });
              bindingIndex += statics.length - 1;
            } else if (name === marker) {
              attrsToRemove.push(name);
              this._parts.push({
                _type: ELEMENT_PART,
                _index: nodeIndex,
              });
            }
          }
          for (const name of attrsToRemove) {
            (node as Element).removeAttribute(name);
          }
        }
        // TODO (justinfagnani): benchmark the regex against testing for each
        // of the 3 raw text element names.
        if (rawTextElement.test((node as Element).tagName)) {
          // For raw text elements we need to split the text content on
          // markers, create a Text node for each segment, and create
          // a TemplatePart for each marker.
          const strings = (node as Element).textContent!.split(marker);
          const lastIndex = strings.length - 1;
          if (lastIndex > 0) {
            (node as Element).textContent = '';
            // Generate a new text node for each literal section
            // These nodes are also used as the markers for node parts
            // We can't use empty text nodes as markers because they're
            // normalized in some browsers (TODO: check)
            for (let i = 0; i < lastIndex; i++) {
              (node as Element).append(strings[i] || createMarker());
              this._parts.push({_type: NODE_PART, _index: ++nodeIndex});
              bindingIndex++;
            }
            (node as Element).append(strings[lastIndex] || createMarker());
          }
        }
      } else if (node.nodeType === 8) {
        const data = (node as Comment).data;
        if (data === markerMatch) {
          bindingIndex++;
          this._parts.push({_type: NODE_PART, _index: nodeIndex});
        } else {
          let i = -1;
          while ((i = (node as Comment).data.indexOf(marker, i + 1)) !== -1) {
            // Comment node has a binding marker inside, make an inactive part
            // The binding won't work, but subsequent bindings will
            // TODO (justinfagnani): consider whether it's even worth it to
            // make bindings in comments work
            this._parts.push({_type: COMMENT_PART, _index: nodeIndex});
            bindingIndex++;
            // Move to the end of the match
            i += marker.length - 1;
          }
        }
      }
      nodeIndex++;
    }
  }

  // Overridden via `litHtmlPlatformSupport` to provide platform support.
  _createElement(html: string) {
    const template = d.createElement('template');
    template.innerHTML = html;
    return template;
  }
}

/**
 * An updateable instance of a Template. Holds references to the Parts used to
 * update the template instance.
 */
class TemplateInstance {
  /** @internal */
  _template: Template;
  /** @internal */
  _parts: Array<Part | undefined> = [];

  constructor(template: Template) {
    this._template = template;
  }

  // This method is separate from the constructor because we need to return a
  // DocumentFragment and we don't want to hold onto it with an instance field.
  _clone(options: RenderOptions | undefined) {
    const {
      _element: {content},
      _parts: parts,
    } = this._template;
    const fragment = d.importNode(content, true);
    walker.currentNode = fragment;

    let node = walker.nextNode();
    let nodeIndex = 0;
    let partIndex = 0;
    let templatePart = parts[0];

    while (templatePart !== undefined && node !== null) {
      if (nodeIndex === templatePart._index) {
        let part: Part | undefined;
        if (templatePart._type === NODE_PART) {
          part = new NodePart(node as HTMLElement, node.nextSibling, options);
        } else if (templatePart._type === ATTRIBUTE_PART) {
          part = new templatePart._constructor(
            node as HTMLElement,
            templatePart._name,
            templatePart._strings,
            options
          );
        }
        this._parts.push(part);
        templatePart = parts[++partIndex];
      }
      if (templatePart !== undefined && nodeIndex !== templatePart._index) {
        node = walker.nextNode();
        nodeIndex++;
      }
    }
    return fragment;
  }

  _update(values: Array<unknown>) {
    let i = 0;
    for (const part of this._parts) {
      if (part === undefined) {
        i++;
        continue;
      }
      if ((part as AttributePart).strings !== undefined) {
        (part as AttributePart)._setValue(values, i);
        i += (part as AttributePart).strings!.length - 1;
      } else {
        (part as NodePart)._setValue(values[i++]);
      }
    }
  }
}

/*
 * Parts
 */
type AttributeTemplatePart = {
  readonly _type: typeof ATTRIBUTE_PART;
  readonly _index: number;
  readonly _name: string;
  /** @internal */
  readonly _constructor: typeof AttributePart;
  /** @internal */
  readonly _strings: ReadonlyArray<string>;
};
type NodeTemplatePart = {
  readonly _type: typeof NODE_PART;
  readonly _index: number;
};
type ElementTemplatePart = {
  readonly _type: typeof ELEMENT_PART;
  readonly _index: number;
};
type CommentTemplatePart = {
  readonly _type: typeof COMMENT_PART;
  readonly _index: number;
};

/**
 * A TemplatePart represents a dynamic part in a template, before the template
 * is instantiated. When a template is instantiated Parts are created from
 * TemplateParts.
 */
type TemplatePart =
  | NodeTemplatePart
  | AttributeTemplatePart
  | ElementTemplatePart
  | CommentTemplatePart;

export type Part =
  | NodePart
  | AttributePart
  | PropertyPart
  | BooleanAttributePart;

export class NodePart {
  readonly type = NODE_PART;
  _value: unknown;
  /** @internal */
  _directive?: Directive;
  /** @internal */
  _startNode: ChildNode;
  /** @internal */
  _endNode: ChildNode | null;
  private _textSanitizer: ValueSanitizer | undefined;

  constructor(
    startNode: ChildNode,
    endNode: ChildNode | null,
    public options: RenderOptions | undefined
  ) {
    this._startNode = startNode;
    this._endNode = endNode;
    if (ENABLE_EXTRA_SECURITY_HOOKS) {
      // Explicitly initialize for consistent class shape.
      this._textSanitizer = undefined;
    }
  }

  get parentNode(): Node {
    return this._startNode.parentNode!;
  }

  _setValue(value: unknown): void {
    // TODO (justinfagnani): when setting a non-directive over a directive,
    // we don't yet clear this._directive.
    // See https://github.com/Polymer/lit-html/issues/1286
    if (isPrimitive(value)) {
      if (value !== this._value) {
        this._commitText(value);
      }
    } else if ((value as TemplateResult)._$litType$ !== undefined) {
      this._commitTemplateResult(value as TemplateResult);
    } else if ((value as DirectiveResult)._$litDirective$ !== undefined) {
      this._commitDirective(value as DirectiveResult);
    } else if ((value as Node).nodeType !== undefined) {
      this._commitNode(value as Node);
    } else if (isIterable(value)) {
      this._commitIterable(value);
    } else if (value === nothing) {
      this._value = nothing;
      this._clear();
    } else if (value !== noChange) {
      // Fallback, will render the string representation
      this._commitText(value);
    }
  }

  private _insert<T extends Node>(node: T, ref = this._endNode) {
    return this._startNode.parentNode!.insertBefore(node, ref);
  }

  private _commitDirective(value: DirectiveResult) {
    const directive = value._$litDirective$;
    if (this._directive?.constructor !== directive) {
      this._clear();
      this._directive = new directive(this as NodePartInfo);
    }
    // TODO (justinfagnani): To support nested directives, we'd need to
    // resolve the directive result's values. We may want to offer another
    // way of composing directives.
    this._setValue(this._directive._resolve(this, value.values));
  }

  private _commitNode(value: Node): void {
    if (this._value !== value) {
      this._clear();
      if (
        ENABLE_EXTRA_SECURITY_HOOKS &&
        sanitizerFactoryInternal !== noopSanitizer
      ) {
        const parentNodeName = this._startNode.parentNode?.nodeName;
        if (parentNodeName === 'STYLE' || parentNodeName === 'SCRIPT') {
          this._insert(
            new Text(
              '/* lit-html will not write ' +
                'TemplateResults to scripts and styles */'
            )
          );
          return;
        }
      }
      this._value = this._insert(value);
    }
  }

  private _commitText(value: unknown): void {
    const node = this._startNode.nextSibling;
    // Make sure undefined and null render as an empty string
    // TODO: use `nothing` to clear the node?
    value ??= '';
    // TODO(justinfagnani): Can we just check if this._value is primitive?
    if (
      node !== null &&
      node.nodeType === 3 /* Node.TEXT_NODE */ &&
      (this._endNode === null
        ? node.nextSibling === null
        : node === this._endNode.previousSibling)
    ) {
      if (ENABLE_EXTRA_SECURITY_HOOKS) {
        if (this._textSanitizer === undefined) {
          this._textSanitizer = createSanitizer(node, 'data', 'property');
        }
        value = this._textSanitizer(value);
      }
      // If we only have a single text node between the markers, we can just
      // set its value, rather than replacing it.
      (node as Text).data = value as string;
    } else {
      if (ENABLE_EXTRA_SECURITY_HOOKS) {
        const textNode = document.createTextNode('');
        this._commitNode(textNode);
        // When setting text content, for security purposes it matters a lot
        // what the parent is. For example, <style> and <script> need to be
        // handled with care, while <span> does not. So first we need to put a
        // text node into the document, then we can sanitize its contentx.
        if (this._textSanitizer === undefined) {
          this._textSanitizer = createSanitizer(textNode, 'data', 'property');
        }
        value = this._textSanitizer(value);
        textNode.data = value as string;
      } else {
        this._commitNode(d.createTextNode(value as string));
      }
    }
    this._value = value;
  }

  private _commitTemplateResult(result: TemplateResult): void {
    const {values, strings} = result;
    const template = this._getTemplate(strings, result);
    if (
      this._value != null &&
      (this._value as TemplateInstance)._template === template
    ) {
      (this._value as TemplateInstance)._update(values);
    } else {
      const instance = new TemplateInstance(template!);
      const fragment = instance._clone(this.options);
      instance._update(values);
      this._commitNode(fragment);
      this._value = instance;
    }
  }

  // Overridden via `litHtmlPlatformSupport` to provide platform support.
  /** @internal */
  _getTemplate(strings: TemplateStringsArray, result: TemplateResult) {
    let template = templateCache.get(strings);
    if (template === undefined) {
      templateCache.set(strings, (template = new Template(result)));
    }
    return template;
  }

  private _commitIterable(value: Iterable<unknown>): void {
    // For an Iterable, we create a new InstancePart per item, then set its
    // value to the item. This is a little bit of overhead for every item in
    // an Iterable, but it lets us recurse easily and efficiently update Arrays
    // of TemplateResults that will be commonly returned from expressions like:
    // array.map((i) => html`${i}`), by reusing existing TemplateInstances.

    // If value is an array, then the previous render was of an
    // iterable and value will contain the NodeParts from the previous
    // render. If value is not an array, clear this part and make a new
    // array for NodeParts.
    if (!isArray(this._value)) {
      this._value = [];
      this._clear();
    }

    // Lets us keep track of how many items we stamped so we can clear leftover
    // items from a previous render
    const itemParts = this._value as NodePart[];
    let partIndex = 0;
    let itemPart: NodePart | undefined;

    for (const item of value) {
      if (partIndex === itemParts.length) {
        // If no existing part, create a new one
        // TODO (justinfagnani): test perf impact of always creating two parts
        // instead of sharing parts between nodes
        // https://github.com/Polymer/lit-html/issues/1266
        itemParts.push(
          (itemPart = new NodePart(
            this._insert(createMarker()),
            this._insert(createMarker()),
            this.options
          ))
        );
      } else {
        // Reuse an existing part
        itemPart = itemParts[partIndex];
      }
      itemPart._setValue(item);
      partIndex++;
    }

    if (partIndex < itemParts.length) {
      // Truncate the parts array so _value reflects the current state
      itemParts.length = partIndex;
      // itemParts always have end nodes
      this._clear(itemPart?._endNode!.nextSibling);
    }
  }

  private _clear(start: ChildNode | null = this._startNode.nextSibling) {
    while (start && start !== this._endNode) {
      const n = start!.nextSibling;
      start!.remove();
      start = n;
    }
  }
}

export class AttributePart {
  readonly type = ATTRIBUTE_PART as
    | typeof ATTRIBUTE_PART
    | typeof PROPERTY_PART
    | typeof BOOLEAN_ATTRIBUTE_PART
    | typeof EVENT_PART;
  readonly element: HTMLElement;
  readonly name: string;

  /**
   * If this attribute part represents an interpolation, this contains the
   * static strings of the interpolation. For single-value, complete bindings,
   * this is undefined.
   */
  readonly strings?: ReadonlyArray<string>;
  _value: unknown | Array<unknown> = nothing;
  private _directives?: Array<Directive>;
  protected _sanitizer: ValueSanitizer | undefined;

  get tagName() {
    return this.element.tagName;
  }

  constructor(
    element: HTMLElement,
    name: string,
    strings: ReadonlyArray<string>,
    _options?: RenderOptions
  ) {
    this.element = element;
    this.name = name;
    if (strings.length > 2 || strings[0] !== '' || strings[1] !== '') {
      this._value = new Array(strings.length - 1).fill(nothing);
      this.strings = strings;
    } else {
      this._value = nothing;
    }
    if (ENABLE_EXTRA_SECURITY_HOOKS) {
      this._sanitizer = undefined;
    }
  }

  /**
   * Normalizes a user-provided value before writing it to the DOM. In the
   * near future this will include invoking a directive if the value is
   * a DirectiveResult.
   *
   * @param value the raw input value to normalize
   * @param _i the index in the values array this value was read from
   *
   * @internal
   */
  _resolveDirective(value: unknown, i: number) {
    const directiveCtor = (value as DirectiveResult)?._$litDirective$;
    if (directiveCtor !== undefined) {
      // TODO (justinfagnani): Initialize array to the correct value,
      // or check length.
      let directive: Directive = (this._directives ??= [])[i];
      if (directive?.constructor !== directiveCtor) {
        directive = this._directives[i] = new directiveCtor(
          this as AttributePartInfo,
          i
        );
      }
      // TODO (justinfagnani): To support nested directives, we'd need to
      // resolve the directive result's values. We may want to offer another
      // way of composing directives.
      value = directive._resolve(this, (value as DirectiveResult).values);
    }
    return value;
  }

  /**
   * Sets the value of this part by resolving the value from possibly multiple
   * values and static strings and committing it to the DOM.
   * If this part is single-valued, `this._strings` will be undefined, and the
   * method will be called with a single value argument. If this part is
   * multi-value, `this._strings` will be defined, and the method is called
   * with the value array of the part's owning TemplateInstance, and an offset
   * into the value array from which the values should be read.
   * This method is overloaded this way to eliminate short-lived array slices
   * of the template instance values, and allow a fast-path for single-valued
   * parts.
   *
   * @param value The part value, or an array of values for multi-valued parts
   * @param from the index to start reading values from. `undefined` for
   *   single-valued parts
   * @param commitValue An optional method to override the _commitValue call;
   *   is used in hydration to no-op re-setting serialized attributes, and in
   *   to no-op the DOM operation and capture the value for serialization
   * @internal
   */
  _setValue(
    value: unknown | Array<unknown>,
    from?: number,
<<<<<<< HEAD
    commitValue?: (v: unknown) => void
=======
    noCommit?: boolean
>>>>>>> 677d5feb
  ) {
    const strings = this.strings;

    if (strings === undefined) {
      // Single-value binding case
      const v = this._resolveDirective(value, 0);
      // Only dirty-check primitives and `nothing`:
      // `(isPrimitive(v) || v === nothing)` limits the clause to primitives and
      // `nothing`. `v === this._value` is the dirty-check.
      if (
        !((isPrimitive(v) || v === nothing) && v === this._value) &&
        v !== noChange
      ) {
<<<<<<< HEAD
        (commitValue || this._commitValue).call(this, (this._value = v));
=======
        this._value = v;
        if (!noCommit) {
          this._commitValue(v);
        }
>>>>>>> 677d5feb
      }
    } else {
      // Interpolation case
      let attributeValue = strings[0];

      // Whether any of the values has changed, for dirty-checking
      let change = false;

      // Whether any of the values is the `nothing` sentinel. If any are, we
      // remove the entire attribute.
      let remove = false;

      let i, v;
      for (i = 0; i < strings.length - 1; i++) {
        v = this._resolveDirective((value as Array<unknown>)[from! + i], i);
        if (v === noChange) {
          // If the user-provided value is `noChange`, use the previous value
          v = (this._value as Array<unknown>)[i];
        } else {
          remove = remove || v === nothing;
          change =
            change ||
            !(
              (isPrimitive(v) || v === nothing) &&
              v === (this._value as Array<unknown>)[i]
            );
          (this._value as Array<unknown>)[i] = v;
        }
        attributeValue +=
          (typeof v === 'string' ? v : String(v)) + strings[i + 1];
      }
<<<<<<< HEAD
      if (change) {
        (commitValue || this._commitValue).call(
          this,
          remove ? nothing : attributeValue
        );
=======
      if (change && !noCommit) {
        this._commitValue(remove ? nothing : attributeValue);
>>>>>>> 677d5feb
      }
    }
  }

  /** @internal */
  _commitValue(value: unknown) {
    if (value === nothing) {
      this.element.removeAttribute(this.name);
    } else {
      if (ENABLE_EXTRA_SECURITY_HOOKS) {
        if (this._sanitizer === undefined) {
          this._sanitizer = sanitizerFactoryInternal(
            this.element,
            this.name,
            'attribute'
          );
        }
        value = this._sanitizer(value ?? '');
      }
      this.element.setAttribute(this.name, (value ?? '') as string);
    }
  }
}

export class PropertyPart extends AttributePart {
  readonly type = PROPERTY_PART;

  _commitValue(value: unknown) {
    if (ENABLE_EXTRA_SECURITY_HOOKS) {
      if (this._sanitizer === undefined) {
        this._sanitizer = sanitizerFactoryInternal(
          this.element,
          this.name,
          'property'
        );
      }
      value = this._sanitizer(value);
    }
    // eslint-disable-next-line @typescript-eslint/no-explicit-any
    (this.element as any)[this.name] = value === nothing ? undefined : value;
  }
}

export class BooleanAttributePart extends AttributePart {
  readonly type = BOOLEAN_ATTRIBUTE_PART;

  _commitValue(value: unknown) {
    if (value && value !== nothing) {
      this.element.setAttribute(this.name, '');
    } else {
      this.element.removeAttribute(this.name);
    }
  }
}

type EventListenerWithOptions = EventListenerOrEventListenerObject &
  Partial<AddEventListenerOptions>;

/**
 * An AttributePart that manages an event listener via add/removeEventListener.
 *
 * This part works by adding itself as the event listener on an element, then
 * delegating to the value passed to it. This reduces the number of calls to
 * add/removeEventListener if the listener changes frequently, such as when an
 * inline function is used as a listener.
 *
 * Because event options are passed when adding listeners, we must take case
 * to add and remove the part as a listener when the event options change.
 */
export class EventPart extends AttributePart {
  readonly type = EVENT_PART;
  private _eventContext?: unknown;

  constructor(...args: ConstructorParameters<typeof AttributePart>) {
    super(...args);
    this._eventContext = args[3]?.eventContext;
  }

  // EventPart does not use the base _setValue/_resolveValue implementation
  // since the dirty checking is more complex
  /** @internal */
  _setValue(newListener: unknown) {
    newListener = this._resolveDirective(newListener, 0) ?? nothing;
    if (newListener === noChange) {
      return;
    }
    const oldListener = this._value;

    // If the new value is nothing or any options change we have to remove the
    // part as a listener.
    const shouldRemoveListener =
      (newListener === nothing && oldListener !== nothing) ||
      (newListener as EventListenerWithOptions).capture !==
        (oldListener as EventListenerWithOptions).capture ||
      (newListener as EventListenerWithOptions).once !==
        (oldListener as EventListenerWithOptions).once ||
      (newListener as EventListenerWithOptions).passive !==
        (oldListener as EventListenerWithOptions).passive;

    // If the new value is not nothing and we removed the listener, we have
    // to add the part as a listener.
    const shouldAddListener =
      newListener !== nothing &&
      (oldListener === nothing || shouldRemoveListener);

    if (shouldRemoveListener) {
      this.element.removeEventListener(
        this.name,
        this,
        oldListener as EventListenerWithOptions
      );
    }
    if (shouldAddListener) {
      // Beware: IE11 and Chrome 41 don't like using the listener as the
      // options object. Figure out how to deal w/ this in IE11 - maybe
      // patch addEventListener?
      this.element.addEventListener(
        this.name,
        this,
        newListener as EventListenerWithOptions
      );
    }
    this._value = newListener;
  }

  handleEvent(event: Event) {
    if (typeof this._value === 'function') {
      // TODO (justinfagnani): do we need to default to this._element?
      // It'll always be the same as `e.currentTarget`.
      this._value?.call(this._eventContext ?? this.element, event);
    } else {
      (this._value as EventListenerObject)?.handleEvent(event);
    }
  }
}

/**
 * END USERS SHOULD NOT RELY ON THIS OBJECT.
 *
 * Private exports for use by other Lit packages, not intended for use by
 * external users.
 *
 * We currently do not make a mangled rollup build of the lit-ssr code. In order
 * to keep a number of (otherwise private) top-level exports mangled in the
 * client side code, we export a $private object containing those members, and
 * then re-export them for use in lit-ssr. This keeps lit-ssr agnostic to
 * whether the client-side code is being used in `dev` mode or `prod` mode.
 */
export const $private = {
  // Used in lit-ssr
  _boundAttributeSuffix: boundAttributeSuffix,
  _marker: marker,
  _markerMatch: markerMatch,
  _HTML_RESULT: HTML_RESULT,
  _getTemplateHtml: getTemplateHtml,
  // Used in hydrate
  _TemplateInstance: TemplateInstance,
  _isPrimitive: isPrimitive,
  _isIterable: isIterable,
};

// Apply polyfills if available
// eslint-disable-next-line @typescript-eslint/no-explicit-any
(globalThis as any)['litHtmlPlatformSupport']?.({NodePart, Template});

// IMPORTANT: do not change the property name or the assignment expression.
// This line will be used in regexes to search for lit-html usage.
// TODO(justinfagnani): inject version number at build time
// eslint-disable-next-line @typescript-eslint/no-explicit-any
((globalThis as any)['litHtmlVersions'] ??= []).push('2.0.0-pre.3');<|MERGE_RESOLUTION|>--- conflicted
+++ resolved
@@ -1138,11 +1138,7 @@
   _setValue(
     value: unknown | Array<unknown>,
     from?: number,
-<<<<<<< HEAD
-    commitValue?: (v: unknown) => void
-=======
     noCommit?: boolean
->>>>>>> 677d5feb
   ) {
     const strings = this.strings;
 
@@ -1156,14 +1152,10 @@
         !((isPrimitive(v) || v === nothing) && v === this._value) &&
         v !== noChange
       ) {
-<<<<<<< HEAD
-        (commitValue || this._commitValue).call(this, (this._value = v));
-=======
         this._value = v;
         if (!noCommit) {
           this._commitValue(v);
         }
->>>>>>> 677d5feb
       }
     } else {
       // Interpolation case
@@ -1195,16 +1187,8 @@
         attributeValue +=
           (typeof v === 'string' ? v : String(v)) + strings[i + 1];
       }
-<<<<<<< HEAD
-      if (change) {
-        (commitValue || this._commitValue).call(
-          this,
-          remove ? nothing : attributeValue
-        );
-=======
       if (change && !noCommit) {
         this._commitValue(remove ? nothing : attributeValue);
->>>>>>> 677d5feb
       }
     }
   }
