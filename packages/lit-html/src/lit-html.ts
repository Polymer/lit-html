--- conflicted
+++ resolved
@@ -998,16 +998,8 @@
   private _commitTemplateResult(result: TemplateResult): void {
     const {values, strings} = result;
     const template = this._getTemplate(strings, result);
-<<<<<<< HEAD
-    if (
-      this._value instanceof TemplateInstance &&
-      this._value._template === template
-    ) {
-      this._value._update(values);
-=======
     if ((this._value as TemplateInstance)?._template === template) {
       (this._value as TemplateInstance)._update(values);
->>>>>>> 07fc634e
     } else {
       const instance = new TemplateInstance(template!);
       const fragment = instance._clone(this.options);
@@ -1139,7 +1131,7 @@
       return;
     }
     for (const directive of this._directives) {
-      directive.disconnectedCallback?.();
+      directive?.disconnectedCallback?.();
     }
   }
 
