/**
 * @license
 * Copyright (c) 2017 The Polymer Project Authors. All rights reserved.
 * This code may only be used under the BSD style license found at
 * http://polymer.github.io/LICENSE.txt
 * The complete set of authors may be found at
 * http://polymer.github.io/AUTHORS.txt
 * The complete set of contributors may be found at
 * http://polymer.github.io/CONTRIBUTORS.txt
 * Code distributed by Google as part of the polymer project is also
 * subject to an additional IP rights grant found at
 * http://polymer.github.io/PATENTS.txt
 */

const DEV_MODE = true;

if (DEV_MODE) {
  console.warn('lit-html is in dev mode. Not recommended for production!');
}

// Added to an attribute name to mark the attribute as bound so we can find
// it easily.
const boundAttributeSuffix = '$lit$';

// This marker is used in many syntactic positions in HTML, so it must be
// a valid element name and attribute name. We don't support dynamic names (yet)
// but this at least ensures that the parse tree is closer to the template
// intention.
const marker = `lit$${String(Math.random()).slice(9)}$`;

// String used to tell if a comment is a marker comment
const markerMatch = '?' + marker;

// Text used to insert a comment marker node. We use processing instruction
// syntax because it's slightly smaller, but parses as a comment node.
const nodeMarker = `<${markerMatch}>`;

const d = document;

// Creates a dynamic marker. We never have to search for these in the DOM.
const createMarker = (v = '') => d.createComment(v);

// https://tc39.github.io/ecma262/#sec-typeof-operator
type Primitive = null | undefined | boolean | number | string | symbol | bigint;
const isPrimitive = (value: unknown): value is Primitive =>
  value === null || (typeof value != 'object' && typeof value != 'function');
const isArray = Array.isArray;
const isIterable = (value: unknown): value is Iterable<unknown> =>
  isArray(value) ||
  // eslint-disable-next-line @typescript-eslint/no-explicit-any
  (value && typeof (value as any)[Symbol.iterator] === 'function');

// TODO (justinfagnani): can we get away with `\s`?
const SPACE_CHAR = `[ \t\n\f\r]`;
const ATTR_VALUE_CHAR = `[^ \t\n\f\r"'\`<>=]`;
const NAME_CHAR = `[^\0-\x1F\x7F-\x9F "'>=/]`;

// These regexes represent the five parsing states that we care about in the
// Template's HTML scanner. They match the *end* of the state they're named
// after.
// Depending on the match, we transition to a new state. If there's no match,
// we stay in the same state.
// Note that the regexes are stateful. We utilize lastIndex and sync it
// across the multiple regexes used. In addition to the five regexes below
// we also dynamically create a regex to find the matching end tags for raw
// text elements.

// TODO (justinfagnani): we detect many more parsing edge-cases than we
// used to, and many of those are of dubious value. Decide and document
// how to relax correctness to simplify the regexes and states.

/**
 * End of text is: `<` followed by:
 *   (comment start) or (tag) or (dynamic tag binding)
 */
const textEndRegex = /<(?:(!--|\/[^a-zA-Z])|(\/?[a-zA-Z][^>\s]*)|(\/?$))/g;
const COMMENT_START = 1;
const TAG_NAME = 2;
const DYNAMIC_TAG_NAME = 3;

const commentEndRegex = /-->/g;
/**
 * Comments not started with <!--, like </{, can be ended by a single `>`
 */
const comment2EndRegex = />/g;

/**
 * The tagEnd regex matches the end of the "inside an opening" tag syntax
 * position. It either matches a `>` or an attribute.
 *
 * See attributes in the HTML spec:
 * https://www.w3.org/TR/html5/syntax.html#elements-attributes
 *
 * " \t\n\f\r" are HTML space characters:
 * https://infra.spec.whatwg.org/#ascii-whitespace
 *
 * "\0-\x1F\x7F-\x9F" are Unicode control characters, which includes every
 * space character except " ".
 *
 * So an attribute is:
 *  * The name: any character except a control character, space character, ('),
 *    ("), ">", "=", or "/"
 *  * Followed by zero or more space characters
 *  * Followed by "="
 *  * Followed by zero or more space characters
 *  * Followed by:
 *    * Any character except space, ('), ("), "<", ">", "=", (`), or
 *    * (") then any non-("), or
 *    * (') then any non-(')
 */
const tagEndRegex = new RegExp(
  `>|${SPACE_CHAR}(${NAME_CHAR}+)(${SPACE_CHAR}*=${SPACE_CHAR}*(?:${ATTR_VALUE_CHAR}|("|')|))`,
  'g'
);
const ENTIRE_MATCH = 0;
const ATTRIBUTE_NAME = 1;
const SPACES_AND_EQUALS = 2;
const QUOTE_CHAR = 3;

const singleQuoteAttrEndRegex = /'/g;
const doubleQuoteAttrEndRegex = /"/g;
/**
 * Matches the raw text elements.
 *
 * Comments are not parsed within raw text elements, so we need to search their
 * text content for marker strings.
 */
const rawTextElement = /^(?:script|style|textarea)$/i;

/** TemplateResult types */
const HTML_RESULT = 1;
const SVG_RESULT = 2;

/** TemplatePart types */
// TODO (justinfagnani): since these are exported, consider shorter names,
// like just `ATTRIBUTE`.
export const ATTRIBUTE_PART = 1;
export const NODE_PART = 2;
export const PROPERTY_PART = 3;
export const BOOLEAN_ATTRIBUTE_PART = 4;
export const EVENT_PART = 5;
const ELEMENT_PART = 6;
const COMMENT_PART = 7;

type ResultType = typeof HTML_RESULT | typeof SVG_RESULT;

/**
 * The return type of the template tag functions.
 */
export type TemplateResult = {
  _$litType$: ResultType;
  // TODO (justinfagnani): consider shorter names, like `s` and `v`. This is a
  // semi-public API though. We can't just let Terser rename them for us,
  // because we need TemplateResults to work between compatible versions of
  // lit-html.
  strings: TemplateStringsArray;
  values: unknown[];
};

/**
 * Generates a template literal tag function that returns a TemplateResult with
 * the given result type.
 */
const tag = (_$litType$: ResultType) => (
  strings: TemplateStringsArray,
  ...values: unknown[]
): TemplateResult => ({
  _$litType$,
  strings,
  values,
});

/**
 * Interprets a template literal as an HTML template that can efficiently
 * render to and update a container.
 */
export const html = tag(HTML_RESULT);

/**
 * Interprets a template literal as an SVG template that can efficiently
 * render to and update a container.
 */
export const svg = tag(SVG_RESULT);

/**
 * A sentinel value that signals that a value was handled by a directive and
 * should not be written to the DOM.
 */
export const noChange = {};

/**
 * A sentinel value that signals a NodePart to fully clear its content.
 */
export const nothing = {};

/**
 * The cache of prepared templates, keyed by the tagged TemplateStringsArray
 * and _not_ accounting for the specific template tag used. This means that
 * template tags cannot be dynamic - the must statically be one of html, svg,
 * or attr. This restriction simplifies the cache lookup, which is on the hot
 * path for rendering.
 */
const templateCache = new Map<TemplateStringsArray, Template>();

export type NodePartInfo = {
  readonly type: typeof NODE_PART;
};

export type AttributePartInfo = {
  readonly type:
    | typeof ATTRIBUTE_PART
    | typeof PROPERTY_PART
    | typeof BOOLEAN_ATTRIBUTE_PART
    | typeof EVENT_PART;
  strings?: ReadonlyArray<string>;
  name: string;
  tagName: string;
};

/**
 * Information about the part a directive is bound to.
 *
 * This is useful for checking that a directive is attached to a valid part,
 * such as with directive that can only be used on attribute bindings.
 */
export type PartInfo = NodePartInfo | AttributePartInfo;

export type DirectiveClass = {new (part: PartInfo): Directive};

/**
 * This utility type extracts the signature of a directive class's render()
 * method so we can use it for the type of the generated directive function.
 */
export type DirectiveParameters<C extends DirectiveClass> = Parameters<
  InstanceType<C>['render']
>;

/**
 * A generated directive function doesn't evaluate the directive, but just
 * returns a DirectiveResult object that captures the arguments.
 */
type DirectiveResult<C extends DirectiveClass = DirectiveClass> = {
  _$litDirective$: C;
  values: DirectiveParameters<C>;
};

/**
 * Creates a user-facing directive function from a Directive class. This
 * function has the same parameters as the directive's render() method.
 *
 * WARNING: The directive and part API changes are in progress and subject to
 * change in future pre-releases.
 */
export const directive = <C extends DirectiveClass>(c: C) => (
  ...values: DirectiveParameters<C>
): DirectiveResult<C> => ({
  _$litDirective$: c,
  values,
});

export interface RenderOptions {
  /**
   * An object to use as the `this` value for event listeners. It's often
   * useful to set this to the host component rendering a template.
   */
  readonly eventContext?: EventTarget;
  /**
   * A DOM node before which to render content in the container.
   */
  readonly renderBefore?: ChildNode | null;
}

/**
 * Renders a value, usually a lit-html TemplateResult, to the container.
 * @param value
 * @param container
 * @param options
 */
export const render = (
  value: unknown,
  container: HTMLElement | DocumentFragment,
  options?: RenderOptions
) => {
  const partOwnerNode = options?.renderBefore ?? container;
  // eslint-disable-next-line @typescript-eslint/no-explicit-any
  let part: NodePart = (partOwnerNode as any).$lit$;
  if (part === undefined) {
    const endNode = options?.renderBefore ?? null;
    // eslint-disable-next-line @typescript-eslint/no-explicit-any
    (partOwnerNode as any).$lit$ = part = new NodePart(
      container.insertBefore(createMarker(), endNode),
      endNode,
      options
    );
  }
  part._setValue(value);
};

const walker = d.createTreeWalker(d,
  133 /* NodeFilter.SHOW_{ELEMENT|COMMENT|TEXT} */,
  null,
  false);

//
// Classes only below here, const variable declarations only above here...
//
// Keeping variable declarations and classes together improves minification.
// Interfaces and type aliases can be interleaved freely.
//

/**
 * Base class for creating custom directives. Users should extend this class,
 * implement `render` and/or `update`, and then pass their subclass to
 * `directive`.
 *
 * WARNING: The directive and part API changes are in progress and subject to
 * change in future pre-releases.
 */
export abstract class Directive {
  abstract render(...props: Array<unknown>): unknown;
  update(_part: Part, props: Array<unknown>): unknown {
    return this.render(...props);
  }
}

class Template {
  private _strings: TemplateStringsArray;
  _element: HTMLTemplateElement;
  _parts: Array<TemplatePart> = [];

  constructor({strings, _$litType$: type}: TemplateResult) {
    walker.currentNode = (this._element = d.createElement('template')).content;

    // Insert makers into the template HTML to represent the position of
    // bindings. The following code scans the template strings to determine the
    // syntactic position of the bindings. They can be in text position, where
    // we insert an HTML comment, attribute value position, where we insert a
    // sentinel string and re-write the attribute name, or inside a tag where
    // we insert the sentinel string.
    const l = (this._strings = strings).length - 1;
    const attrNames: Array<string> = [];
    let html = type === SVG_RESULT ? '<svg>' : '';
    let node: Node | null;
    let nodeIndex = 0;
    let bindingIndex = 0;
    let attrNameIndex = 0;

    // When we're inside a raw text tag (not it's text content), the regex
    // will still be tagRegex so we can find attributes, but will switch to
    // this regex when the tag ends.
    let rawTextEndRegex: RegExp | undefined;

    // The current parsing state, represented as a reference to one of the
    // regexes
    let regex = textEndRegex;

    for (let i = 0; i < l; i++) {
      const s = strings[i];
      // The index of the end of the last attribute name. When this is
      // positive at end of a string, it means we're in an attribute value
      // position and need to rewrite the attribute name.
      let attrNameEndIndex = -1;
      let attrName: string | undefined;
      let lastIndex = 0;
      let match: RegExpExecArray | null;

      // The conditions in this loop handle the current parse state, and the
      // assignments to the `regex` variable are the state transitions.
      while (lastIndex < s.length) {
        // Make sure we start searching from where we previously left off
        regex.lastIndex = lastIndex;
        match = regex.exec(s);
        if (match === null) {
          // If the current regex doesn't match we've come to a binding inside
          // that state and must break and insert a marker
          if (regex === tagEndRegex) {
            // When tagEndRegex doesn't match we must have a binding in
            // attribute-name position, since tagEndRegex does match static
            // attribute names and end-of-tag. We need to clear
            // attrNameEndIndex which may have been set by a previous
            // tagEndRegex match.
            attrNameEndIndex = -1;
          }
          break;
        }
        lastIndex = regex.lastIndex;
        if (regex === textEndRegex) {
          if (match[COMMENT_START] === '!--') {
            regex = commentEndRegex;
          } else if (match[COMMENT_START] !== undefined) {
            // We started a weird comment, like </{
            regex = comment2EndRegex;
          } else if (match[TAG_NAME] !== undefined) {
            if (rawTextElement.test(match[TAG_NAME])) {
              // Record if we encounter a raw-text element. We'll switch to
              // this regex at the end of the tag
              rawTextEndRegex = new RegExp(`</${match[TAG_NAME]}`, 'g');
            }
            regex = tagEndRegex;
          } else if (match[DYNAMIC_TAG_NAME] !== undefined) {
            // dynamic tag name
            regex = tagEndRegex;
          }
        } else if (regex === tagEndRegex) {
          if (match[ENTIRE_MATCH] === '>') {
            // End of a tag. If we had started a raw-text element, use that
            // regex
            regex = rawTextEndRegex ?? textEndRegex;
            // We may be ending an unquoted attribute value, so make sure we
            // clear any pending attrNameEndIndex
            attrNameEndIndex = -1;
          } else {
            attrNameEndIndex =
              regex.lastIndex - match[SPACES_AND_EQUALS].length;
            attrName = match[ATTRIBUTE_NAME];
            regex =
              match[QUOTE_CHAR] === undefined
                ? tagEndRegex
                : match[QUOTE_CHAR] === '"'
                ? doubleQuoteAttrEndRegex
                : singleQuoteAttrEndRegex;
          }
        } else if (
          regex === doubleQuoteAttrEndRegex ||
          regex === singleQuoteAttrEndRegex
        ) {
          regex = tagEndRegex;
        } else if (regex === commentEndRegex || regex === comment2EndRegex) {
          regex = textEndRegex;
        } else {
          // Not one of the five state regexes, so it must be the dynamically
          // created raw text regex and we're at the close of that element.
          regex = tagEndRegex;
          rawTextEndRegex = undefined;
        }
      }

      if (DEV_MODE) {
        // If we have a attrNameEndIndex, which indicates that we should
        // rewrite the attribute name, assert that we're in a valid attribute
        // position - either in a tag, or a quoted attribute value.
        console.assert(
          attrNameEndIndex === -1 ||
            regex === tagEndRegex ||
            regex === singleQuoteAttrEndRegex ||
            regex === doubleQuoteAttrEndRegex,
          'unexpected parse state B'
        );
      }

      // If we're in text position, and not in a raw text element
      // (regex === textEndRegex), we insert a comment marker. Otherwise, we
      // insert a plain maker. If we have a attrNameEndIndex, it means we need
      // to rewrite the attribute name to add a bound attribute suffix.
      html +=
        regex === textEndRegex
          ? s + nodeMarker
          : (attrNameEndIndex !== -1
              ? (attrNames.push(attrName!),
                s.slice(0, attrNameEndIndex) +
                  boundAttributeSuffix +
                  s.slice(attrNameEndIndex))
              : s) + marker;
    }

    // TODO (justinfagnani): if regex is not textRegex log a warning for a
    // malformed template in dev mode.
    
    // Note, we don't add '</svg>' for SVG result types because the parser
    // will close the <svg> tag for us.
    this._element.innerHTML = html + this._strings[l];

    if (type === SVG_RESULT) {
      const content = this._element.content;
      const svgElement = content.firstChild!;
      svgElement.remove();
      content.append(...svgElement.childNodes);
    }

    // Walk the template to find binding markers and create TemplateParts
    while ((node = walker.nextNode()) !== null && bindingIndex < l) {
      if (node.nodeType === 1) {
        // TODO (justinfagnani): for attempted dynamic tag names, we don't
        // increment the bindingIndex, and it'll be off by 1 in the element
        // and off by two after it.
        if ((node as Element).hasAttributes()) {
          const {attributes} = node as Element;
          const attrsToRemove = [];
          for (let i = 0; i < attributes.length; i++) {
            // This is the name of the attribute we're iterating over, but not
            // _neccessarily_ the name of the attribute we will create a part
            // for. They can be different in browsers that don't iterate on
            // attributes in source order. In that case the attrNames array
            // contains the attribute name we'll process next. We only need the
            // attribute name here to know if we should process a bound attribute
            // on this element.
            const {name} = attributes[i];
            if (name.endsWith(boundAttributeSuffix)) {
              const realName = attrNames[attrNameIndex++];
              // Lowercase for case-sensitive SVG attributes like viewBox
              const value = (node as Element).getAttribute(realName.toLowerCase() + boundAttributeSuffix)!;
              attrsToRemove.push(name);
              const statics = value.split(marker);
<<<<<<< HEAD
              const m = /([.?@])?(.*)/.exec(realName)!;
              this.__parts.push({
                __type: ATTRIBUTE_PART,
                __index: nodeIndex,
                __name: m[2],
                __strings: statics,
                __constructor:
=======
              const m = /([.?@])?(.*)/.exec(attrNames[attrNameIndex++])!;
              this._parts.push({
                _type: ATTRIBUTE_PART,
                _index: nodeIndex,
                _name: m[2],
                _strings: statics,
                _constructor:
>>>>>>> e7adfcc9
                  m[1] === '.'
                    ? PropertyPart
                    : m[1] === '?'
                    ? BooleanAttributePart
                    : m[1] === '@'
                    ? EventPart
                    : AttributePart,
              });
              bindingIndex += statics.length - 1;
            } else if (name === marker) {
<<<<<<< HEAD
              attrsToRemove.push(name);
              this.__parts.push({
                __type: ELEMENT_PART,
                __index: nodeIndex,
=======
              (node as Element).removeAttribute(name);
              i--;
              this._parts.push({
                _type: ELEMENT_PART,
                _index: nodeIndex,
>>>>>>> e7adfcc9
              });
            }
          }
          for (const name of attrsToRemove) {
            (node as Element).removeAttribute(name);
          }
        }
        // TODO (justinfagnani): benchmark the regex against testing for each
        // of the 3 raw text element names.
        if (rawTextElement.test((node as Element).tagName)) {
          // For raw text elements we need to split the text content on
          // markers, create a Text node for each segment, and create
          // a TemplatePart for each marker.
          const strings = (node as Element).textContent!.split(marker);
          const lastIndex = strings.length - 1;
          if (lastIndex > 0) {
            (node as Element).textContent = '';
            // Generate a new text node for each literal section
            // These nodes are also used as the markers for node parts
            // We can't use empty text nodes as markers because they're
            // normalized in some browsers (TODO: check)
            for (let i = 0; i < lastIndex; i++) {
              (node as Element).append(strings[i] || createMarker());
              this._parts.push({_type: NODE_PART, _index: ++nodeIndex});
              bindingIndex++;
            }
            (node as Element).append(strings[lastIndex] || createMarker());
          }
        }
      } else if (node.nodeType === 8) {
        const data = (node as Comment).data;
        if (data === markerMatch) {
          bindingIndex++;
          this._parts.push({_type: NODE_PART, _index: nodeIndex});
        } else {
          let i = -1;
          while ((i = (node as Comment).data.indexOf(marker, i + 1)) !== -1) {
            // Comment node has a binding marker inside, make an inactive part
            // The binding won't work, but subsequent bindings will
            // TODO (justinfagnani): consider whether it's even worth it to
            // make bindings in comments work
            this._parts.push({_type: COMMENT_PART, _index: nodeIndex});
            bindingIndex++;
            // Move to the end of the match
            i += marker.length - 1;
          }
        }
      }
      nodeIndex++;
    }
  }
}

/**
 * An updateable instance of a Template. Holds references to the Parts used to
 * update the template instance.
 */
class TemplateInstance {
  _template: Template;
  private _parts: Array<Part | undefined> = [];

  constructor(template: Template) {
    this._template = template;
  }

  // This method is separate from the constructor because we need to return a
  // DocumentFragment and we don't want to hold onto it with an instance field.
  _clone(options: RenderOptions | undefined) {
    const {
      _element: {content},
      _parts: parts,
    } = this._template;
    const fragment = d.importNode(content, true);
    walker.currentNode = fragment;

    let node = walker.nextNode();
    let nodeIndex = 0;
    let partIndex = 0;
    let templatePart = parts[0];

    while (templatePart !== undefined && node !== null) {
      if (nodeIndex === templatePart._index) {
        let part: Part | undefined;
        if (templatePart._type === NODE_PART) {
          part = new NodePart(node as HTMLElement, node.nextSibling, options);
        } else if (templatePart._type === ATTRIBUTE_PART) {
          part = new templatePart._constructor(
            node as HTMLElement,
            templatePart._name,
            templatePart._strings,
            options
          );
        }
        this._parts.push(part);
        templatePart = parts[++partIndex];
      }
      if (templatePart !== undefined && nodeIndex !== templatePart._index) {
        node = walker.nextNode();
        nodeIndex++;
      }
    }
    return fragment;
  }

  _update(values: Array<unknown>) {
    let i = 0;
    for (const part of this._parts) {
      if (part === undefined) {
        i++;
        continue;
      }
      if ((part as AttributePart).strings !== undefined) {
        (part as AttributePart)._setValue(values, i);
        i += (part as AttributePart).strings!.length - 1;
      } else {
        (part as NodePart)._setValue(values[i++]);
      }
    }
  }
}

/*
 * Parts
 */
type AttributeTemplatePart = {
  readonly _type: typeof ATTRIBUTE_PART;
  readonly _index: number;
  readonly _name: string;
  readonly _constructor: typeof AttributePart;
  readonly _strings: ReadonlyArray<string>;
};
type NodeTemplatePart = {
  readonly _type: typeof NODE_PART;
  readonly _index: number;
};
type ElementTemplatePart = {
  readonly _type: typeof ELEMENT_PART;
  readonly _index: number;
};
type CommentTemplatePart = {
  readonly _type: typeof COMMENT_PART;
  readonly _index: number;
};

/**
 * A TemplatePart represents a dynamic part in a template, before the template
 * is instantiated. When a template is instantiated Parts are created from
 * TemplateParts.
 */
type TemplatePart =
  | NodeTemplatePart
  | AttributeTemplatePart
  | ElementTemplatePart
  | CommentTemplatePart;

export type Part =
  | NodePart
  | AttributePart
  | PropertyPart
  | BooleanAttributePart;

export class NodePart {
  readonly type = NODE_PART;
  _value: unknown;
  protected _directive?: Directive;

  constructor(
    private _startNode: ChildNode,
    private _endNode: ChildNode | null,
    public options: RenderOptions | undefined
  ) {}

  _setValue(value: unknown): void {
    // TODO (justinfagnani): when setting a non-directive over a directive,
    // we don't yet clear this._directive.
    // See https://github.com/Polymer/lit-html/issues/1286
    if (isPrimitive(value)) {
      if (value !== this._value) {
        this._commitText(value);
      }
    } else if ((value as TemplateResult)._$litType$ !== undefined) {
      this._commitTemplateResult(value as TemplateResult);
    } else if ((value as DirectiveResult)._$litDirective$ !== undefined) {
      this._commitDirective(value as DirectiveResult);
    } else if ((value as Node).nodeType !== undefined) {
      this._commitNode(value as Node);
    } else if (isIterable(value)) {
      this._commitIterable(value);
    } else if (value === nothing) {
      this._value = nothing;
      this._clear();
    } else if (value !== noChange) {
      // Fallback, will render the string representation
      this._commitText(value);
    }
  }

  private _insert<T extends Node>(node: T, ref = this._endNode) {
    return this._startNode.parentNode!.insertBefore(node, ref);
  }

  private _commitDirective(value: DirectiveResult) {
    const directive = value._$litDirective$;
    if (this._directive?.constructor !== directive) {
      this._clear();
      this._directive = new directive(this as NodePartInfo);
    }
    // TODO (justinfagnani): To support nested directives, we'd need to
    // resolve the directive result's values. We may want to offer another
    // way of composing directives.
    this._setValue(this._directive.update(this, value.values));
  }

  private _commitNode(value: Node): void {
    if (this._value !== value) {
      this._clear();
      this._value = this._insert(value);
    }
  }

  private _commitText(value: unknown): void {
    const node = this._startNode.nextSibling;
    // Make sure undefined and null render as an empty string
    // TODO: use `nothing` to clear the node?
    value ??= '';
    // TODO(justinfagnani): Can we just check if this._value is primitive?
    if (
      node !== null &&
      node.nodeType === 3 /* Node.TEXT_NODE */ &&
      (this._endNode === null
        ? node.nextSibling === null
        : node === this._endNode.previousSibling)
    ) {
      // If we only have a single text node between the markers, we can just
      // set its value, rather than replacing it.
      (node as Text).data = value as string;
    } else {
<<<<<<< HEAD
      this.__commitNode(document.createTextNode(value as string));
=======
      this._commitNode(new Text(value as string));
>>>>>>> e7adfcc9
    }
    this._value = value;
  }

  private _commitTemplateResult(result: TemplateResult): void {
    const {strings, values} = result;
    let template = templateCache.get(strings);
    if (template === undefined) {
      templateCache.set(strings, (template = new Template(result)));
    }
    if (
      this._value != null &&
      (this._value as TemplateInstance)._template === template
    ) {
      (this._value as TemplateInstance)._update(values);
    } else {
      const instance = new TemplateInstance(template!);
      const fragment = instance._clone(this.options);
      instance._update(values);
      this._commitNode(fragment);
      this._value = instance;
    }
  }

  private _commitIterable(value: Iterable<unknown>): void {
    // For an Iterable, we create a new InstancePart per item, then set its
    // value to the item. This is a little bit of overhead for every item in
    // an Iterable, but it lets us recurse easily and efficiently update Arrays
    // of TemplateResults that will be commonly returned from expressions like:
    // array.map((i) => html`${i}`), by reusing existing TemplateInstances.

    // If value is an array, then the previous render was of an
    // iterable and value will contain the NodeParts from the previous
    // render. If value is not an array, clear this part and make a new
    // array for NodeParts.
    if (!isArray(this._value)) {
      this._value = [];
      this._clear();
    }

    // Lets us keep track of how many items we stamped so we can clear leftover
    // items from a previous render
    const itemParts = this._value as NodePart[];
    let partIndex = 0;
    let itemPart: NodePart | undefined;

    for (const item of value) {
      if (partIndex === itemParts.length) {
        // If no existing part, create a new one
        // TODO (justinfagnani): test perf impact of always creating two parts
        // instead of sharing parts between nodes
        // https://github.com/Polymer/lit-html/issues/1266
        itemParts.push(
          (itemPart = new NodePart(
            this._insert(createMarker()),
            this._insert(createMarker()),
            this.options
          ))
        );
      } else {
        // Reuse an existing part
        itemPart = itemParts[partIndex];
      }
      itemPart._setValue(item);
      partIndex++;
    }

    if (partIndex < itemParts.length) {
      // Truncate the parts array so _value reflects the current state
      itemParts.length = partIndex;
      // itemParts always have end nodes
      this._clear(itemPart?._endNode!.nextSibling);
    }
  }

  private _clear(start: ChildNode | null = this._startNode.nextSibling) {
    while (start && start !== this._endNode) {
      const n = start!.nextSibling;
      start!.remove();
      start = n;
    }
  }
}

export class AttributePart {
  readonly type = ATTRIBUTE_PART as
    | typeof ATTRIBUTE_PART
    | typeof PROPERTY_PART
    | typeof BOOLEAN_ATTRIBUTE_PART
    | typeof EVENT_PART;
  readonly element: HTMLElement;
  readonly name: string;

  /**
   * If this attribute part represents an interpolation, this contains the
   * static strings of the interpolation. For single-value, complete bindings,
   * this is undefined.
   */
  readonly strings?: ReadonlyArray<string>;
  _value: unknown | Array<unknown> = nothing;
  private _directives?: Array<Directive>;

  get tagName() {
    return this.element.tagName;
  }

  constructor(
    element: HTMLElement,
    name: string,
    strings: ReadonlyArray<string>,
    _options?: RenderOptions
  ) {
    this.element = element;
    this.name = name;
    if (strings.length > 2 || strings[0] !== '' || strings[1] !== '') {
      this._value = new Array(strings.length - 1).fill(nothing);
      this.strings = strings;
    } else {
      this._value = nothing;
    }
  }

  /**
   * Normalizes a user-provided value before writing it to the DOM. In the
   * near future this will include invoking a directive if the value is
   * a DirectiveResult.
   *
   * @param value the raw input value to normalize
   * @param _i the index in the values array this value was read from
   */
  private _resolveValue(value: unknown, i: number) {
    const directiveCtor = (value as DirectiveResult)?._$litDirective$;
    if (directiveCtor !== undefined) {
      // TODO (justinfagnani): Initialize array to the correct value,
      // or check length.
      let directive: Directive = (this._directives ??= [])[i];
      if (directive?.constructor !== directiveCtor) {
        directive = this._directives[i] = new directiveCtor(
          this as AttributePartInfo
        );
      }
      // TODO (justinfagnani): To support nested directives, we'd need to
      // resolve the directive result's values. We may want to offer another
      // way of composing directives.
      value = directive.update(this, (value as DirectiveResult).values);
    }
    return value ?? '';
  }

  /**
   * Sets the value of this part.
   *
   * If this part is single-valued, `this._strings` will be undefined, and the
   * method will be called with a single value argument. If this part is
   * multi-value, `this._strings` will be defined, and the method is called
   * with the value array of the part's owning TemplateInstance, and an offset
   * into the value array from which the values should be read.
   *
   * This method is overloaded this way to eliminate short-lived array slices
   * of the template instance values, and allow a fast-path for single-valued
   * parts.
   *
   * @param value The part value, or an array of values for multi-valued parts
   * @param from the index to start reading values from. `undefined` for
   *   single-valued parts
   */
  _setValue(value: unknown): void;
  _setValue(value: Array<unknown>, from: number): void;
  _setValue(value: unknown | Array<unknown>, from?: number) {
    const strings = this.strings;

    if (strings === undefined) {
      // Single-value binding case
      const v = this._resolveValue(value, 0);
      // Only dirty-check primitives and `nothing`:
      // `(isPrimitive(v) || v === nothing)` limits the clause to primitives and
      // `nothing`. `v === this._value` is the dirty-check.
      if (
        !((isPrimitive(v) || v === nothing) && v === this._value) &&
        v !== noChange
      ) {
        this._commitValue((this._value = v));
      }
    } else {
      // Interpolation case
      let attributeValue = strings[0];

      // Whether any of the values has changed, for dirty-checking
      let change = false;

      // Whether any of the values is the `nothing` sentinel. If any are, we
      // remove the entire attribute.
      let remove = false;

      let i, v;
      for (i = 0; i < strings.length - 1; i++) {
        v = this._resolveValue((value as Array<unknown>)[from! + i], i);
        if (v === noChange) {
          // If the user-provided value is `noChange`, use the previous value
          v = (this._value as Array<unknown>)[i];
        } else {
          remove = remove || v === nothing;
          change =
            change ||
            !(
              (isPrimitive(v) || v === nothing) &&
              v === (this._value as Array<unknown>)[i]
            );
          (this._value as Array<unknown>)[i] = v;
        }
        attributeValue +=
          (typeof v === 'string' ? v : String(v)) + strings[i + 1];
      }
      if (change) {
        this._commitValue(remove ? nothing : attributeValue);
      }
    }
  }

  /**
   * Writes the value to the DOM. An override point for PropertyPart and
   * BooleanAttributePart.
   */
  _commitValue(value: unknown) {
    if (value === nothing) {
      this.element.removeAttribute(this.name);
    } else {
      this.element.setAttribute(this.name, value as string);
    }
  }
}

export class PropertyPart extends AttributePart {
  readonly type = PROPERTY_PART;

  _commitValue(value: unknown) {
    // eslint-disable-next-line @typescript-eslint/no-explicit-any
    (this.element as any)[this.name] = value === nothing ? undefined : value;
  }
}

export class BooleanAttributePart extends AttributePart {
  readonly type = BOOLEAN_ATTRIBUTE_PART;

  _commitValue(value: unknown) {
    if (value && value !== nothing) {
      this.element.setAttribute(this.name, '');
    } else {
      this.element.removeAttribute(this.name);
    }
  }
}

type EventListenerWithOptions = EventListenerOrEventListenerObject &
  Partial<AddEventListenerOptions>;

/**
 * An AttributePart that manages an event listener via add/removeEventListener.
 *
 * This part works by adding itself as the event listener on an element, then
 * delegating to the value passed to it. This reduces the number of calls to
 * add/removeEventListener if the listener changes frequently, such as when an
 * inline function is used as a listener.
 *
 * Because event options are passed when adding listeners, we must take case
 * to add and remove the part as a listener when the event options change.
 */
export class EventPart extends AttributePart {
  readonly type = EVENT_PART;
  private _eventContext?: unknown;

  constructor(...args: ConstructorParameters<typeof AttributePart>) {
    super(...args);
    this._eventContext = args[3]?.eventContext;
  }

  _setValue(newListener: unknown) {
    newListener ??= nothing;
    const oldListener = this._value;

    // If the new value is nothing or any options change we have to remove the
    // part as a listener.
    const shouldRemoveListener =
      (newListener === nothing && oldListener !== nothing) ||
      (newListener as EventListenerWithOptions).capture !==
        (oldListener as EventListenerWithOptions).capture ||
      (newListener as EventListenerWithOptions).once !==
        (oldListener as EventListenerWithOptions).once ||
      (newListener as EventListenerWithOptions).passive !==
        (oldListener as EventListenerWithOptions).passive;

    // If the new value is not nothing and we removed the listener, we have
    // to add the part as a listener.
    const shouldAddListener =
      newListener !== nothing &&
      (oldListener === nothing || shouldRemoveListener);

    if (shouldRemoveListener) {
      this.element.removeEventListener(
        this.name,
        this,
        oldListener as EventListenerWithOptions
      );
    }
    if (shouldAddListener) {
      // Beware: IE11 and Chrome 41 don't like using the listener as the
      // options object. Figure out how to deal w/ this in IE11 - maybe
      // patch addEventListener?
      this.element.addEventListener(
        this.name,
        this,
        newListener as EventListenerWithOptions
      );
    }
    this._value = newListener;
  }

  handleEvent(event: Event) {
    if (typeof this._value === 'function') {
      // TODO (justinfagnani): do we need to default to this._element?
      // It'll always be the same as `e.currentTarget`.
      this._value.call(this._eventContext ?? this.element, event);
    } else {
      (this._value as EventListenerObject).handleEvent(event);
    }
  }
}

// IMPORTANT: do not change the property name or the assignment expression.
// This line will be used in regexes to search for lit-html usage.
// TODO(justinfagnani): inject version number at build time
// eslint-disable-next-line @typescript-eslint/no-explicit-any
((globalThis as any)['litHtmlVersions'] ??= []).push('2.0.0-pre.3');<|MERGE_RESOLUTION|>--- conflicted
+++ resolved
@@ -501,23 +501,13 @@
               const value = (node as Element).getAttribute(realName.toLowerCase() + boundAttributeSuffix)!;
               attrsToRemove.push(name);
               const statics = value.split(marker);
-<<<<<<< HEAD
               const m = /([.?@])?(.*)/.exec(realName)!;
-              this.__parts.push({
-                __type: ATTRIBUTE_PART,
-                __index: nodeIndex,
-                __name: m[2],
-                __strings: statics,
-                __constructor:
-=======
-              const m = /([.?@])?(.*)/.exec(attrNames[attrNameIndex++])!;
               this._parts.push({
                 _type: ATTRIBUTE_PART,
                 _index: nodeIndex,
                 _name: m[2],
                 _strings: statics,
                 _constructor:
->>>>>>> e7adfcc9
                   m[1] === '.'
                     ? PropertyPart
                     : m[1] === '?'
@@ -528,18 +518,10 @@
               });
               bindingIndex += statics.length - 1;
             } else if (name === marker) {
-<<<<<<< HEAD
               attrsToRemove.push(name);
-              this.__parts.push({
-                __type: ELEMENT_PART,
-                __index: nodeIndex,
-=======
-              (node as Element).removeAttribute(name);
-              i--;
               this._parts.push({
                 _type: ELEMENT_PART,
                 _index: nodeIndex,
->>>>>>> e7adfcc9
               });
             }
           }
@@ -777,11 +759,7 @@
       // set its value, rather than replacing it.
       (node as Text).data = value as string;
     } else {
-<<<<<<< HEAD
-      this.__commitNode(document.createTextNode(value as string));
-=======
-      this._commitNode(new Text(value as string));
->>>>>>> e7adfcc9
+      this._commitNode(document.createTextNode(value as string));
     }
     this._value = value;
   }
