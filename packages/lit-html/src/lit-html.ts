--- conflicted
+++ resolved
@@ -823,36 +823,29 @@
 export class NodePart {
   readonly type = NODE_PART;
   _value: unknown;
-<<<<<<< HEAD
   /** @internal */
   _directive?: Directive;
   /** @internal */
   _startNode: ChildNode;
   /** @internal */
   _endNode: ChildNode | null;
-=======
-  protected _directive?: Directive;
   private _textSanitizer: ValueSanitizer | undefined;
->>>>>>> 87236825
 
   constructor(
     startNode: ChildNode,
     endNode: ChildNode | null,
     public options: RenderOptions | undefined
   ) {
-<<<<<<< HEAD
     this._startNode = startNode;
     this._endNode = endNode;
-  }
-
-  get parentNode(): Node {
-    return this._startNode.parentNode!;
-=======
     if (ENABLE_EXTRA_SECURITY_HOOKS) {
       // Explicitly initialize for consistent class shape.
       this._textSanitizer = undefined;
     }
->>>>>>> 87236825
+  }
+
+  get parentNode(): Node {
+    return this._startNode.parentNode!;
   }
 
   _setValue(value: unknown): void {
@@ -1215,9 +1208,6 @@
     if (value === nothing) {
       this.element.removeAttribute(this.name);
     } else {
-<<<<<<< HEAD
-      this.element.setAttribute(this.name, (value ?? '') as string);
-=======
       if (ENABLE_EXTRA_SECURITY_HOOKS) {
         if (this._sanitizer === undefined) {
           this._sanitizer = sanitizerFactoryInternal(
@@ -1226,10 +1216,9 @@
             'attribute'
           );
         }
-        value = this._sanitizer(value);
-      }
-      this.element.setAttribute(this.name, value as string);
->>>>>>> 87236825
+        value = this._sanitizer(value ?? '');
+      }
+      this.element.setAttribute(this.name, (value ?? '') as string);
     }
   }
 }
