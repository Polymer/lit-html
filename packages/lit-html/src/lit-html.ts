--- conflicted
+++ resolved
@@ -486,12 +486,9 @@
         // and off by two after it.
         if ((node as Element).hasAttributes()) {
           const {attributes} = node as Element;
-<<<<<<< HEAD
-=======
           // We defer removing bound attributes because on IE we might not be
           // iterating attributes in their template order, and would sometimes
           // remove an attribute that we still need to create a part for.
->>>>>>> 13cb58da
           const attrsToRemove = [];
           for (let i = 0; i < attributes.length; i++) {
             // This is the name of the attribute we're iterating over, but not
@@ -775,11 +772,7 @@
       // set its value, rather than replacing it.
       (node as Text).data = value as string;
     } else {
-<<<<<<< HEAD
-      this._commitNode(document.createTextNode(value as string));
-=======
       this._commitNode(d.createTextNode(value as string));
->>>>>>> 13cb58da
     }
     this._value = value;
   }
