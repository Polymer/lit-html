/**
 * @license
 * Copyright (c) 2017 The Polymer Project Authors. All rights reserved.
 * This code may only be used under the BSD style license found at
 * http://polymer.github.io/LICENSE.txt
 * The complete set of authors may be found at
 * http://polymer.github.io/AUTHORS.txt
 * The complete set of contributors may be found at
 * http://polymer.github.io/CONTRIBUTORS.txt
 * Code distributed by Google as part of the polymer project is also
 * subject to an additional IP rights grant found at
 * http://polymer.github.io/PATENTS.txt
 */

// IMPORTANT: these imports must be type-only
import {Directive, DirectiveResult, PartInfo} from './directive.js';

const DEV_MODE = true;
const ENABLE_EXTRA_SECURITY_HOOKS = true;

if (DEV_MODE) {
  console.warn('lit-html is in dev mode. Not recommended for production!');
}

/**
 * Used to sanitize any value before it is written into the DOM. This can be
 * used to implement a security policy of allowed and disallowed values in
 * order to prevent XSS attacks.
 *
 * One way of using this callback would be to check attributes and properties
 * against a list of high risk fields, and require that values written to such
 * fields be instances of a class which is safe by construction. Closure's Safe
 * HTML Types is one implementation of this technique (
 * https://github.com/google/safe-html-types/blob/master/doc/safehtml-types.md).
 * The TrustedTypes polyfill in API-only mode could also be used as a basis
 * for this technique (https://github.com/WICG/trusted-types).
 *
 * @param node The HTML node (usually either a #text node or an Element) that
 *     is being written to. Note that this is just an exemplar node, the write
 *     may take place against another instance of the same class of node.
 * @param name The name of an attribute or property (for example, 'href').
 * @param type Indicates whether the write that's about to be performed will
 *     be to a property or a node.
 * @return A function that will sanitize this class of writes.
 */
export type SanitizerFactory = (
  node: Node,
  name: string,
  type: 'property' | 'attribute'
) => ValueSanitizer;

/**
 * A function which can sanitize values that will be written to a specific kind
 * of DOM sink.
 *
 * See SanitizerFactory.
 *
 * @param value The value to sanitize. Will be the actual value passed into
 *     the lit-html template literal, so this could be of any type.
 * @return The value to write to the DOM. Usually the same as the input value,
 *     unless sanitization is needed.
 */
export type ValueSanitizer = (value: unknown) => unknown;

const identityFunction: ValueSanitizer = (value: unknown) => value;
const noopSanitizer: SanitizerFactory = (
  _node: Node,
  _name: string,
  _type: 'property' | 'attribute'
) => identityFunction;

/** Sets the global sanitizer factory. */
const setSanitizer = (newSanitizer: SanitizerFactory) => {
  if (!ENABLE_EXTRA_SECURITY_HOOKS) {
    return;
  }
  if (sanitizerFactoryInternal !== noopSanitizer) {
    throw new Error(
      `Attempted to overwrite existing lit-html security policy.` +
        ` setSanitizeDOMValueFactory should be called at most once.`
    );
  }
  sanitizerFactoryInternal = newSanitizer;
};

/**
 * Only used in internal tests, not a part of the public API.
 */
const _testOnlyClearSanitizerFactoryDoNotCallOrElse = () => {
  sanitizerFactoryInternal = noopSanitizer;
};

const createSanitizer: SanitizerFactory = (node, name, type) => {
  return sanitizerFactoryInternal(node, name, type);
};

// Added to an attribute name to mark the attribute as bound so we can find
// it easily.
const boundAttributeSuffix = '$lit$';

// This marker is used in many syntactic positions in HTML, so it must be
// a valid element name and attribute name. We don't support dynamic names (yet)
// but this at least ensures that the parse tree is closer to the template
// intention.
const marker = `lit$${String(Math.random()).slice(9)}$`;

// String used to tell if a comment is a marker comment
const markerMatch = '?' + marker;

// Text used to insert a comment marker node. We use processing instruction
// syntax because it's slightly smaller, but parses as a comment node.
const nodeMarker = `<${markerMatch}>`;

const d = document;

// Creates a dynamic marker. We never have to search for these in the DOM.
const createMarker = (v = '') => d.createComment(v);

// https://tc39.github.io/ecma262/#sec-typeof-operator
type Primitive = null | undefined | boolean | number | string | symbol | bigint;
const isPrimitive = (value: unknown): value is Primitive =>
  value === null || (typeof value != 'object' && typeof value != 'function');
const isArray = Array.isArray;
const isIterable = (value: unknown): value is Iterable<unknown> =>
  isArray(value) ||
  // eslint-disable-next-line @typescript-eslint/no-explicit-any
  (value && typeof (value as any)[Symbol.iterator] === 'function');

// TODO (justinfagnani): can we get away with `\s`?
const SPACE_CHAR = `[ \t\n\f\r]`;
const ATTR_VALUE_CHAR = `[^ \t\n\f\r"'\`<>=]`;
const NAME_CHAR = `[^\0-\x1F\x7F-\x9F "'>=/]`;

// These regexes represent the five parsing states that we care about in the
// Template's HTML scanner. They match the *end* of the state they're named
// after.
// Depending on the match, we transition to a new state. If there's no match,
// we stay in the same state.
// Note that the regexes are stateful. We utilize lastIndex and sync it
// across the multiple regexes used. In addition to the five regexes below
// we also dynamically create a regex to find the matching end tags for raw
// text elements.

// TODO (justinfagnani): we detect many more parsing edge-cases than we
// used to, and many of those are of dubious value. Decide and document
// how to relax correctness to simplify the regexes and states.

/**
 * End of text is: `<` followed by:
 *   (comment start) or (tag) or (dynamic tag binding)
 */
const textEndRegex = /<(?:(!--|\/[^a-zA-Z])|(\/?[a-zA-Z][^>\s]*)|(\/?$))/g;
const COMMENT_START = 1;
const TAG_NAME = 2;
const DYNAMIC_TAG_NAME = 3;

const commentEndRegex = /-->/g;
/**
 * Comments not started with <!--, like </{, can be ended by a single `>`
 */
const comment2EndRegex = />/g;

/**
 * The tagEnd regex matches the end of the "inside an opening" tag syntax
 * position. It either matches a `>`, an attribute-like sequence, or the end
 * of the string after a space (attribute-name position ending).
 *
 * See attributes in the HTML spec:
 * https://www.w3.org/TR/html5/syntax.html#elements-attributes
 *
 * " \t\n\f\r" are HTML space characters:
 * https://infra.spec.whatwg.org/#ascii-whitespace
 *
 * "\0-\x1F\x7F-\x9F" are Unicode control characters, which includes every
 * space character except " ".
 *
 * So an attribute is:
 *  * The name: any character except a control character, space character, ('),
 *    ("), ">", "=", or "/"
 *  * Followed by zero or more space characters
 *  * Followed by "="
 *  * Followed by zero or more space characters
 *  * Followed by:
 *    * Any character except space, ('), ("), "<", ">", "=", (`), or
 *    * (") then any non-("), or
 *    * (') then any non-(')
 */
const tagEndRegex = new RegExp(
  `>|${SPACE_CHAR}(?:(${NAME_CHAR}+)(${SPACE_CHAR}*=${SPACE_CHAR}*(?:${ATTR_VALUE_CHAR}|("|')|))|$)`,
  'g'
);
const ENTIRE_MATCH = 0;
const ATTRIBUTE_NAME = 1;
const SPACES_AND_EQUALS = 2;
const QUOTE_CHAR = 3;

const singleQuoteAttrEndRegex = /'/g;
const doubleQuoteAttrEndRegex = /"/g;
/**
 * Matches the raw text elements.
 *
 * Comments are not parsed within raw text elements, so we need to search their
 * text content for marker strings.
 */
const rawTextElement = /^(?:script|style|textarea)$/i;

/** TemplateResult types */
const HTML_RESULT = 1;
const SVG_RESULT = 2;

type ResultType = typeof HTML_RESULT | typeof SVG_RESULT;

/** TemplatePart types */
const ATTRIBUTE_PART = 1;
const CHILD_PART = 2;
const PROPERTY_PART = 3;
const BOOLEAN_ATTRIBUTE_PART = 4;
const EVENT_PART = 5;
const ELEMENT_PART = 6;
const COMMENT_PART = 7;

/**
 * The return type of the template tag functions.
 */
export type TemplateResult = {
  _$litType$: ResultType;
  // TODO (justinfagnani): consider shorter names, like `s` and `v`. This is a
  // semi-public API though. We can't just let Terser rename them for us,
  // because we need TemplateResults to work between compatible versions of
  // lit-html.
  strings: TemplateStringsArray;
  values: unknown[];
};

/**
 * Generates a template literal tag function that returns a TemplateResult with
 * the given result type.
 */
const tag = (_$litType$: ResultType) => (
  strings: TemplateStringsArray,
  ...values: unknown[]
): TemplateResult => ({
  _$litType$,
  strings,
  values,
});

/**
 * Interprets a template literal as an HTML template that can efficiently
 * render to and update a container.
 */
export const html = tag(HTML_RESULT);

/**
 * Interprets a template literal as an SVG template that can efficiently
 * render to and update a container.
 */
export const svg = tag(SVG_RESULT);

/**
 * A sentinel value that signals that a value was handled by a directive and
 * should not be written to the DOM.
 */
export const noChange = Symbol.for('lit-noChange');

/**
 * A sentinel value that signals a ChildPart to fully clear its content.
 */
export const nothing = Symbol.for('lit-nothing');

/**
 * The cache of prepared templates, keyed by the tagged TemplateStringsArray
 * and _not_ accounting for the specific template tag used. This means that
 * template tags cannot be dynamic - the must statically be one of html, svg,
 * or attr. This restriction simplifies the cache lookup, which is on the hot
 * path for rendering.
 */
const templateCache = new Map<TemplateStringsArray, Template>();

<<<<<<< HEAD
=======
export type ChildPartInfo = {
  readonly type: typeof CHILD_PART;
  readonly _$part: ChildPart;
  readonly _$parent: Disconnectable;
  readonly _$attributeIndex: undefined;
};

export type AttributePartInfo = {
  readonly type:
    | typeof ATTRIBUTE_PART
    | typeof PROPERTY_PART
    | typeof BOOLEAN_ATTRIBUTE_PART
    | typeof EVENT_PART;
  readonly strings?: ReadonlyArray<string>;
  readonly name: string;
  readonly tagName: string;
  readonly _$part: AttributePart;
  readonly _$parent: Disconnectable;
  readonly _$attributeIndex: number | undefined;
};

export type ElementPartInfo = {
  readonly type: typeof ELEMENT_PART;
  readonly _$part: ElementPart;
  readonly _$parent: Disconnectable;
  readonly _$attributeIndex: undefined;
};

/**
 * Information about the part a directive is bound to.
 *
 * This is useful for checking that a directive is attached to a valid part,
 * such as with directive that can only be used on attribute bindings.
 */
export type PartInfo = ChildPartInfo | AttributePartInfo | ElementPartInfo;

export type DirectiveClass = {
  new (part: PartInfo): Directive;
};

/**
 * This utility type extracts the signature of a directive class's render()
 * method so we can use it for the type of the generated directive function.
 */
export type DirectiveParameters<C extends Directive> = Parameters<C['render']>;

/**
 * A generated directive function doesn't evaluate the directive, but just
 * returns a DirectiveResult object that captures the arguments.
 */
/** @internal */
export type DirectiveResult<C extends DirectiveClass = DirectiveClass> = {
  _$litDirective$: C;
  values: DirectiveParameters<InstanceType<C>>;
};

>>>>>>> 492e9136
export interface RenderOptions {
  /**
   * An object to use as the `this` value for event listeners. It's often
   * useful to set this to the host component rendering a template.
   */
  host?: EventTarget;
  /**
   * A DOM node before which to render content in the container.
   */
  renderBefore?: ChildNode | null;
}

/**
 * Renders a value, usually a lit-html TemplateResult, to the container.
 * @param value
 * @param container
 * @param options
 */
export const render = (
  value: unknown,
  container: HTMLElement | DocumentFragment,
  options?: RenderOptions
): ChildPart => {
  const partOwnerNode = options?.renderBefore ?? container;
  // eslint-disable-next-line @typescript-eslint/no-explicit-any
  let part: ChildPart = (partOwnerNode as any).$lit$;
  if (part === undefined) {
    const endNode = options?.renderBefore ?? null;
    // eslint-disable-next-line @typescript-eslint/no-explicit-any
    (partOwnerNode as any).$lit$ = part = new ChildPart(
      container.insertBefore(createMarker(), endNode),
      endNode,
      undefined,
      options
    );
  }
  part._$setValue(value);
  return part;
};

if (ENABLE_EXTRA_SECURITY_HOOKS) {
  render.setSanitizer = setSanitizer;
  render.createSanitizer = createSanitizer;
  if (DEV_MODE) {
    render._testOnlyClearSanitizerFactoryDoNotCallOrElse = _testOnlyClearSanitizerFactoryDoNotCallOrElse;
  }
}

const walker = d.createTreeWalker(
  d,
  133 /* NodeFilter.SHOW_{ELEMENT|COMMENT|TEXT} */,
  null,
  false
);

let sanitizerFactoryInternal: SanitizerFactory = noopSanitizer;

//
// Classes only below here, const variable declarations only above here...
//
// Keeping variable declarations and classes together improves minification.
// Interfaces and type aliases can be interleaved freely.
//

// Type for classes that have a `_directive` or `_directives[]` field, used by
// `resolveDirective`
export interface DirectiveParent {
  _$parent?: DirectiveParent;
  _directive?: Directive;
  _directives?: Array<Directive | undefined>;
}

/**
 * Returns an HTML string for the given TemplateStringsArray and result type
 * (HTML or SVG), along with the case-sensitive bound attribute names in
 * template order. The HTML contains comment comment markers denoting the
 * `ChildPart`s and suffixes on bound attributes denoting the `AttributeParts`.
 *
 * @param strings template strings array
 * @param type HTML or SVG
 * @return Array containing `[html, attrNames]` (array returned for terseness,
 *     to avoid object fields since this code is shared with non-minified SSR
 *     code)
 */
const getTemplateHtml = (
  strings: TemplateStringsArray,
  type: ResultType
): [string, string[]] => {
  // Insert makers into the template HTML to represent the position of
  // bindings. The following code scans the template strings to determine the
  // syntactic position of the bindings. They can be in text position, where
  // we insert an HTML comment, attribute value position, where we insert a
  // sentinel string and re-write the attribute name, or inside a tag where
  // we insert the sentinel string.
  const l = strings.length - 1;
  const attrNames: Array<string> = [];
  let html = type === SVG_RESULT ? '<svg>' : '';

  // When we're inside a raw text tag (not it's text content), the regex
  // will still be tagRegex so we can find attributes, but will switch to
  // this regex when the tag ends.
  let rawTextEndRegex: RegExp | undefined;

  // The current parsing state, represented as a reference to one of the
  // regexes
  let regex = textEndRegex;

  for (let i = 0; i < l; i++) {
    const s = strings[i];
    // The index of the end of the last attribute name. When this is
    // positive at end of a string, it means we're in an attribute value
    // position and need to rewrite the attribute name.
    // We also use a special value of -2 to indicate that we encountered
    // the end of a string in attribute name position.
    let attrNameEndIndex = -1;
    let attrName: string | undefined;
    let lastIndex = 0;
    let match!: RegExpExecArray | null;

    // The conditions in this loop handle the current parse state, and the
    // assignments to the `regex` variable are the state transitions.
    while (lastIndex < s.length) {
      // Make sure we start searching from where we previously left off
      regex.lastIndex = lastIndex;
      match = regex.exec(s);
      if (match === null) {
        break;
      }
      lastIndex = regex.lastIndex;
      if (regex === textEndRegex) {
        if (match[COMMENT_START] === '!--') {
          regex = commentEndRegex;
        } else if (match[COMMENT_START] !== undefined) {
          // We started a weird comment, like </{
          regex = comment2EndRegex;
        } else if (match[TAG_NAME] !== undefined) {
          if (rawTextElement.test(match[TAG_NAME])) {
            // Record if we encounter a raw-text element. We'll switch to
            // this regex at the end of the tag.
            rawTextEndRegex = new RegExp(`</${match[TAG_NAME]}`, 'g');
          }
          regex = tagEndRegex;
        } else if (match[DYNAMIC_TAG_NAME] !== undefined) {
          // dynamic tag name
          regex = tagEndRegex;
        }
      } else if (regex === tagEndRegex) {
        if (match[ENTIRE_MATCH] === '>') {
          // End of a tag. If we had started a raw-text element, use that
          // regex
          regex = rawTextEndRegex ?? textEndRegex;
          // We may be ending an unquoted attribute value, so make sure we
          // clear any pending attrNameEndIndex
          attrNameEndIndex = -1;
        } else if (match[ATTRIBUTE_NAME] === undefined) {
          // Attribute name position
          attrNameEndIndex = -2;
        } else {
          attrNameEndIndex = regex.lastIndex - match[SPACES_AND_EQUALS].length;
          attrName = match[ATTRIBUTE_NAME];
          regex =
            match[QUOTE_CHAR] === undefined
              ? tagEndRegex
              : match[QUOTE_CHAR] === '"'
              ? doubleQuoteAttrEndRegex
              : singleQuoteAttrEndRegex;
        }
      } else if (
        regex === doubleQuoteAttrEndRegex ||
        regex === singleQuoteAttrEndRegex
      ) {
        regex = tagEndRegex;
      } else if (regex === commentEndRegex || regex === comment2EndRegex) {
        regex = textEndRegex;
      } else {
        // Not one of the five state regexes, so it must be the dynamically
        // created raw text regex and we're at the close of that element.
        regex = tagEndRegex;
        rawTextEndRegex = undefined;
      }
    }

    if (DEV_MODE) {
      // If we have a attrNameEndIndex, which indicates that we should
      // rewrite the attribute name, assert that we're in a valid attribute
      // position - either in a tag, or a quoted attribute value.
      console.assert(
        attrNameEndIndex === -1 ||
          regex === tagEndRegex ||
          regex === singleQuoteAttrEndRegex ||
          regex === doubleQuoteAttrEndRegex,
        'unexpected parse state B'
      );
    }

    // We have four cases:
    //  1. We're in text position, and not in a raw text element
    //     (regex === textEndRegex): insert a comment marker.
    //  2. We have a non-negative attrNameEndIndex which means we need to
    //     rewrite the attribute name to add a bound attribute suffix.
    //  3. We're at the non-first binding in a multi-binding attribute, use a
    //     plain marker.
    //  4. We're somewhere else inside the tag. If we're in attribute name
    //     position (attrNameEndIndex === -2), add a sequential suffix to
    //     generate a unique attribute name.
    html +=
      regex === textEndRegex
        ? s + nodeMarker
        : attrNameEndIndex >= 0
        ? (attrNames.push(attrName!),
          s.slice(0, attrNameEndIndex) +
            boundAttributeSuffix +
            s.slice(attrNameEndIndex)) + marker
        : s + marker + (attrNameEndIndex === -2 ? `:${i}` : '');
  }

  // Returned as an array for terseness
  return [
    // We don't technically need to close the SVG tag since the parser will
    // handle it for us, but the SSR parser doesn't like that.
    // Note that the html must end with a node after the final expression to
    // ensure the last ChildPart has an end node, hence adding a comment if the
    // last string was empty.
    html + (strings[l] || '<?>') + (type === SVG_RESULT ? '</svg>' : ''),
    attrNames,
  ];
};

class Template {
  /** @internal */
  _$element!: HTMLTemplateElement;
  /** @internal */
  _parts: Array<TemplatePart> = [];
  // Note, this is used by the `platform-support` module.
  _$options?: RenderOptions;

  constructor(
    {strings, _$litType$: type}: TemplateResult,
    options?: RenderOptions
  ) {
    this._$options = options;
    let node: Node | null;
    let nodeIndex = 0;
    let bindingIndex = 0;
    let attrNameIndex = 0;
    const l = strings.length - 1;

    // Create template element
    const [html, attrNames] = getTemplateHtml(strings, type);
    this._$element = this._$createElement(html);
    walker.currentNode = this._$element.content;

    // Reparent SVG nodes into template root
    if (type === SVG_RESULT) {
      const content = this._$element.content;
      const svgElement = content.firstChild!;
      svgElement.remove();
      content.append(...svgElement.childNodes);
    }

    // Walk the template to find binding markers and create TemplateParts
    while ((node = walker.nextNode()) !== null && bindingIndex < l) {
      if (node.nodeType === 1) {
        // TODO (justinfagnani): for attempted dynamic tag names, we don't
        // increment the bindingIndex, and it'll be off by 1 in the element
        // and off by two after it.
        if ((node as Element).hasAttributes()) {
          // We defer removing bound attributes because on IE we might not be
          // iterating attributes in their template order, and would sometimes
          // remove an attribute that we still need to create a part for.
          const attrsToRemove = [];
          for (const name of (node as Element).getAttributeNames()) {
            // `name` is the name of the attribute we're iterating over, but not
            // _neccessarily_ the name of the attribute we will create a part
            // for. They can be different in browsers that don't iterate on
            // attributes in source order. In that case the attrNames array
            // contains the attribute name we'll process next. We only need the
            // attribute name here to know if we should process a bound attribute
            // on this element.
            if (name.endsWith(boundAttributeSuffix)) {
              const realName = attrNames[attrNameIndex++];
              // Lowercase for case-sensitive SVG attributes like viewBox
              const value = (node as Element).getAttribute(
                realName.toLowerCase() + boundAttributeSuffix
              )!;
              attrsToRemove.push(name);
              const statics = value.split(marker);
              const m = /([.?@])?(.*)/.exec(realName)!;
              this._parts.push({
                _type: ATTRIBUTE_PART,
                _index: nodeIndex,
                _name: m[2],
                _strings: statics,
                _constructor:
                  m[1] === '.'
                    ? PropertyPart
                    : m[1] === '?'
                    ? BooleanAttributePart
                    : m[1] === '@'
                    ? EventPart
                    : AttributePart,
              });
              bindingIndex += statics.length - 1;
            } else if (name.startsWith(marker)) {
              attrsToRemove.push(name);
              this._parts.push({
                _type: ELEMENT_PART,
                _index: nodeIndex,
              });
            }
          }
          for (const name of attrsToRemove) {
            (node as Element).removeAttribute(name);
          }
        }
        // TODO (justinfagnani): benchmark the regex against testing for each
        // of the 3 raw text element names.
        if (rawTextElement.test((node as Element).tagName)) {
          // For raw text elements we need to split the text content on
          // markers, create a Text node for each segment, and create
          // a TemplatePart for each marker.
          const strings = (node as Element).textContent!.split(marker);
          const lastIndex = strings.length - 1;
          if (lastIndex > 0) {
            (node as Element).textContent = '';
            // Generate a new text node for each literal section
            // These nodes are also used as the markers for node parts
            // We can't use empty text nodes as markers because they're
            // normalized in some browsers (TODO: check)
            for (let i = 0; i < lastIndex; i++) {
              (node as Element).append(strings[i] || createMarker());
              this._parts.push({_type: CHILD_PART, _index: ++nodeIndex});
              bindingIndex++;
            }
            (node as Element).append(strings[lastIndex] || createMarker());
          }
        }
      } else if (node.nodeType === 8) {
        const data = (node as Comment).data;
        if (data === markerMatch) {
          bindingIndex++;
          this._parts.push({_type: CHILD_PART, _index: nodeIndex});
        } else {
          let i = -1;
          while ((i = (node as Comment).data.indexOf(marker, i + 1)) !== -1) {
            // Comment node has a binding marker inside, make an inactive part
            // The binding won't work, but subsequent bindings will
            // TODO (justinfagnani): consider whether it's even worth it to
            // make bindings in comments work
            this._parts.push({_type: COMMENT_PART, _index: nodeIndex});
            bindingIndex++;
            // Move to the end of the match
            i += marker.length - 1;
          }
        }
      }
      nodeIndex++;
    }
  }

  // Overridden via `litHtmlPlatformSupport` to provide platform support.
  _$createElement(html: string) {
    const template = d.createElement('template');
    template.innerHTML = html;
    return template;
  }
}

export interface Disconnectable {
  _$parent: Disconnectable | undefined;
  _$disconnetableChildren?: Set<Disconnectable>;
}

function resolveDirective(
  part: ChildPart | AttributePart | ElementPart,
  value: unknown,
  _$parent: DirectiveParent = part,
  _$attributeIndex?: number
): unknown {
  let currentDirective =
    _$attributeIndex !== undefined
      ? (_$parent as AttributePart)._directives?.[_$attributeIndex]
      : (_$parent as ChildPart | ElementPart | Directive)._directive;
  const nextDirectiveConstructor = isPrimitive(value)
    ? undefined
    : (value as DirectiveResult)._$litDirective$;
  if (currentDirective?.constructor !== nextDirectiveConstructor) {
    currentDirective?._$setDirectiveConnected?.(false);
    currentDirective =
      nextDirectiveConstructor === undefined
        ? undefined
        : new nextDirectiveConstructor({
            ...part,
            _$part: part,
            _$parent,
            _$attributeIndex,
          } as PartInfo);
    if (_$attributeIndex !== undefined) {
      ((_$parent as AttributePart)._directives ??= [])[
        _$attributeIndex
      ] = currentDirective;
    } else {
      (_$parent as ChildPart | Directive)._directive = currentDirective;
    }
  }
  if (currentDirective !== undefined) {
    value = currentDirective._resolve((value as DirectiveResult).values);
  }
  return value;
}

/**
 * An updateable instance of a Template. Holds references to the Parts used to
 * update the template instance.
 */
class TemplateInstance {
  /** @internal */
  _$template: Template;
  /** @internal */
  _parts: Array<Part | undefined> = [];

  /** @internal */
  _$parent: Disconnectable;
  /** @internal */
  _$disconnetableChildren?: Set<Disconnectable> = undefined;

  constructor(template: Template, parent: ChildPart) {
    this._$template = template;
    this._$parent = parent;
  }

  // This method is separate from the constructor because we need to return a
  // DocumentFragment and we don't want to hold onto it with an instance field.
  _clone(options: RenderOptions | undefined) {
    const {
      _$element: {content},
      _parts: parts,
    } = this._$template;
    const fragment = d.importNode(content, true);
    walker.currentNode = fragment;

    let node = walker.nextNode();
    let nodeIndex = 0;
    let partIndex = 0;
    let templatePart = parts[0];

    while (templatePart !== undefined && node !== null) {
      if (nodeIndex === templatePart._index) {
        let part: Part | undefined;
        if (templatePart._type === CHILD_PART) {
          part = new ChildPart(
            node as HTMLElement,
            node.nextSibling,
            this,
            options
          );
        } else if (templatePart._type === ATTRIBUTE_PART) {
          part = new templatePart._constructor(
            node as HTMLElement,
            templatePart._name,
            templatePart._strings,
            this,
            options
          );
        } else if (templatePart._type === ELEMENT_PART) {
          part = new ElementPart(node as HTMLElement, this, options);
        }
        this._parts.push(part);
        templatePart = parts[++partIndex];
      }
      if (templatePart !== undefined && nodeIndex !== templatePart._index) {
        node = walker.nextNode();
        nodeIndex++;
      }
    }
    return fragment;
  }

  _update(values: Array<unknown>) {
    let i = 0;
    for (const part of this._parts) {
      if (part === undefined) {
        i++;
        continue;
      }
      if ((part as AttributePart).strings !== undefined) {
        (part as AttributePart)._$setValue(values, part as AttributePart, i);
        i += (part as AttributePart).strings!.length - 1;
      } else {
        (part as ChildPart)._$setValue(values[i++]);
      }
    }
  }
}

/*
 * Parts
 */
type AttributeTemplatePart = {
  readonly _type: typeof ATTRIBUTE_PART;
  readonly _index: number;
  readonly _name: string;
  /** @internal */
  readonly _constructor: typeof AttributePart;
  /** @internal */
  readonly _strings: ReadonlyArray<string>;
};
type NodeTemplatePart = {
  readonly _type: typeof CHILD_PART;
  readonly _index: number;
};
type ElementTemplatePart = {
  readonly _type: typeof ELEMENT_PART;
  readonly _index: number;
};
type CommentTemplatePart = {
  readonly _type: typeof COMMENT_PART;
  readonly _index: number;
};

/**
 * A TemplatePart represents a dynamic part in a template, before the template
 * is instantiated. When a template is instantiated Parts are created from
 * TemplateParts.
 */
type TemplatePart =
  | NodeTemplatePart
  | AttributeTemplatePart
  | ElementTemplatePart
  | CommentTemplatePart;

export type Part =
  | ChildPart
  | AttributePart
  | PropertyPart
  | BooleanAttributePart
  | ElementPart
  | EventPart;

export class ChildPart {
  readonly type = CHILD_PART;
  readonly options: RenderOptions | undefined;
  _$value: unknown;
  /** @internal */
  _directive?: Directive;
  /** @internal */
  _$startNode: ChildNode;
  /** @internal */
  _$endNode: ChildNode | null;
  private _textSanitizer: ValueSanitizer | undefined;
  /** @internal */
  _$parent: Disconnectable | undefined;

  // The following fields will be patched onto ChildParts when required by
  // DisconnectableDirective
  /** @internal */
  _$disconnetableChildren?: Set<Disconnectable> = undefined;
  /** @internal */
  _$setChildPartConnected?(
    isConnected: boolean,
    removeFromParent?: boolean,
    from?: number
  ): void;

  constructor(
    startNode: ChildNode,
    endNode: ChildNode | null,
    parent: TemplateInstance | ChildPart | undefined,
    options: RenderOptions | undefined
  ) {
    this._$startNode = startNode;
    this._$endNode = endNode;
    this._$parent = parent;
    this.options = options;
    if (ENABLE_EXTRA_SECURITY_HOOKS) {
      // Explicitly initialize for consistent class shape.
      this._textSanitizer = undefined;
    }
  }

  /**
   * Sets the connection state for any `DisconnectableDirectives` contained
   * within this part and runs their `disconnectedCallback` or
   * `reconnectedCallback`, according to the `isConnected` argument.
   * @param isConnected
   */
  setConnected(isConnected: boolean) {
    this._$setChildPartConnected?.(isConnected);
  }

  get parentNode(): Node {
    return this._$startNode.parentNode!;
  }

  _$setValue(value: unknown, directiveParent: DirectiveParent = this): void {
    value = resolveDirective(this, value, directiveParent);
    if (isPrimitive(value)) {
      if (value === nothing) {
        this._$clear();
        this._$value = nothing;
      } else if (value !== this._$value && value !== noChange) {
        this._commitText(value);
      }
    } else if ((value as TemplateResult)._$litType$ !== undefined) {
      this._commitTemplateResult(value as TemplateResult);
    } else if ((value as Node).nodeType !== undefined) {
      this._commitNode(value as Node);
    } else if (isIterable(value)) {
      this._commitIterable(value);
    } else {
      // Fallback, will render the string representation
      this._commitText(value);
    }
  }

  private _insert<T extends Node>(node: T, ref = this._$endNode) {
    return this._$startNode.parentNode!.insertBefore(node, ref);
  }

  private _commitNode(value: Node): void {
    if (this._$value !== value) {
      this._$clear();
      if (
        ENABLE_EXTRA_SECURITY_HOOKS &&
        sanitizerFactoryInternal !== noopSanitizer
      ) {
        const parentNodeName = this._$startNode.parentNode?.nodeName;
        if (parentNodeName === 'STYLE' || parentNodeName === 'SCRIPT') {
          this._insert(
            new Text(
              '/* lit-html will not write ' +
                'TemplateResults to scripts and styles */'
            )
          );
          return;
        }
      }
      this._$value = this._insert(value);
    }
  }

  private _commitText(value: unknown): void {
    const node = this._$startNode.nextSibling;
    // Make sure undefined and null render as an empty string
    // TODO: use `nothing` to clear the node?
    value ??= '';
    // TODO(justinfagnani): Can we just check if this._$value is primitive?
    if (
      node !== null &&
      node.nodeType === 3 /* Node.TEXT_NODE */ &&
      (this._$endNode === null
        ? node.nextSibling === null
        : node === this._$endNode.previousSibling)
    ) {
      if (ENABLE_EXTRA_SECURITY_HOOKS) {
        if (this._textSanitizer === undefined) {
          this._textSanitizer = createSanitizer(node, 'data', 'property');
        }
        value = this._textSanitizer(value);
      }
      // If we only have a single text node between the markers, we can just
      // set its value, rather than replacing it.
      (node as Text).data = value as string;
    } else {
      if (ENABLE_EXTRA_SECURITY_HOOKS) {
        const textNode = document.createTextNode('');
        this._commitNode(textNode);
        // When setting text content, for security purposes it matters a lot
        // what the parent is. For example, <style> and <script> need to be
        // handled with care, while <span> does not. So first we need to put a
        // text node into the document, then we can sanitize its contentx.
        if (this._textSanitizer === undefined) {
          this._textSanitizer = createSanitizer(textNode, 'data', 'property');
        }
        value = this._textSanitizer(value);
        textNode.data = value as string;
      } else {
        this._commitNode(d.createTextNode(value as string));
      }
    }
    this._$value = value;
  }

  private _commitTemplateResult(result: TemplateResult): void {
    const {values, strings} = result;
    const template = this._$getTemplate(strings, result);
    if ((this._$value as TemplateInstance)?._$template === template) {
      (this._$value as TemplateInstance)._update(values);
    } else {
      const instance = new TemplateInstance(template!, this);
      const fragment = instance._clone(this.options);
      instance._update(values);
      this._commitNode(fragment);
      this._$value = instance;
    }
  }

  // Overridden via `litHtmlPlatformSupport` to provide platform support.
  /** @internal */
  _$getTemplate(strings: TemplateStringsArray, result: TemplateResult) {
    let template = templateCache.get(strings);
    if (template === undefined) {
      templateCache.set(strings, (template = new Template(result)));
    }
    return template;
  }

  private _commitIterable(value: Iterable<unknown>): void {
    // For an Iterable, we create a new InstancePart per item, then set its
    // value to the item. This is a little bit of overhead for every item in
    // an Iterable, but it lets us recurse easily and efficiently update Arrays
    // of TemplateResults that will be commonly returned from expressions like:
    // array.map((i) => html`${i}`), by reusing existing TemplateInstances.

    // If value is an array, then the previous render was of an
    // iterable and value will contain the ChildParts from the previous
    // render. If value is not an array, clear this part and make a new
    // array for ChildParts.
    if (!isArray(this._$value)) {
      this._$value = [];
      this._$clear();
    }

    // Lets us keep track of how many items we stamped so we can clear leftover
    // items from a previous render
    const itemParts = this._$value as ChildPart[];
    let partIndex = 0;
    let itemPart: ChildPart | undefined;

    for (const item of value) {
      if (partIndex === itemParts.length) {
        // If no existing part, create a new one
        // TODO (justinfagnani): test perf impact of always creating two parts
        // instead of sharing parts between nodes
        // https://github.com/Polymer/lit-html/issues/1266
        itemParts.push(
          (itemPart = new ChildPart(
            this._insert(createMarker()),
            this._insert(createMarker()),
            this,
            this.options
          ))
        );
      } else {
        // Reuse an existing part
        itemPart = itemParts[partIndex];
      }
      itemPart._$setValue(item);
      partIndex++;
    }

    if (partIndex < itemParts.length) {
      // itemParts always have end nodes
      this._$clear(itemPart?._$endNode!.nextSibling, partIndex);
      // Truncate the parts array so _value reflects the current state
      itemParts.length = partIndex;
    }
  }

  /**
   * Removes the nodes contained within this Part from the DOM.
   *
   * @param start Start node to clear from, for clearing a subset of the part's
   *     DOM (used when truncating iterables)
   * @param from  When `start` is specified, the index within the iterable from
   *     which ChildParts are being removed, used for disconnecting directives in
   *     those Parts.
   *
   * @internal
   */
  _$clear(
    start: ChildNode | null = this._$startNode.nextSibling,
    from?: number
  ) {
    this._$setChildPartConnected?.(false, true, from);
    while (start && start !== this._$endNode) {
      const n = start!.nextSibling;
      start!.remove();
      start = n;
    }
  }
}

export class AttributePart {
  readonly type = ATTRIBUTE_PART as
    | typeof ATTRIBUTE_PART
    | typeof PROPERTY_PART
    | typeof BOOLEAN_ATTRIBUTE_PART
    | typeof EVENT_PART;
  readonly element: HTMLElement;
  readonly name: string;
  readonly options: RenderOptions | undefined;

  /**
   * If this attribute part represents an interpolation, this contains the
   * static strings of the interpolation. For single-value, complete bindings,
   * this is undefined.
   */
  readonly strings?: ReadonlyArray<string>;
  /** @internal */
  _$value: unknown | Array<unknown> = nothing;
  /** @internal */
  _directives?: Array<Directive | undefined>;
  /** @internal */
  _$parent: Disconnectable | undefined;
  /** @internal */
  _$disconnetableChildren?: Set<Disconnectable> = undefined;

  protected _sanitizer: ValueSanitizer | undefined;
  /** @internal */
  _setDirectiveConnected?: (
    directive: Directive | undefined,
    isConnected: boolean,
    removeFromParent?: boolean
  ) => void = undefined;

  get tagName() {
    return this.element.tagName;
  }

  constructor(
    element: HTMLElement,
    name: string,
    strings: ReadonlyArray<string>,
    parent: Disconnectable | undefined,
    options: RenderOptions | undefined
  ) {
    this.element = element;
    this.name = name;
    this._$parent = parent;
    this.options = options;
    if (strings.length > 2 || strings[0] !== '' || strings[1] !== '') {
      this._$value = new Array(strings.length - 1).fill(nothing);
      this.strings = strings;
    } else {
      this._$value = nothing;
    }
    if (ENABLE_EXTRA_SECURITY_HOOKS) {
      this._sanitizer = undefined;
    }
  }

  /**
   * Sets the value of this part by resolving the value from possibly multiple
   * values and static strings and committing it to the DOM.
   * If this part is single-valued, `this._strings` will be undefined, and the
   * method will be called with a single value argument. If this part is
   * multi-value, `this._strings` will be defined, and the method is called
   * with the value array of the part's owning TemplateInstance, and an offset
   * into the value array from which the values should be read.
   * This method is overloaded this way to eliminate short-lived array slices
   * of the template instance values, and allow a fast-path for single-valued
   * parts.
   *
   * @param value The part value, or an array of values for multi-valued parts
   * @param valueIndex the index to start reading values from. `undefined` for
   *   single-valued parts
   * @param noCommit causes the part to not commit its value to the DOM. Used
   *   in hydration to prime attribute parts with their first-rendered value,
   *   but not set the attribute, and in SSR to no-op the DOM operation and
   *   capture the value for serialization.
   *
   * @internal
   */
  _$setValue(
    value: unknown | Array<unknown>,
    directiveParent: DirectiveParent = this,
    valueIndex?: number,
    noCommit?: boolean
  ) {
    const strings = this.strings;

    // Whether any of the values has changed, for dirty-checking
    let change = false;

    if (strings === undefined) {
      // Single-value binding case
      value = resolveDirective(this, value, directiveParent, 0);
      change =
        !isPrimitive(value) || (value !== this._$value && value !== noChange);
      if (change) {
        this._$value = value;
      }
    } else {
      // Interpolation case
      const values = value as Array<unknown>;
      value = strings[0];

      let i, v;
      for (i = 0; i < strings.length - 1; i++) {
        v = resolveDirective(this, values[valueIndex! + i], directiveParent, i);

        if (v === noChange) {
          // If the user-provided value is `noChange`, use the previous value
          v = (this._$value as Array<unknown>)[i];
        }
        change ||= !isPrimitive(v) || v !== (this._$value as Array<unknown>)[i];
        if (v === nothing) {
          value = nothing;
        } else if (value !== nothing) {
          value += (v ?? '') + strings[i + 1];
        }
        // We always record each value, even if one is `nothing`, for future
        // change detection.
        (this._$value as Array<unknown>)[i] = v;
      }
    }
    if (change && !noCommit) {
      this._commitValue(value);
    }
  }

  /** @internal */
  _commitValue(value: unknown) {
    if (value === nothing) {
      this.element.removeAttribute(this.name);
    } else {
      if (ENABLE_EXTRA_SECURITY_HOOKS) {
        if (this._sanitizer === undefined) {
          this._sanitizer = sanitizerFactoryInternal(
            this.element,
            this.name,
            'attribute'
          );
        }
        value = this._sanitizer(value ?? '');
      }
      this.element.setAttribute(this.name, (value ?? '') as string);
    }
  }
}

export class PropertyPart extends AttributePart {
  readonly type = PROPERTY_PART;

  /** @internal */
  _commitValue(value: unknown) {
    if (ENABLE_EXTRA_SECURITY_HOOKS) {
      if (this._sanitizer === undefined) {
        this._sanitizer = sanitizerFactoryInternal(
          this.element,
          this.name,
          'property'
        );
      }
      value = this._sanitizer(value);
    }
    // eslint-disable-next-line @typescript-eslint/no-explicit-any
    (this.element as any)[this.name] = value === nothing ? undefined : value;
  }
}

export class BooleanAttributePart extends AttributePart {
  readonly type = BOOLEAN_ATTRIBUTE_PART;

  /** @internal */
  _commitValue(value: unknown) {
    if (value && value !== nothing) {
      this.element.setAttribute(this.name, '');
    } else {
      this.element.removeAttribute(this.name);
    }
  }
}

type EventListenerWithOptions = EventListenerOrEventListenerObject &
  Partial<AddEventListenerOptions>;

/**
 * An AttributePart that manages an event listener via add/removeEventListener.
 *
 * This part works by adding itself as the event listener on an element, then
 * delegating to the value passed to it. This reduces the number of calls to
 * add/removeEventListener if the listener changes frequently, such as when an
 * inline function is used as a listener.
 *
 * Because event options are passed when adding listeners, we must take case
 * to add and remove the part as a listener when the event options change.
 */
export class EventPart extends AttributePart {
  readonly type = EVENT_PART;

  // EventPart does not use the base _$setValue/_resolveValue implementation
  // since the dirty checking is more complex
  /** @internal */
  _$setValue(newListener: unknown, directiveParent: DirectiveParent = this) {
    newListener =
      resolveDirective(this, newListener, directiveParent, 0) ?? nothing;
    if (newListener === noChange) {
      return;
    }
    const oldListener = this._$value;

    // If the new value is nothing or any options change we have to remove the
    // part as a listener.
    const shouldRemoveListener =
      (newListener === nothing && oldListener !== nothing) ||
      (newListener as EventListenerWithOptions).capture !==
        (oldListener as EventListenerWithOptions).capture ||
      (newListener as EventListenerWithOptions).once !==
        (oldListener as EventListenerWithOptions).once ||
      (newListener as EventListenerWithOptions).passive !==
        (oldListener as EventListenerWithOptions).passive;

    // If the new value is not nothing and we removed the listener, we have
    // to add the part as a listener.
    const shouldAddListener =
      newListener !== nothing &&
      (oldListener === nothing || shouldRemoveListener);

    if (shouldRemoveListener) {
      this.element.removeEventListener(
        this.name,
        this,
        oldListener as EventListenerWithOptions
      );
    }
    if (shouldAddListener) {
      // Beware: IE11 and Chrome 41 don't like using the listener as the
      // options object. Figure out how to deal w/ this in IE11 - maybe
      // patch addEventListener?
      this.element.addEventListener(
        this.name,
        this,
        newListener as EventListenerWithOptions
      );
    }
    this._$value = newListener;
  }

  handleEvent(event: Event) {
    if (typeof this._$value === 'function') {
      // TODO (justinfagnani): do we need to default to this._$element?
      // It'll always be the same as `e.currentTarget`.
      this._$value.call(this.options?.host ?? this.element, event);
    } else {
      (this._$value as EventListenerObject).handleEvent(event);
    }
  }
}

export class ElementPart {
  readonly type = ELEMENT_PART;
  /** @internal */
  _directive?: Directive;
  // This is to ensure that every Part has a _value.
  _$value: undefined;

  /** @internal */
  _$parent: Disconnectable | undefined;
  /** @internal */
  _$disconnetableChildren?: Set<Disconnectable> = undefined;
  /** @internal */
  _setDirectiveConnected?: (
    directive: Directive | undefined,
    isConnected: boolean,
    removeFromParent?: boolean
  ) => void = undefined;

  options: RenderOptions | undefined;

  constructor(
    public element: Element,
    parent: Disconnectable,
    options: RenderOptions | undefined
  ) {
    this._$parent = parent;
    this.options = options;
  }

  _$setValue(value: unknown): void {
    resolveDirective(this, value);
  }
}

/**
 * END USERS SHOULD NOT RELY ON THIS OBJECT.
 *
 * Private exports for use by other Lit packages, not intended for use by
 * external users.
 *
 * We currently do not make a mangled rollup build of the lit-ssr code. In order
 * to keep a number of (otherwise private) top-level exports  mangled in the
 * client side code, we export a _$private object containing those members (or
 * helper methods for accessing private fields of those members), and then
 * re-export them for use in lit-ssr. This keeps lit-ssr agnostic to whether the
 * client-side code is being used in `dev` mode or `prod` mode.
 *
 * @private
 */
export const _$private = {
  // Used in lit-ssr
  _boundAttributeSuffix: boundAttributeSuffix,
  _marker: marker,
  _markerMatch: markerMatch,
  _HTML_RESULT: HTML_RESULT,
  _getTemplateHtml: getTemplateHtml,
  // Used in hydrate
  _TemplateInstance: TemplateInstance,
  _isIterable: isIterable,
  _resolveDirective: resolveDirective,
};

// Apply polyfills if available
// eslint-disable-next-line @typescript-eslint/no-explicit-any
(globalThis as any)['litHtmlPlatformSupport']?.({ChildPart, Template});

// IMPORTANT: do not change the property name or the assignment expression.
// This line will be used in regexes to search for lit-html usage.
// TODO(justinfagnani): inject version number at build time
// eslint-disable-next-line @typescript-eslint/no-explicit-any
((globalThis as any)['litHtmlVersions'] ??= []).push('2.0.0-pre.3');<|MERGE_RESOLUTION|>--- conflicted
+++ resolved
@@ -210,7 +210,8 @@
 
 type ResultType = typeof HTML_RESULT | typeof SVG_RESULT;
 
-/** TemplatePart types */
+// TemplatePart types
+// IMPORTANT: these must match the values in PartType
 const ATTRIBUTE_PART = 1;
 const CHILD_PART = 2;
 const PROPERTY_PART = 3;
@@ -277,65 +278,6 @@
  */
 const templateCache = new Map<TemplateStringsArray, Template>();
 
-<<<<<<< HEAD
-=======
-export type ChildPartInfo = {
-  readonly type: typeof CHILD_PART;
-  readonly _$part: ChildPart;
-  readonly _$parent: Disconnectable;
-  readonly _$attributeIndex: undefined;
-};
-
-export type AttributePartInfo = {
-  readonly type:
-    | typeof ATTRIBUTE_PART
-    | typeof PROPERTY_PART
-    | typeof BOOLEAN_ATTRIBUTE_PART
-    | typeof EVENT_PART;
-  readonly strings?: ReadonlyArray<string>;
-  readonly name: string;
-  readonly tagName: string;
-  readonly _$part: AttributePart;
-  readonly _$parent: Disconnectable;
-  readonly _$attributeIndex: number | undefined;
-};
-
-export type ElementPartInfo = {
-  readonly type: typeof ELEMENT_PART;
-  readonly _$part: ElementPart;
-  readonly _$parent: Disconnectable;
-  readonly _$attributeIndex: undefined;
-};
-
-/**
- * Information about the part a directive is bound to.
- *
- * This is useful for checking that a directive is attached to a valid part,
- * such as with directive that can only be used on attribute bindings.
- */
-export type PartInfo = ChildPartInfo | AttributePartInfo | ElementPartInfo;
-
-export type DirectiveClass = {
-  new (part: PartInfo): Directive;
-};
-
-/**
- * This utility type extracts the signature of a directive class's render()
- * method so we can use it for the type of the generated directive function.
- */
-export type DirectiveParameters<C extends Directive> = Parameters<C['render']>;
-
-/**
- * A generated directive function doesn't evaluate the directive, but just
- * returns a DirectiveResult object that captures the arguments.
- */
-/** @internal */
-export type DirectiveResult<C extends DirectiveClass = DirectiveClass> = {
-  _$litDirective$: C;
-  values: DirectiveParameters<InstanceType<C>>;
-};
-
->>>>>>> 492e9136
 export interface RenderOptions {
   /**
    * An object to use as the `this` value for event listeners. It's often
