/**
 * @license
 * Copyright (c) 2017 The Polymer Project Authors. All rights reserved.
 * This code may only be used under the BSD style license found at
 * http://polymer.github.io/LICENSE.txt
 * The complete set of authors may be found at
 * http://polymer.github.io/AUTHORS.txt
 * The complete set of contributors may be found at
 * http://polymer.github.io/CONTRIBUTORS.txt
 * Code distributed by Google as part of the polymer project is also
 * subject to an additional IP rights grant found at
 * http://polymer.github.io/PATENTS.txt
 */

import {Directive} from './directive.js';

const DEV_MODE = true;
const ENABLE_EXTRA_SECURITY_HOOKS = true;

if (DEV_MODE) {
  console.warn('lit-html is in dev mode. Not recommended for production!');
}

/**
 * Used to sanitize any value before it is written into the DOM. This can be
 * used to implement a security policy of allowed and disallowed values in
 * order to prevent XSS attacks.
 *
 * One way of using this callback would be to check attributes and properties
 * against a list of high risk fields, and require that values written to such
 * fields be instances of a class which is safe by construction. Closure's Safe
 * HTML Types is one implementation of this technique (
 * https://github.com/google/safe-html-types/blob/master/doc/safehtml-types.md).
 * The TrustedTypes polyfill in API-only mode could also be used as a basis
 * for this technique (https://github.com/WICG/trusted-types).
 *
 * @param node The HTML node (usually either a #text node or an Element) that
 *     is being written to. Note that this is just an exemplar node, the write
 *     may take place against another instance of the same class of node.
 * @param name The name of an attribute or property (for example, 'href').
 * @param type Indicates whether the write that's about to be performed will
 *     be to a property or a node.
 * @return A function that will sanitize this class of writes.
 */
export type SanitizerFactory = (
  node: Node,
  name: string,
  type: 'property' | 'attribute'
) => ValueSanitizer;

/**
 * A function which can sanitize values that will be written to a specific kind
 * of DOM sink.
 *
 * See SanitizerFactory.
 *
 * @param value The value to sanitize. Will be the actual value passed into
 *     the lit-html template literal, so this could be of any type.
 * @return The value to write to the DOM. Usually the same as the input value,
 *     unless sanitization is needed.
 */
export type ValueSanitizer = (value: unknown) => unknown;

const identityFunction: ValueSanitizer = (value: unknown) => value;
const noopSanitizer: SanitizerFactory = (
  _node: Node,
  _name: string,
  _type: 'property' | 'attribute'
) => identityFunction;

/** Sets the global sanitizer factory. */
const setSanitizer = (newSanitizer: SanitizerFactory) => {
  if (!ENABLE_EXTRA_SECURITY_HOOKS) {
    return;
  }
  if (sanitizerFactoryInternal !== noopSanitizer) {
    throw new Error(
      `Attempted to overwrite existing lit-html security policy.` +
        ` setSanitizeDOMValueFactory should be called at most once.`
    );
  }
  sanitizerFactoryInternal = newSanitizer;
};

/**
 * Only used in internal tests, not a part of the public API.
 */
const _testOnlyClearSanitizerFactoryDoNotCallOrElse = () => {
  sanitizerFactoryInternal = noopSanitizer;
};

const createSanitizer: SanitizerFactory = (node, name, type) => {
  return sanitizerFactoryInternal(node, name, type);
};

// Added to an attribute name to mark the attribute as bound so we can find
// it easily.
const boundAttributeSuffix = '$lit$';

// This marker is used in many syntactic positions in HTML, so it must be
// a valid element name and attribute name. We don't support dynamic names (yet)
// but this at least ensures that the parse tree is closer to the template
// intention.
const marker = `lit$${String(Math.random()).slice(9)}$`;

// String used to tell if a comment is a marker comment
const markerMatch = '?' + marker;

// Text used to insert a comment marker node. We use processing instruction
// syntax because it's slightly smaller, but parses as a comment node.
const nodeMarker = `<${markerMatch}>`;

const d = document;

// Creates a dynamic marker. We never have to search for these in the DOM.
const createMarker = (v = '') => d.createComment(v);

// https://tc39.github.io/ecma262/#sec-typeof-operator
type Primitive = null | undefined | boolean | number | string | symbol | bigint;
const isPrimitive = (value: unknown): value is Primitive =>
  value === null || (typeof value != 'object' && typeof value != 'function');
const isArray = Array.isArray;
const isIterable = (value: unknown): value is Iterable<unknown> =>
  isArray(value) ||
  // eslint-disable-next-line @typescript-eslint/no-explicit-any
  (value && typeof (value as any)[Symbol.iterator] === 'function');

// TODO (justinfagnani): can we get away with `\s`?
const SPACE_CHAR = `[ \t\n\f\r]`;
const ATTR_VALUE_CHAR = `[^ \t\n\f\r"'\`<>=]`;
const NAME_CHAR = `[^\0-\x1F\x7F-\x9F "'>=/]`;

// These regexes represent the five parsing states that we care about in the
// Template's HTML scanner. They match the *end* of the state they're named
// after.
// Depending on the match, we transition to a new state. If there's no match,
// we stay in the same state.
// Note that the regexes are stateful. We utilize lastIndex and sync it
// across the multiple regexes used. In addition to the five regexes below
// we also dynamically create a regex to find the matching end tags for raw
// text elements.

// TODO (justinfagnani): we detect many more parsing edge-cases than we
// used to, and many of those are of dubious value. Decide and document
// how to relax correctness to simplify the regexes and states.

/**
 * End of text is: `<` followed by:
 *   (comment start) or (tag) or (dynamic tag binding)
 */
const textEndRegex = /<(?:(!--|\/[^a-zA-Z])|(\/?[a-zA-Z][^>\s]*)|(\/?$))/g;
const COMMENT_START = 1;
const TAG_NAME = 2;
const DYNAMIC_TAG_NAME = 3;

const commentEndRegex = /-->/g;
/**
 * Comments not started with <!--, like </{, can be ended by a single `>`
 */
const comment2EndRegex = />/g;

/**
 * The tagEnd regex matches the end of the "inside an opening" tag syntax
 * position. It either matches a `>`, an attribute-like sequence, or the end
 * of the string after a space (attribute-name position ending).
 *
 * See attributes in the HTML spec:
 * https://www.w3.org/TR/html5/syntax.html#elements-attributes
 *
 * " \t\n\f\r" are HTML space characters:
 * https://infra.spec.whatwg.org/#ascii-whitespace
 *
 * "\0-\x1F\x7F-\x9F" are Unicode control characters, which includes every
 * space character except " ".
 *
 * So an attribute is:
 *  * The name: any character except a control character, space character, ('),
 *    ("), ">", "=", or "/"
 *  * Followed by zero or more space characters
 *  * Followed by "="
 *  * Followed by zero or more space characters
 *  * Followed by:
 *    * Any character except space, ('), ("), "<", ">", "=", (`), or
 *    * (") then any non-("), or
 *    * (') then any non-(')
 */
const tagEndRegex = new RegExp(
  `>|${SPACE_CHAR}(?:(${NAME_CHAR}+)(${SPACE_CHAR}*=${SPACE_CHAR}*(?:${ATTR_VALUE_CHAR}|("|')|))|$)`,
  'g'
);
const ENTIRE_MATCH = 0;
const ATTRIBUTE_NAME = 1;
const SPACES_AND_EQUALS = 2;
const QUOTE_CHAR = 3;

const singleQuoteAttrEndRegex = /'/g;
const doubleQuoteAttrEndRegex = /"/g;
/**
 * Matches the raw text elements.
 *
 * Comments are not parsed within raw text elements, so we need to search their
 * text content for marker strings.
 */
const rawTextElement = /^(?:script|style|textarea)$/i;

/** TemplateResult types */
const HTML_RESULT = 1;
const SVG_RESULT = 2;

type ResultType = typeof HTML_RESULT | typeof SVG_RESULT;

/** TemplatePart types */
<<<<<<< HEAD
// TODO (justinfagnani): since these are exported, consider shorter names,
// like just `ATTRIBUTE`.
export const ATTRIBUTE_PART = 1;
export const NODE_PART = 2;
export const PROPERTY_PART = 3;
export const BOOLEAN_ATTRIBUTE_PART = 4;
export const EVENT_PART = 5;
export const ELEMENT_PART = 6;
=======
const ATTRIBUTE_PART = 1;
const CHILD_PART = 2;
const PROPERTY_PART = 3;
const BOOLEAN_ATTRIBUTE_PART = 4;
const EVENT_PART = 5;
const ELEMENT_PART = 6;
>>>>>>> 68f80ebd
const COMMENT_PART = 7;

/**
 * The return type of the template tag functions.
 */
export type TemplateResult = {
  _$litType$: ResultType;
  // TODO (justinfagnani): consider shorter names, like `s` and `v`. This is a
  // semi-public API though. We can't just let Terser rename them for us,
  // because we need TemplateResults to work between compatible versions of
  // lit-html.
  strings: TemplateStringsArray;
  values: unknown[];
};

/**
 * Generates a template literal tag function that returns a TemplateResult with
 * the given result type.
 */
const tag = (_$litType$: ResultType) => (
  strings: TemplateStringsArray,
  ...values: unknown[]
): TemplateResult => ({
  _$litType$,
  strings,
  values,
});

/**
 * Interprets a template literal as an HTML template that can efficiently
 * render to and update a container.
 */
export const html = tag(HTML_RESULT);

/**
 * Interprets a template literal as an SVG template that can efficiently
 * render to and update a container.
 */
export const svg = tag(SVG_RESULT);

/**
 * A sentinel value that signals that a value was handled by a directive and
 * should not be written to the DOM.
 */
export const noChange = Symbol.for('lit-noChange');

/**
 * A sentinel value that signals a ChildPart to fully clear its content.
 */
export const nothing = Symbol.for('lit-nothing');

/**
 * The cache of prepared templates, keyed by the tagged TemplateStringsArray
 * and _not_ accounting for the specific template tag used. This means that
 * template tags cannot be dynamic - the must statically be one of html, svg,
 * or attr. This restriction simplifies the cache lookup, which is on the hot
 * path for rendering.
 */
const templateCache = new Map<TemplateStringsArray, Template>();

export type ChildPartInfo = {
  readonly type: typeof CHILD_PART;
  readonly _$part: ChildPart;
  readonly _$parent: Disconnectable;
  readonly _$attributeIndex: undefined;
};

export type AttributePartInfo = {
  readonly type:
    | typeof ATTRIBUTE_PART
    | typeof PROPERTY_PART
    | typeof BOOLEAN_ATTRIBUTE_PART
    | typeof EVENT_PART;
  readonly strings?: ReadonlyArray<string>;
  readonly name: string;
  readonly tagName: string;
  readonly _$part: AttributePart;
  readonly _$parent: Disconnectable;
  readonly _$attributeIndex: number | undefined;
};

export type ElementPartInfo = {
  readonly type: typeof ELEMENT_PART;
  readonly _$part: ElementPart;
  readonly _$parent: Disconnectable;
  readonly _$attributeIndex: undefined;
};

/**
 * Information about the part a directive is bound to.
 *
 * This is useful for checking that a directive is attached to a valid part,
 * such as with directive that can only be used on attribute bindings.
 */
<<<<<<< HEAD
export type PartInfo = NodePartInfo | AttributePartInfo | ElementPartInfo;
=======
export type PartInfo = ChildPartInfo | AttributePartInfo;
>>>>>>> 68f80ebd

export type DirectiveClass = {
  new (part: PartInfo): Directive;
};

/**
 * This utility type extracts the signature of a directive class's render()
 * method so we can use it for the type of the generated directive function.
 */
export type DirectiveParameters<C extends Directive> = Parameters<C['render']>;

/**
 * A generated directive function doesn't evaluate the directive, but just
 * returns a DirectiveResult object that captures the arguments.
 */
/** @internal */
export type DirectiveResult<C extends DirectiveClass = DirectiveClass> = {
  _$litDirective$: C;
  values: DirectiveParameters<InstanceType<C>>;
};

export interface RenderOptions {
  /**
   * An object to use as the `this` value for event listeners. It's often
   * useful to set this to the host component rendering a template.
   */
  host?: EventTarget;
  /**
   * A DOM node before which to render content in the container.
   */
  renderBefore?: ChildNode | null;
}

/**
 * Renders a value, usually a lit-html TemplateResult, to the container.
 * @param value
 * @param container
 * @param options
 */
export const render = (
  value: unknown,
  container: HTMLElement | DocumentFragment,
  options?: RenderOptions
): ChildPart => {
  const partOwnerNode = options?.renderBefore ?? container;
  // eslint-disable-next-line @typescript-eslint/no-explicit-any
  let part: ChildPart = (partOwnerNode as any).$lit$;
  if (part === undefined) {
    const endNode = options?.renderBefore ?? null;
    // eslint-disable-next-line @typescript-eslint/no-explicit-any
    (partOwnerNode as any).$lit$ = part = new ChildPart(
      container.insertBefore(createMarker(), endNode),
      endNode,
      undefined,
      options
    );
  }
  part._$setValue(value);
  return part;
};

if (ENABLE_EXTRA_SECURITY_HOOKS) {
  render.setSanitizer = setSanitizer;
  render.createSanitizer = createSanitizer;
  if (DEV_MODE) {
    render._testOnlyClearSanitizerFactoryDoNotCallOrElse = _testOnlyClearSanitizerFactoryDoNotCallOrElse;
  }
}

const walker = d.createTreeWalker(
  d,
  133 /* NodeFilter.SHOW_{ELEMENT|COMMENT|TEXT} */,
  null,
  false
);

let sanitizerFactoryInternal: SanitizerFactory = noopSanitizer;

//
// Classes only below here, const variable declarations only above here...
//
// Keeping variable declarations and classes together improves minification.
// Interfaces and type aliases can be interleaved freely.
//

// Type for classes that have a `_directive` or `_directives[]` field, used by
// `resolveDirective`
<<<<<<< HEAD
export type DirectiveParent =
  | AttributePart
  | NodePart
  | ElementPart
  | Directive;

/**
 * Base class for creating custom directives. Users should extend this class,
 * implement `render` and/or `update`, and then pass their subclass to
 * `directive`.
 *
 * WARNING: The directive and part API changes are in progress and subject to
 * change in future pre-releases.
 */
export abstract class Directive {
  //@internal
  _part: NodePart | AttributePart | ElementPart;
  //@internal
  _attributeIndex: number | undefined;
  //@internal
=======
export interface DirectiveParent {
  _$parent?: DirectiveParent;
>>>>>>> 68f80ebd
  _directive?: Directive;
  _directives?: Array<Directive | undefined>;
}

/**
 * Returns an HTML string for the given TemplateStringsArray and result type
 * (HTML or SVG), along with the case-sensitive bound attribute names in
 * template order. The HTML contains comment comment markers denoting the
 * `ChildPart`s and suffixes on bound attributes denoting the `AttributeParts`.
 *
 * @param strings template strings array
 * @param type HTML or SVG
 * @return Array containing `[html, attrNames]` (array returned for terseness,
 *     to avoid object fields since this code is shared with non-minified SSR
 *     code)
 */
const getTemplateHtml = (
  strings: TemplateStringsArray,
  type: ResultType
): [string, string[]] => {
  // Insert makers into the template HTML to represent the position of
  // bindings. The following code scans the template strings to determine the
  // syntactic position of the bindings. They can be in text position, where
  // we insert an HTML comment, attribute value position, where we insert a
  // sentinel string and re-write the attribute name, or inside a tag where
  // we insert the sentinel string.
  const l = strings.length - 1;
  const attrNames: Array<string> = [];
  let html = type === SVG_RESULT ? '<svg>' : '';

  // When we're inside a raw text tag (not it's text content), the regex
  // will still be tagRegex so we can find attributes, but will switch to
  // this regex when the tag ends.
  let rawTextEndRegex: RegExp | undefined;

  // The current parsing state, represented as a reference to one of the
  // regexes
  let regex = textEndRegex;

  for (let i = 0; i < l; i++) {
    const s = strings[i];
    // The index of the end of the last attribute name. When this is
    // positive at end of a string, it means we're in an attribute value
    // position and need to rewrite the attribute name.
    // We also use a special value of -2 to indicate that we encountered
    // the end of a string in attribute name position.
    let attrNameEndIndex = -1;
    let attrName: string | undefined;
    let lastIndex = 0;
    let match!: RegExpExecArray | null;

    // The conditions in this loop handle the current parse state, and the
    // assignments to the `regex` variable are the state transitions.
    while (lastIndex < s.length) {
      // Make sure we start searching from where we previously left off
      regex.lastIndex = lastIndex;
      match = regex.exec(s);
      if (match === null) {
        break;
      }
      lastIndex = regex.lastIndex;
      if (regex === textEndRegex) {
        if (match[COMMENT_START] === '!--') {
          regex = commentEndRegex;
        } else if (match[COMMENT_START] !== undefined) {
          // We started a weird comment, like </{
          regex = comment2EndRegex;
        } else if (match[TAG_NAME] !== undefined) {
          if (rawTextElement.test(match[TAG_NAME])) {
            // Record if we encounter a raw-text element. We'll switch to
            // this regex at the end of the tag.
            rawTextEndRegex = new RegExp(`</${match[TAG_NAME]}`, 'g');
          }
          regex = tagEndRegex;
        } else if (match[DYNAMIC_TAG_NAME] !== undefined) {
          // dynamic tag name
          regex = tagEndRegex;
        }
      } else if (regex === tagEndRegex) {
        if (match[ENTIRE_MATCH] === '>') {
          // End of a tag. If we had started a raw-text element, use that
          // regex
          regex = rawTextEndRegex ?? textEndRegex;
          // We may be ending an unquoted attribute value, so make sure we
          // clear any pending attrNameEndIndex
          attrNameEndIndex = -1;
        } else if (match[ATTRIBUTE_NAME] === undefined) {
          // Attribute name position
          attrNameEndIndex = -2;
        } else {
          attrNameEndIndex = regex.lastIndex - match[SPACES_AND_EQUALS].length;
          attrName = match[ATTRIBUTE_NAME];
          regex =
            match[QUOTE_CHAR] === undefined
              ? tagEndRegex
              : match[QUOTE_CHAR] === '"'
              ? doubleQuoteAttrEndRegex
              : singleQuoteAttrEndRegex;
        }
      } else if (
        regex === doubleQuoteAttrEndRegex ||
        regex === singleQuoteAttrEndRegex
      ) {
        regex = tagEndRegex;
      } else if (regex === commentEndRegex || regex === comment2EndRegex) {
        regex = textEndRegex;
      } else {
        // Not one of the five state regexes, so it must be the dynamically
        // created raw text regex and we're at the close of that element.
        regex = tagEndRegex;
        rawTextEndRegex = undefined;
      }
    }

    if (DEV_MODE) {
      // If we have a attrNameEndIndex, which indicates that we should
      // rewrite the attribute name, assert that we're in a valid attribute
      // position - either in a tag, or a quoted attribute value.
      console.assert(
        attrNameEndIndex === -1 ||
          regex === tagEndRegex ||
          regex === singleQuoteAttrEndRegex ||
          regex === doubleQuoteAttrEndRegex,
        'unexpected parse state B'
      );
    }

    // We have four cases:
    //  1. We're in text position, and not in a raw text element
    //     (regex === textEndRegex): insert a comment marker.
    //  2. We have a non-negative attrNameEndIndex which means we need to
    //     rewrite the attribute name to add a bound attribute suffix.
    //  3. We're at the non-first binding in a multi-binding attribute, use a
    //     plain marker.
    //  4. We're somewhere else inside the tag. If we're in attribute name
    //     position (attrNameEndIndex === -2), add a sequential suffix to
    //     generate a unique attribute name.
    html +=
      regex === textEndRegex
        ? s + nodeMarker
        : attrNameEndIndex >= 0
        ? (attrNames.push(attrName!),
          s.slice(0, attrNameEndIndex) +
            boundAttributeSuffix +
            s.slice(attrNameEndIndex)) + marker
        : s + marker + (attrNameEndIndex === -2 ? `:${i}` : '');
  }

  // Returned as an array for terseness
  return [
    // We don't technically need to close the SVG tag since the parser will
    // handle it for us, but the SSR parser doesn't like that.
    // Note that the html must end with a node after the final expression to
    // ensure the last ChildPart has an end node, hence adding a comment if the
    // last string was empty.
    html + (strings[l] || '<?>') + (type === SVG_RESULT ? '</svg>' : ''),
    attrNames,
  ];
};

class Template {
  /** @internal */
  _$element!: HTMLTemplateElement;
  /** @internal */
  _parts: Array<TemplatePart> = [];
  // Note, this is used by the `platform-support` module.
  _$options?: RenderOptions;

  constructor(
    {strings, _$litType$: type}: TemplateResult,
    options?: RenderOptions
  ) {
    this._$options = options;
    let node: Node | null;
    let nodeIndex = 0;
    let bindingIndex = 0;
    let attrNameIndex = 0;
    const l = strings.length - 1;

    // Create template element
    const [html, attrNames] = getTemplateHtml(strings, type);
    this._$element = this._$createElement(html);
    walker.currentNode = this._$element.content;

    // Reparent SVG nodes into template root
    if (type === SVG_RESULT) {
      const content = this._$element.content;
      const svgElement = content.firstChild!;
      svgElement.remove();
      content.append(...svgElement.childNodes);
    }

    // Walk the template to find binding markers and create TemplateParts
    while ((node = walker.nextNode()) !== null && bindingIndex < l) {
      if (node.nodeType === 1) {
        // TODO (justinfagnani): for attempted dynamic tag names, we don't
        // increment the bindingIndex, and it'll be off by 1 in the element
        // and off by two after it.
        if ((node as Element).hasAttributes()) {
          // We defer removing bound attributes because on IE we might not be
          // iterating attributes in their template order, and would sometimes
          // remove an attribute that we still need to create a part for.
          const attrsToRemove = [];
          for (const name of (node as Element).getAttributeNames()) {
            // `name` is the name of the attribute we're iterating over, but not
            // _neccessarily_ the name of the attribute we will create a part
            // for. They can be different in browsers that don't iterate on
            // attributes in source order. In that case the attrNames array
            // contains the attribute name we'll process next. We only need the
            // attribute name here to know if we should process a bound attribute
            // on this element.
            if (name.endsWith(boundAttributeSuffix)) {
              const realName = attrNames[attrNameIndex++];
              // Lowercase for case-sensitive SVG attributes like viewBox
              const value = (node as Element).getAttribute(
                realName.toLowerCase() + boundAttributeSuffix
              )!;
              attrsToRemove.push(name);
              const statics = value.split(marker);
              const m = /([.?@])?(.*)/.exec(realName)!;
              this._parts.push({
                _type: ATTRIBUTE_PART,
                _index: nodeIndex,
                _name: m[2],
                _strings: statics,
                _constructor:
                  m[1] === '.'
                    ? PropertyPart
                    : m[1] === '?'
                    ? BooleanAttributePart
                    : m[1] === '@'
                    ? EventPart
                    : AttributePart,
              });
              bindingIndex += statics.length - 1;
            } else if (name.startsWith(marker)) {
              attrsToRemove.push(name);
              this._parts.push({
                _type: ELEMENT_PART,
                _index: nodeIndex,
              });
            }
          }
          for (const name of attrsToRemove) {
            (node as Element).removeAttribute(name);
          }
        }
        // TODO (justinfagnani): benchmark the regex against testing for each
        // of the 3 raw text element names.
        if (rawTextElement.test((node as Element).tagName)) {
          // For raw text elements we need to split the text content on
          // markers, create a Text node for each segment, and create
          // a TemplatePart for each marker.
          const strings = (node as Element).textContent!.split(marker);
          const lastIndex = strings.length - 1;
          if (lastIndex > 0) {
            (node as Element).textContent = '';
            // Generate a new text node for each literal section
            // These nodes are also used as the markers for node parts
            // We can't use empty text nodes as markers because they're
            // normalized in some browsers (TODO: check)
            for (let i = 0; i < lastIndex; i++) {
              (node as Element).append(strings[i] || createMarker());
              this._parts.push({_type: CHILD_PART, _index: ++nodeIndex});
              bindingIndex++;
            }
            (node as Element).append(strings[lastIndex] || createMarker());
          }
        }
      } else if (node.nodeType === 8) {
        const data = (node as Comment).data;
        if (data === markerMatch) {
          bindingIndex++;
          this._parts.push({_type: CHILD_PART, _index: nodeIndex});
        } else {
          let i = -1;
          while ((i = (node as Comment).data.indexOf(marker, i + 1)) !== -1) {
            // Comment node has a binding marker inside, make an inactive part
            // The binding won't work, but subsequent bindings will
            // TODO (justinfagnani): consider whether it's even worth it to
            // make bindings in comments work
            this._parts.push({_type: COMMENT_PART, _index: nodeIndex});
            bindingIndex++;
            // Move to the end of the match
            i += marker.length - 1;
          }
        }
      }
      nodeIndex++;
    }
  }

  // Overridden via `litHtmlPlatformSupport` to provide platform support.
  _$createElement(html: string) {
    const template = d.createElement('template');
    template.innerHTML = html;
    return template;
  }
}

export interface Disconnectable {
  _$parent: Disconnectable | undefined;
  _$disconnetableChildren?: Set<Disconnectable>;
}

function resolveDirective(
<<<<<<< HEAD
  part: NodePart | AttributePart | ElementPart,
=======
  part: ChildPart | AttributePart,
>>>>>>> 68f80ebd
  value: unknown,
  _$parent: DirectiveParent = part,
  _$attributeIndex?: number
): unknown {
  let currentDirective =
    _$attributeIndex !== undefined
      ? (_$parent as AttributePart)._directives?.[_$attributeIndex]
<<<<<<< HEAD
      : (_$parent as NodePart | ElementPart | Directive)._directive;
=======
      : (_$parent as ChildPart | Directive)._directive;
>>>>>>> 68f80ebd
  const nextDirectiveConstructor = isPrimitive(value)
    ? undefined
    : (value as DirectiveResult)._$litDirective$;
  if (currentDirective?.constructor !== nextDirectiveConstructor) {
    currentDirective?._$setDirectiveConnected?.(false);
    currentDirective =
      nextDirectiveConstructor === undefined
        ? undefined
        : new nextDirectiveConstructor({
            ...part,
            _$part: part,
            _$parent,
            _$attributeIndex,
          } as PartInfo);
    if (_$attributeIndex !== undefined) {
      ((_$parent as AttributePart)._directives ??= [])[
        _$attributeIndex
      ] = currentDirective;
    } else {
      (_$parent as ChildPart | Directive)._directive = currentDirective;
    }
  }
  if (currentDirective !== undefined) {
    value = currentDirective._resolve((value as DirectiveResult).values);
  }
  return value;
}

/**
 * An updateable instance of a Template. Holds references to the Parts used to
 * update the template instance.
 */
class TemplateInstance {
  /** @internal */
  _$template: Template;
  /** @internal */
  _parts: Array<Part | undefined> = [];

  /** @internal */
  _$parent: Disconnectable;
  /** @internal */
  _$disconnetableChildren?: Set<Disconnectable> = undefined;

  constructor(template: Template, parent: ChildPart) {
    this._$template = template;
    this._$parent = parent;
  }

  // This method is separate from the constructor because we need to return a
  // DocumentFragment and we don't want to hold onto it with an instance field.
  _clone(options: RenderOptions | undefined) {
    const {
      _$element: {content},
      _parts: parts,
    } = this._$template;
    const fragment = d.importNode(content, true);
    walker.currentNode = fragment;

    let node = walker.nextNode();
    let nodeIndex = 0;
    let partIndex = 0;
    let templatePart = parts[0];

    while (templatePart !== undefined && node !== null) {
      if (nodeIndex === templatePart._index) {
        let part: Part | undefined;
        if (templatePart._type === CHILD_PART) {
          part = new ChildPart(
            node as HTMLElement,
            node.nextSibling,
            this,
            options
          );
        } else if (templatePart._type === ATTRIBUTE_PART) {
          part = new templatePart._constructor(
            node as HTMLElement,
            templatePart._name,
            templatePart._strings,
            this,
            options
          );
        } else if (templatePart._type === ELEMENT_PART) {
          part = new ElementPart(node as HTMLElement, this);
        }
        this._parts.push(part);
        templatePart = parts[++partIndex];
      }
      if (templatePart !== undefined && nodeIndex !== templatePart._index) {
        node = walker.nextNode();
        nodeIndex++;
      }
    }
    return fragment;
  }

  _update(values: Array<unknown>) {
    let i = 0;
    for (const part of this._parts) {
      if (part === undefined) {
        i++;
        continue;
      }
      if ((part as AttributePart).strings !== undefined) {
        (part as AttributePart)._$setValue(values, part as AttributePart, i);
        i += (part as AttributePart).strings!.length - 1;
      } else {
        (part as ChildPart)._$setValue(values[i++]);
      }
    }
  }
}

/*
 * Parts
 */
type AttributeTemplatePart = {
  readonly _type: typeof ATTRIBUTE_PART;
  readonly _index: number;
  readonly _name: string;
  /** @internal */
  readonly _constructor: typeof AttributePart;
  /** @internal */
  readonly _strings: ReadonlyArray<string>;
};
type NodeTemplatePart = {
  readonly _type: typeof CHILD_PART;
  readonly _index: number;
};
type ElementTemplatePart = {
  readonly _type: typeof ELEMENT_PART;
  readonly _index: number;
};
type CommentTemplatePart = {
  readonly _type: typeof COMMENT_PART;
  readonly _index: number;
};

/**
 * A TemplatePart represents a dynamic part in a template, before the template
 * is instantiated. When a template is instantiated Parts are created from
 * TemplateParts.
 */
type TemplatePart =
  | NodeTemplatePart
  | AttributeTemplatePart
  | ElementTemplatePart
  | CommentTemplatePart;

export type Part =
  | ChildPart
  | AttributePart
  | PropertyPart
  | BooleanAttributePart
  | ElementPart
  | EventPart;

export class ChildPart {
  readonly type = CHILD_PART;
  readonly options: RenderOptions | undefined;
  _$value: unknown;
  /** @internal */
  _directive?: Directive;
  /** @internal */
  _$startNode: ChildNode;
  /** @internal */
  _$endNode: ChildNode | null;
  private _textSanitizer: ValueSanitizer | undefined;
  /** @internal */
  _$parent: Disconnectable | undefined;

  // The following fields will be patched onto ChildParts when required by
  // DisconnectableDirective
  /** @internal */
  _$disconnetableChildren?: Set<Disconnectable> = undefined;
  /** @internal */
  _$setChildPartConnected?(
    isConnected: boolean,
    removeFromParent?: boolean,
    from?: number
  ): void;

  constructor(
    startNode: ChildNode,
    endNode: ChildNode | null,
    parent: TemplateInstance | ChildPart | undefined,
    options: RenderOptions | undefined
  ) {
    this._$startNode = startNode;
    this._$endNode = endNode;
    this._$parent = parent;
    this.options = options;
    if (ENABLE_EXTRA_SECURITY_HOOKS) {
      // Explicitly initialize for consistent class shape.
      this._textSanitizer = undefined;
    }
  }

  /**
   * Sets the connection state for any `DisconnectableDirectives` contained
   * within this part and runs their `disconnectedCallback` or
   * `reconnectedCallback`, according to the `isConnected` argument.
   * @param isConnected
   */
  setConnected(isConnected: boolean) {
    this._$setChildPartConnected?.(isConnected);
  }

  get parentNode(): Node {
    return this._$startNode.parentNode!;
  }

  _$setValue(value: unknown, directiveParent: DirectiveParent = this): void {
    value = resolveDirective(this, value, directiveParent);
    if (isPrimitive(value)) {
      if (value === nothing) {
        this._$clear();
        this._$value = nothing;
      } else if (value !== this._$value && value !== noChange) {
        this._commitText(value);
      }
    } else if ((value as TemplateResult)._$litType$ !== undefined) {
      this._commitTemplateResult(value as TemplateResult);
    } else if ((value as Node).nodeType !== undefined) {
      this._commitNode(value as Node);
    } else if (isIterable(value)) {
      this._commitIterable(value);
    } else {
      // Fallback, will render the string representation
      this._commitText(value);
    }
  }

  private _insert<T extends Node>(node: T, ref = this._$endNode) {
    return this._$startNode.parentNode!.insertBefore(node, ref);
  }

  private _commitNode(value: Node): void {
    if (this._$value !== value) {
      this._$clear();
      if (
        ENABLE_EXTRA_SECURITY_HOOKS &&
        sanitizerFactoryInternal !== noopSanitizer
      ) {
        const parentNodeName = this._$startNode.parentNode?.nodeName;
        if (parentNodeName === 'STYLE' || parentNodeName === 'SCRIPT') {
          this._insert(
            new Text(
              '/* lit-html will not write ' +
                'TemplateResults to scripts and styles */'
            )
          );
          return;
        }
      }
      this._$value = this._insert(value);
    }
  }

  private _commitText(value: unknown): void {
    const node = this._$startNode.nextSibling;
    // Make sure undefined and null render as an empty string
    // TODO: use `nothing` to clear the node?
    value ??= '';
    // TODO(justinfagnani): Can we just check if this._$value is primitive?
    if (
      node !== null &&
      node.nodeType === 3 /* Node.TEXT_NODE */ &&
      (this._$endNode === null
        ? node.nextSibling === null
        : node === this._$endNode.previousSibling)
    ) {
      if (ENABLE_EXTRA_SECURITY_HOOKS) {
        if (this._textSanitizer === undefined) {
          this._textSanitizer = createSanitizer(node, 'data', 'property');
        }
        value = this._textSanitizer(value);
      }
      // If we only have a single text node between the markers, we can just
      // set its value, rather than replacing it.
      (node as Text).data = value as string;
    } else {
      if (ENABLE_EXTRA_SECURITY_HOOKS) {
        const textNode = document.createTextNode('');
        this._commitNode(textNode);
        // When setting text content, for security purposes it matters a lot
        // what the parent is. For example, <style> and <script> need to be
        // handled with care, while <span> does not. So first we need to put a
        // text node into the document, then we can sanitize its contentx.
        if (this._textSanitizer === undefined) {
          this._textSanitizer = createSanitizer(textNode, 'data', 'property');
        }
        value = this._textSanitizer(value);
        textNode.data = value as string;
      } else {
        this._commitNode(d.createTextNode(value as string));
      }
    }
    this._$value = value;
  }

  private _commitTemplateResult(result: TemplateResult): void {
    const {values, strings} = result;
    const template = this._$getTemplate(strings, result);
    if ((this._$value as TemplateInstance)?._$template === template) {
      (this._$value as TemplateInstance)._update(values);
    } else {
      const instance = new TemplateInstance(template!, this);
      const fragment = instance._clone(this.options);
      instance._update(values);
      this._commitNode(fragment);
      this._$value = instance;
    }
  }

  // Overridden via `litHtmlPlatformSupport` to provide platform support.
  /** @internal */
  _$getTemplate(strings: TemplateStringsArray, result: TemplateResult) {
    let template = templateCache.get(strings);
    if (template === undefined) {
      templateCache.set(strings, (template = new Template(result)));
    }
    return template;
  }

  private _commitIterable(value: Iterable<unknown>): void {
    // For an Iterable, we create a new InstancePart per item, then set its
    // value to the item. This is a little bit of overhead for every item in
    // an Iterable, but it lets us recurse easily and efficiently update Arrays
    // of TemplateResults that will be commonly returned from expressions like:
    // array.map((i) => html`${i}`), by reusing existing TemplateInstances.

    // If value is an array, then the previous render was of an
    // iterable and value will contain the ChildParts from the previous
    // render. If value is not an array, clear this part and make a new
    // array for ChildParts.
    if (!isArray(this._$value)) {
      this._$value = [];
      this._$clear();
    }

    // Lets us keep track of how many items we stamped so we can clear leftover
    // items from a previous render
    const itemParts = this._$value as ChildPart[];
    let partIndex = 0;
    let itemPart: ChildPart | undefined;

    for (const item of value) {
      if (partIndex === itemParts.length) {
        // If no existing part, create a new one
        // TODO (justinfagnani): test perf impact of always creating two parts
        // instead of sharing parts between nodes
        // https://github.com/Polymer/lit-html/issues/1266
        itemParts.push(
          (itemPart = new ChildPart(
            this._insert(createMarker()),
            this._insert(createMarker()),
            this,
            this.options
          ))
        );
      } else {
        // Reuse an existing part
        itemPart = itemParts[partIndex];
      }
      itemPart._$setValue(item);
      partIndex++;
    }

    if (partIndex < itemParts.length) {
      // itemParts always have end nodes
      this._$clear(itemPart?._$endNode!.nextSibling, partIndex);
      // Truncate the parts array so _value reflects the current state
      itemParts.length = partIndex;
    }
  }

  /**
   * Removes the nodes contained within this Part from the DOM.
   *
   * @param start Start node to clear from, for clearing a subset of the part's
   *     DOM (used when truncating iterables)
   * @param from  When `start` is specified, the index within the iterable from
   *     which ChildParts are being removed, used for disconnecting directives in
   *     those Parts.
   * 
   * @internal
   */
  _$clear(
    start: ChildNode | null = this._$startNode.nextSibling,
    from?: number
  ) {
    this._$setChildPartConnected?.(false, true, from);
    while (start && start !== this._$endNode) {
      const n = start!.nextSibling;
      start!.remove();
      start = n;
    }
  }
}

export class AttributePart {
  readonly type = ATTRIBUTE_PART as
    | typeof ATTRIBUTE_PART
    | typeof PROPERTY_PART
    | typeof BOOLEAN_ATTRIBUTE_PART
    | typeof EVENT_PART;
  readonly element: HTMLElement;
  readonly name: string;
  readonly options: RenderOptions | undefined;

  /**
   * If this attribute part represents an interpolation, this contains the
   * static strings of the interpolation. For single-value, complete bindings,
   * this is undefined.
   */
  readonly strings?: ReadonlyArray<string>;
  /** @internal */
  _$value: unknown | Array<unknown> = nothing;
  /** @internal */
  _directives?: Array<Directive | undefined>;
  /** @internal */
  _$parent: Disconnectable | undefined;
  /** @internal */
  _$disconnetableChildren?: Set<Disconnectable> = undefined;

  protected _sanitizer: ValueSanitizer | undefined;
  /** @internal */
  _setDirectiveConnected?: (
    directive: Directive | undefined,
    isConnected: boolean,
    removeFromParent?: boolean
  ) => void = undefined;

  get tagName() {
    return this.element.tagName;
  }

  constructor(
    element: HTMLElement,
    name: string,
    strings: ReadonlyArray<string>,
    parent: Disconnectable | undefined,
    options: RenderOptions | undefined
  ) {
    this.element = element;
    this.name = name;
    this._$parent = parent;
    this.options = options;
    if (strings.length > 2 || strings[0] !== '' || strings[1] !== '') {
      this._$value = new Array(strings.length - 1).fill(nothing);
      this.strings = strings;
    } else {
      this._$value = nothing;
    }
    if (ENABLE_EXTRA_SECURITY_HOOKS) {
      this._sanitizer = undefined;
    }
  }

  /**
   * Sets the value of this part by resolving the value from possibly multiple
   * values and static strings and committing it to the DOM.
   * If this part is single-valued, `this._strings` will be undefined, and the
   * method will be called with a single value argument. If this part is
   * multi-value, `this._strings` will be defined, and the method is called
   * with the value array of the part's owning TemplateInstance, and an offset
   * into the value array from which the values should be read.
   * This method is overloaded this way to eliminate short-lived array slices
   * of the template instance values, and allow a fast-path for single-valued
   * parts.
   *
   * @param value The part value, or an array of values for multi-valued parts
   * @param valueIndex the index to start reading values from. `undefined` for
   *   single-valued parts
   * @param noCommit causes the part to not commit its value to the DOM. Used
   *   in hydration to prime attribute parts with their first-rendered value,
   *   but not set the attribute, and in SSR to no-op the DOM operation and
   *   capture the value for serialization.
   *
   * @internal
   */
  _$setValue(
    value: unknown | Array<unknown>,
    directiveParent: DirectiveParent = this,
    valueIndex?: number,
    noCommit?: boolean
  ) {
    const strings = this.strings;

    // Whether any of the values has changed, for dirty-checking
    let change = false;

    if (strings === undefined) {
      // Single-value binding case
      value = resolveDirective(this, value, directiveParent, 0);
      change =
        !isPrimitive(value) || (value !== this._$value && value !== noChange);
      if (change) {
        this._$value = value;
      }
    } else {
      // Interpolation case
      const values = value as Array<unknown>;
      value = strings[0];

      let i, v;
      for (i = 0; i < strings.length - 1; i++) {
        v = resolveDirective(this, values[valueIndex! + i], directiveParent, i);

        if (v === noChange) {
          // If the user-provided value is `noChange`, use the previous value
          v = (this._$value as Array<unknown>)[i];
        }
        change ||= !isPrimitive(v) || v !== (this._$value as Array<unknown>)[i];
        if (v === nothing) {
          value = nothing;
        } else if (value !== nothing) {
          value += (v ?? '') + strings[i + 1];
        }
        // We always record each value, even if one is `nothing`, for future
        // change detection.
        (this._$value as Array<unknown>)[i] = v;
      }
    }
    if (change && !noCommit) {
      this._commitValue(value);
    }
  }

  /** @internal */
  _commitValue(value: unknown) {
    if (value === nothing) {
      this.element.removeAttribute(this.name);
    } else {
      if (ENABLE_EXTRA_SECURITY_HOOKS) {
        if (this._sanitizer === undefined) {
          this._sanitizer = sanitizerFactoryInternal(
            this.element,
            this.name,
            'attribute'
          );
        }
        value = this._sanitizer(value ?? '');
      }
      this.element.setAttribute(this.name, (value ?? '') as string);
    }
  }
}

export class PropertyPart extends AttributePart {
  readonly type = PROPERTY_PART;

  /** @internal */
  _commitValue(value: unknown) {
    if (ENABLE_EXTRA_SECURITY_HOOKS) {
      if (this._sanitizer === undefined) {
        this._sanitizer = sanitizerFactoryInternal(
          this.element,
          this.name,
          'property'
        );
      }
      value = this._sanitizer(value);
    }
    // eslint-disable-next-line @typescript-eslint/no-explicit-any
    (this.element as any)[this.name] = value === nothing ? undefined : value;
  }
}

export class BooleanAttributePart extends AttributePart {
  readonly type = BOOLEAN_ATTRIBUTE_PART;

  /** @internal */
  _commitValue(value: unknown) {
    if (value && value !== nothing) {
      this.element.setAttribute(this.name, '');
    } else {
      this.element.removeAttribute(this.name);
    }
  }
}

type EventListenerWithOptions = EventListenerOrEventListenerObject &
  Partial<AddEventListenerOptions>;

/**
 * An AttributePart that manages an event listener via add/removeEventListener.
 *
 * This part works by adding itself as the event listener on an element, then
 * delegating to the value passed to it. This reduces the number of calls to
 * add/removeEventListener if the listener changes frequently, such as when an
 * inline function is used as a listener.
 *
 * Because event options are passed when adding listeners, we must take case
 * to add and remove the part as a listener when the event options change.
 */
export class EventPart extends AttributePart {
  readonly type = EVENT_PART;

  // EventPart does not use the base _$setValue/_resolveValue implementation
  // since the dirty checking is more complex
  /** @internal */
  _$setValue(newListener: unknown, directiveParent: DirectiveParent = this) {
    newListener =
      resolveDirective(this, newListener, directiveParent, 0) ?? nothing;
    if (newListener === noChange) {
      return;
    }
    const oldListener = this._$value;

    // If the new value is nothing or any options change we have to remove the
    // part as a listener.
    const shouldRemoveListener =
      (newListener === nothing && oldListener !== nothing) ||
      (newListener as EventListenerWithOptions).capture !==
        (oldListener as EventListenerWithOptions).capture ||
      (newListener as EventListenerWithOptions).once !==
        (oldListener as EventListenerWithOptions).once ||
      (newListener as EventListenerWithOptions).passive !==
        (oldListener as EventListenerWithOptions).passive;

    // If the new value is not nothing and we removed the listener, we have
    // to add the part as a listener.
    const shouldAddListener =
      newListener !== nothing &&
      (oldListener === nothing || shouldRemoveListener);

    if (shouldRemoveListener) {
      this.element.removeEventListener(
        this.name,
        this,
        oldListener as EventListenerWithOptions
      );
    }
    if (shouldAddListener) {
      // Beware: IE11 and Chrome 41 don't like using the listener as the
      // options object. Figure out how to deal w/ this in IE11 - maybe
      // patch addEventListener?
      this.element.addEventListener(
        this.name,
        this,
        newListener as EventListenerWithOptions
      );
    }
    this._$value = newListener;
  }

  handleEvent(event: Event) {
    if (typeof this._$value === 'function') {
      // TODO (justinfagnani): do we need to default to this._$element?
      // It'll always be the same as `e.currentTarget`.
      this._$value.call(this.options?.host ?? this.element, event);
    } else {
      (this._$value as EventListenerObject).handleEvent(event);
    }
  }
}

export class ElementPart {
  readonly type = ELEMENT_PART;
  /** @internal */
  _directive?: Directive;
  // This is to ensure that every Part has a _value.
  _$value: undefined;

  /** @internal */
  _$parent: Disconnectable | undefined;
  /** @internal */
  _$disconnetableChildren?: Set<Disconnectable> = undefined;
  /** @internal */
  _setDirectiveConnected?: (
    directive: Directive | undefined,
    isConnected: boolean,
    removeFromParent?: boolean
  ) => void = undefined;

  constructor(public element: Element, parent: Disconnectable) {
    this._$parent = parent;
  }

  _$setValue(value: unknown): void {
    resolveDirective(this, value);
  }
}

/**
 * END USERS SHOULD NOT RELY ON THIS OBJECT.
 *
 * Private exports for use by other Lit packages, not intended for use by
 * external users.
 *
 * We currently do not make a mangled rollup build of the lit-ssr code. In order
 * to keep a number of (otherwise private) top-level exports  mangled in the
 * client side code, we export a _$private object containing those members (or
 * helper methods for accessing private fields of those members), and then
 * re-export them for use in lit-ssr. This keeps lit-ssr agnostic to whether the
 * client-side code is being used in `dev` mode or `prod` mode.
 *
 * @private
 */
export const _$private = {
  // Used in lit-ssr
  _boundAttributeSuffix: boundAttributeSuffix,
  _marker: marker,
  _markerMatch: markerMatch,
  _HTML_RESULT: HTML_RESULT,
  _getTemplateHtml: getTemplateHtml,
  // Used in hydrate
  _TemplateInstance: TemplateInstance,
  _isIterable: isIterable,
  _resolveDirective: resolveDirective,
};

// Apply polyfills if available
// eslint-disable-next-line @typescript-eslint/no-explicit-any
(globalThis as any)['litHtmlPlatformSupport']?.({ChildPart, Template});

// IMPORTANT: do not change the property name or the assignment expression.
// This line will be used in regexes to search for lit-html usage.
// TODO(justinfagnani): inject version number at build time
// eslint-disable-next-line @typescript-eslint/no-explicit-any
((globalThis as any)['litHtmlVersions'] ??= []).push('2.0.0-pre.3');<|MERGE_RESOLUTION|>--- conflicted
+++ resolved
@@ -210,23 +210,12 @@
 type ResultType = typeof HTML_RESULT | typeof SVG_RESULT;
 
 /** TemplatePart types */
-<<<<<<< HEAD
-// TODO (justinfagnani): since these are exported, consider shorter names,
-// like just `ATTRIBUTE`.
-export const ATTRIBUTE_PART = 1;
-export const NODE_PART = 2;
-export const PROPERTY_PART = 3;
-export const BOOLEAN_ATTRIBUTE_PART = 4;
-export const EVENT_PART = 5;
-export const ELEMENT_PART = 6;
-=======
 const ATTRIBUTE_PART = 1;
 const CHILD_PART = 2;
 const PROPERTY_PART = 3;
 const BOOLEAN_ATTRIBUTE_PART = 4;
 const EVENT_PART = 5;
 const ELEMENT_PART = 6;
->>>>>>> 68f80ebd
 const COMMENT_PART = 7;
 
 /**
@@ -321,11 +310,7 @@
  * This is useful for checking that a directive is attached to a valid part,
  * such as with directive that can only be used on attribute bindings.
  */
-<<<<<<< HEAD
-export type PartInfo = NodePartInfo | AttributePartInfo | ElementPartInfo;
-=======
-export type PartInfo = ChildPartInfo | AttributePartInfo;
->>>>>>> 68f80ebd
+export type PartInfo = ChildPartInfo | AttributePartInfo | ElementPartInfo;
 
 export type DirectiveClass = {
   new (part: PartInfo): Directive;
@@ -413,31 +398,8 @@
 
 // Type for classes that have a `_directive` or `_directives[]` field, used by
 // `resolveDirective`
-<<<<<<< HEAD
-export type DirectiveParent =
-  | AttributePart
-  | NodePart
-  | ElementPart
-  | Directive;
-
-/**
- * Base class for creating custom directives. Users should extend this class,
- * implement `render` and/or `update`, and then pass their subclass to
- * `directive`.
- *
- * WARNING: The directive and part API changes are in progress and subject to
- * change in future pre-releases.
- */
-export abstract class Directive {
-  //@internal
-  _part: NodePart | AttributePart | ElementPart;
-  //@internal
-  _attributeIndex: number | undefined;
-  //@internal
-=======
 export interface DirectiveParent {
   _$parent?: DirectiveParent;
->>>>>>> 68f80ebd
   _directive?: Directive;
   _directives?: Array<Directive | undefined>;
 }
@@ -744,11 +706,7 @@
 }
 
 function resolveDirective(
-<<<<<<< HEAD
-  part: NodePart | AttributePart | ElementPart,
-=======
-  part: ChildPart | AttributePart,
->>>>>>> 68f80ebd
+  part: ChildPart | AttributePart | ElementPart,
   value: unknown,
   _$parent: DirectiveParent = part,
   _$attributeIndex?: number
@@ -756,11 +714,7 @@
   let currentDirective =
     _$attributeIndex !== undefined
       ? (_$parent as AttributePart)._directives?.[_$attributeIndex]
-<<<<<<< HEAD
-      : (_$parent as NodePart | ElementPart | Directive)._directive;
-=======
-      : (_$parent as ChildPart | Directive)._directive;
->>>>>>> 68f80ebd
+      : (_$parent as ChildPart | ElementPart | Directive)._directive;
   const nextDirectiveConstructor = isPrimitive(value)
     ? undefined
     : (value as DirectiveResult)._$litDirective$;
@@ -843,7 +797,7 @@
             options
           );
         } else if (templatePart._type === ELEMENT_PART) {
-          part = new ElementPart(node as HTMLElement, this);
+          part = new ElementPart(node as HTMLElement, this, options);
         }
         this._parts.push(part);
         templatePart = parts[++partIndex];
@@ -1145,7 +1099,7 @@
    * @param from  When `start` is specified, the index within the iterable from
    *     which ChildParts are being removed, used for disconnecting directives in
    *     those Parts.
-   * 
+   *
    * @internal
    */
   _$clear(
@@ -1437,8 +1391,15 @@
     removeFromParent?: boolean
   ) => void = undefined;
 
-  constructor(public element: Element, parent: Disconnectable) {
+  options: RenderOptions | undefined;
+
+  constructor(
+    public element: Element,
+    parent: Disconnectable,
+    options: RenderOptions | undefined
+  ) {
     this._$parent = parent;
+    this.options = options;
   }
 
   _$setValue(value: unknown): void {
