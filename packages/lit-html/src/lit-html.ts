/**
 * @license
 * Copyright (c) 2017 The Polymer Project Authors. All rights reserved.
 * This code may only be used under the BSD style license found at
 * http://polymer.github.io/LICENSE.txt
 * The complete set of authors may be found at
 * http://polymer.github.io/AUTHORS.txt
 * The complete set of contributors may be found at
 * http://polymer.github.io/CONTRIBUTORS.txt
 * Code distributed by Google as part of the polymer project is also
 * subject to an additional IP rights grant found at
 * http://polymer.github.io/PATENTS.txt
 */

const DEV_MODE = true;
const ENABLE_EXTRA_SECURITY_HOOKS = true;

if (DEV_MODE) {
  console.warn('lit-html is in dev mode. Not recommended for production!');
}

/**
 * Used to sanitize any value before it is written into the DOM. This can be
 * used to implement a security policy of allowed and disallowed values in
 * order to prevent XSS attacks.
 *
 * One way of using this callback would be to check attributes and properties
 * against a list of high risk fields, and require that values written to such
 * fields be instances of a class which is safe by construction. Closure's Safe
 * HTML Types is one implementation of this technique (
 * https://github.com/google/safe-html-types/blob/master/doc/safehtml-types.md).
 * The TrustedTypes polyfill in API-only mode could also be used as a basis
 * for this technique (https://github.com/WICG/trusted-types).
 *
 * @param node The HTML node (usually either a #text node or an Element) that
 *   is being written to. Note that this is just an exemplar node, the write
 *   may take place against another instance of the same class of node.
 * @param name The name of an attribute or property (for example, 'href').
 * @param type Indicates whether the write that's about to be performed will
 *   be to a property or a node.
 * @returns A function that will sanitize this class of writes.
 */
export type SanitizerFactory = (
  node: Node,
  name: string,
  type: 'property' | 'attribute'
) => ValueSanitizer;

/**
 * A function which can sanitize values that will be written to a specific kind
 * of DOM sink.
 *
 * See SanitizerFactory.
 *
 * @param value The value to sanitize. Will be the actual value passed into
 *   the lit-html template literal, so this could be of any type.
 * @returns The value to write to the DOM. Usually the same as the input value,
 *   unless sanitization is needed.
 */
export type ValueSanitizer = (value: unknown) => unknown;

const identityFunction: ValueSanitizer = (value: unknown) => value;
const noopSanitizer: SanitizerFactory = (
  _node: Node,
  _name: string,
  _type: 'property' | 'attribute'
) => identityFunction;

/** Sets the global sanitizer factory. */
const setSanitizer = (newSanitizer: SanitizerFactory) => {
  if (!ENABLE_EXTRA_SECURITY_HOOKS) {
    return;
  }
  if (sanitizerFactoryInternal !== noopSanitizer) {
    throw new Error(
      `Attempted to overwrite existing lit-html security policy.` +
        ` setSanitizeDOMValueFactory should be called at most once.`
    );
  }
  sanitizerFactoryInternal = newSanitizer;
};

/**
 * Only used in internal tests, not a part of the public API.
 */
const _testOnlyClearSanitizerFactoryDoNotCallOrElse = () => {
  sanitizerFactoryInternal = noopSanitizer;
};

const createSanitizer: SanitizerFactory = (node, name, type) => {
  return sanitizerFactoryInternal(node, name, type);
};

// Added to an attribute name to mark the attribute as bound so we can find
// it easily.
const boundAttributeSuffix = '$lit$';

// This marker is used in many syntactic positions in HTML, so it must be
// a valid element name and attribute name. We don't support dynamic names (yet)
// but this at least ensures that the parse tree is closer to the template
// intention.
const marker = `lit$${String(Math.random()).slice(9)}$`;

// String used to tell if a comment is a marker comment
const markerMatch = '?' + marker;

// Text used to insert a comment marker node. We use processing instruction
// syntax because it's slightly smaller, but parses as a comment node.
const nodeMarker = `<${markerMatch}>`;

const d = document;

// Creates a dynamic marker. We never have to search for these in the DOM.
const createMarker = (v = '') => d.createComment(v);

// https://tc39.github.io/ecma262/#sec-typeof-operator
type Primitive = null | undefined | boolean | number | string | symbol | bigint;
const isPrimitive = (value: unknown): value is Primitive =>
  value === null || (typeof value != 'object' && typeof value != 'function');
const isArray = Array.isArray;
const isIterable = (value: unknown): value is Iterable<unknown> =>
  isArray(value) ||
  // eslint-disable-next-line @typescript-eslint/no-explicit-any
  (value && typeof (value as any)[Symbol.iterator] === 'function');

// TODO (justinfagnani): can we get away with `\s`?
const SPACE_CHAR = `[ \t\n\f\r]`;
const ATTR_VALUE_CHAR = `[^ \t\n\f\r"'\`<>=]`;
const NAME_CHAR = `[^\0-\x1F\x7F-\x9F "'>=/]`;

// These regexes represent the five parsing states that we care about in the
// Template's HTML scanner. They match the *end* of the state they're named
// after.
// Depending on the match, we transition to a new state. If there's no match,
// we stay in the same state.
// Note that the regexes are stateful. We utilize lastIndex and sync it
// across the multiple regexes used. In addition to the five regexes below
// we also dynamically create a regex to find the matching end tags for raw
// text elements.

// TODO (justinfagnani): we detect many more parsing edge-cases than we
// used to, and many of those are of dubious value. Decide and document
// how to relax correctness to simplify the regexes and states.

/**
 * End of text is: `<` followed by:
 *   (comment start) or (tag) or (dynamic tag binding)
 */
const textEndRegex = /<(?:(!--|\/[^a-zA-Z])|(\/?[a-zA-Z][^>\s]*)|(\/?$))/g;
const COMMENT_START = 1;
const TAG_NAME = 2;
const DYNAMIC_TAG_NAME = 3;

const commentEndRegex = /-->/g;
/**
 * Comments not started with <!--, like </{, can be ended by a single `>`
 */
const comment2EndRegex = />/g;

/**
 * The tagEnd regex matches the end of the "inside an opening" tag syntax
 * position. It either matches a `>` or an attribute.
 *
 * See attributes in the HTML spec:
 * https://www.w3.org/TR/html5/syntax.html#elements-attributes
 *
 * " \t\n\f\r" are HTML space characters:
 * https://infra.spec.whatwg.org/#ascii-whitespace
 *
 * "\0-\x1F\x7F-\x9F" are Unicode control characters, which includes every
 * space character except " ".
 *
 * So an attribute is:
 *  * The name: any character except a control character, space character, ('),
 *    ("), ">", "=", or "/"
 *  * Followed by zero or more space characters
 *  * Followed by "="
 *  * Followed by zero or more space characters
 *  * Followed by:
 *    * Any character except space, ('), ("), "<", ">", "=", (`), or
 *    * (") then any non-("), or
 *    * (') then any non-(')
 */
const tagEndRegex = new RegExp(
  `>|${SPACE_CHAR}(${NAME_CHAR}+)(${SPACE_CHAR}*=${SPACE_CHAR}*(?:${ATTR_VALUE_CHAR}|("|')|))`,
  'g'
);
const ENTIRE_MATCH = 0;
const ATTRIBUTE_NAME = 1;
const SPACES_AND_EQUALS = 2;
const QUOTE_CHAR = 3;

const singleQuoteAttrEndRegex = /'/g;
const doubleQuoteAttrEndRegex = /"/g;
/**
 * Matches the raw text elements.
 *
 * Comments are not parsed within raw text elements, so we need to search their
 * text content for marker strings.
 */
const rawTextElement = /^(?:script|style|textarea)$/i;

/** TemplateResult types */
const HTML_RESULT = 1;
const SVG_RESULT = 2;

/** TemplatePart types */
// TODO (justinfagnani): since these are exported, consider shorter names,
// like just `ATTRIBUTE`.
export const ATTRIBUTE_PART = 1;
export const NODE_PART = 2;
export const PROPERTY_PART = 3;
export const BOOLEAN_ATTRIBUTE_PART = 4;
export const EVENT_PART = 5;
const ELEMENT_PART = 6;
const COMMENT_PART = 7;

type ResultType = typeof HTML_RESULT | typeof SVG_RESULT;

/**
 * The return type of the template tag functions.
 */
export type TemplateResult = {
  _$litType$: ResultType;
  // TODO (justinfagnani): consider shorter names, like `s` and `v`. This is a
  // semi-public API though. We can't just let Terser rename them for us,
  // because we need TemplateResults to work between compatible versions of
  // lit-html.
  strings: TemplateStringsArray;
  values: unknown[];
};

/**
 * Generates a template literal tag function that returns a TemplateResult with
 * the given result type.
 */
const tag = (_$litType$: ResultType) => (
  strings: TemplateStringsArray,
  ...values: unknown[]
): TemplateResult => ({
  _$litType$,
  strings,
  values,
});

/**
 * Interprets a template literal as an HTML template that can efficiently
 * render to and update a container.
 */
export const html = tag(HTML_RESULT);

/**
 * Interprets a template literal as an SVG template that can efficiently
 * render to and update a container.
 */
export const svg = tag(SVG_RESULT);

/**
 * A sentinel value that signals that a value was handled by a directive and
 * should not be written to the DOM.
 */
export const noChange = {};

/**
 * A sentinel value that signals a NodePart to fully clear its content.
 */
export const nothing = {};

/**
 * The cache of prepared templates, keyed by the tagged TemplateStringsArray
 * and _not_ accounting for the specific template tag used. This means that
 * template tags cannot be dynamic - the must statically be one of html, svg,
 * or attr. This restriction simplifies the cache lookup, which is on the hot
 * path for rendering.
 */
const templateCache = new Map<TemplateStringsArray, Template>();

export type NodePartInfo = {
  readonly type: typeof NODE_PART;
};

export type AttributePartInfo = {
  readonly type:
    | typeof ATTRIBUTE_PART
    | typeof PROPERTY_PART
    | typeof BOOLEAN_ATTRIBUTE_PART
    | typeof EVENT_PART;
  strings?: ReadonlyArray<string>;
  name: string;
  tagName: string;
};

/**
 * Information about the part a directive is bound to.
 *
 * This is useful for checking that a directive is attached to a valid part,
 * such as with directive that can only be used on attribute bindings.
 */
export type PartInfo = NodePartInfo | AttributePartInfo;

export type DirectiveClass = {new (part: PartInfo): Directive};

/**
 * This utility type extracts the signature of a directive class's render()
 * method so we can use it for the type of the generated directive function.
 */
<<<<<<< HEAD
export type DirectiveProps<C extends Directive> = Parameters<C['render']>;
=======
export type DirectiveParameters<C extends DirectiveClass> = Parameters<
  InstanceType<C>['render']
>;
>>>>>>> 677d5feb

/**
 * A generated directive function doesn't evaluate the directive, but just
 * returns a DirectiveResult object that captures the arguments.
 */
/** @internal */
export type DirectiveResult<C extends DirectiveClass = DirectiveClass> = {
  _$litDirective$: C;
<<<<<<< HEAD
  values: DirectiveProps<InstanceType<C>>;
=======
  values: DirectiveParameters<C>;
>>>>>>> 677d5feb
};

/**
 * Creates a user-facing directive function from a Directive class. This
 * function has the same parameters as the directive's render() method.
 *
 * WARNING: The directive and part API changes are in progress and subject to
 * change in future pre-releases.
 */
export const directive = <C extends DirectiveClass>(c: C) => (
<<<<<<< HEAD
  ...values: DirectiveProps<InstanceType<C>>
=======
  ...values: DirectiveParameters<C>
>>>>>>> 677d5feb
): DirectiveResult<C> => ({
  _$litDirective$: c,
  values,
});

export interface RenderOptions {
  /**
   * An object to use as the `this` value for event listeners. It's often
   * useful to set this to the host component rendering a template.
   */
  eventContext?: EventTarget;
  /**
   * A DOM node before which to render content in the container.
   */
  renderBefore?: ChildNode | null;
}

/**
 * Renders a value, usually a lit-html TemplateResult, to the container.
 * @param value
 * @param container
 * @param options
 */
export const render = (
  value: unknown,
  container: HTMLElement | DocumentFragment,
  options?: RenderOptions
) => {
  const partOwnerNode = options?.renderBefore ?? container;
  // eslint-disable-next-line @typescript-eslint/no-explicit-any
  let part: NodePart = (partOwnerNode as any).$lit$;
  if (part === undefined) {
    const endNode = options?.renderBefore ?? null;
    // eslint-disable-next-line @typescript-eslint/no-explicit-any
    (partOwnerNode as any).$lit$ = part = new NodePart(
      container.insertBefore(createMarker(), endNode),
      endNode,
      options
    );
  }
  part._setValue(value);
};

if (ENABLE_EXTRA_SECURITY_HOOKS) {
  render.setSanitizer = setSanitizer;
  render.createSanitizer = createSanitizer;
  if (DEV_MODE) {
    render._testOnlyClearSanitizerFactoryDoNotCallOrElse = _testOnlyClearSanitizerFactoryDoNotCallOrElse;
  }
}

const walker = d.createTreeWalker(
  d,
  133 /* NodeFilter.SHOW_{ELEMENT|COMMENT|TEXT} */,
  null,
  false
);

let sanitizerFactoryInternal: SanitizerFactory = noopSanitizer;

//
// Classes only below here, const variable declarations only above here...
//
// Keeping variable declarations and classes together improves minification.
// Interfaces and type aliases can be interleaved freely.
//

/**
 * Base class for creating custom directives. Users should extend this class,
 * implement `render` and/or `update`, and then pass their subclass to
 * `directive`.
 *
 * WARNING: The directive and part API changes are in progress and subject to
 * change in future pre-releases.
 */
export abstract class Directive {
  /** @internal */
  _resolve(part: Part, props: Array<unknown>): unknown {
    return this.update(part, props);
  }
  abstract render(...props: Array<unknown>): unknown;
  update(_part: Part, props: Array<unknown>): unknown {
    return this.render(...props);
  }

  /**
   * An optional lifecycle method that is called when a directive, or the
   * template it's attached to, is disconnected from the render tree.
   *
   * Note: this is different from being connected to or disconnected from
   * the document. disconnectedCallback is called even when a directive is
   * disconnected from a render tree that itself is not connected to the
   * document.
   */
  disconnectedCallback?(): void;
}

/**
 * Returns an HTML string for the given TemplateStringsArray and result type
 * (HTML or SVG), along with the case-sensitive bound attribute names in
 * template order. The HTML contains comment comment markers denoting the
 * `NodePart`s and suffixes on bound attributes denoting the `AttributeParts`.
 *
 * @param strings template strings array
 * @param type HTML or SVG
 * @return Array containing `[html, attrNames]` (array returned for terseness,
 *   to avoid object fields since this code is shared with non-minified SSR
 *   code)
 */
const getTemplateHtml = (
  strings: TemplateStringsArray,
  type: ResultType
): [string, string[]] => {
  // Insert makers into the template HTML to represent the position of
  // bindings. The following code scans the template strings to determine the
  // syntactic position of the bindings. They can be in text position, where
  // we insert an HTML comment, attribute value position, where we insert a
  // sentinel string and re-write the attribute name, or inside a tag where
  // we insert the sentinel string.
  const l = strings.length - 1;
  const attrNames: Array<string> = [];
  let html = type === SVG_RESULT ? '<svg>' : '';

  // When we're inside a raw text tag (not it's text content), the regex
  // will still be tagRegex so we can find attributes, but will switch to
  // this regex when the tag ends.
  let rawTextEndRegex: RegExp | undefined;

  // The current parsing state, represented as a reference to one of the
  // regexes
  let regex = textEndRegex;

  for (let i = 0; i < l; i++) {
    const s = strings[i];
    // The index of the end of the last attribute name. When this is
    // positive at end of a string, it means we're in an attribute value
    // position and need to rewrite the attribute name.
    let attrNameEndIndex = -1;
    let attrName: string | undefined;
    let lastIndex = 0;
    let match: RegExpExecArray | null;

    // The conditions in this loop handle the current parse state, and the
    // assignments to the `regex` variable are the state transitions.
    while (lastIndex < s.length) {
      // Make sure we start searching from where we previously left off
      regex.lastIndex = lastIndex;
      match = regex.exec(s);
      if (match === null) {
        // If the current regex doesn't match we've come to a binding inside
        // that state and must break and insert a marker
        if (regex === tagEndRegex) {
          // When tagEndRegex doesn't match we must have a binding in
          // attribute-name position, since tagEndRegex does match static
          // attribute names and end-of-tag. We need to clear
          // attrNameEndIndex which may have been set by a previous
          // tagEndRegex match.
          attrNameEndIndex = -1;
        }
        break;
      }
      lastIndex = regex.lastIndex;
      if (regex === textEndRegex) {
        if (match[COMMENT_START] === '!--') {
          regex = commentEndRegex;
        } else if (match[COMMENT_START] !== undefined) {
          // We started a weird comment, like </{
          regex = comment2EndRegex;
        } else if (match[TAG_NAME] !== undefined) {
          if (rawTextElement.test(match[TAG_NAME])) {
            // Record if we encounter a raw-text element. We'll switch to
            // this regex at the end of the tag
            rawTextEndRegex = new RegExp(`</${match[TAG_NAME]}`, 'g');
          }
          regex = tagEndRegex;
        } else if (match[DYNAMIC_TAG_NAME] !== undefined) {
          // dynamic tag name
          regex = tagEndRegex;
        }
      } else if (regex === tagEndRegex) {
        if (match[ENTIRE_MATCH] === '>') {
          // End of a tag. If we had started a raw-text element, use that
          // regex
          regex = rawTextEndRegex ?? textEndRegex;
          // We may be ending an unquoted attribute value, so make sure we
          // clear any pending attrNameEndIndex
          attrNameEndIndex = -1;
        } else {
          attrNameEndIndex = regex.lastIndex - match[SPACES_AND_EQUALS].length;
          attrName = match[ATTRIBUTE_NAME];
          regex =
            match[QUOTE_CHAR] === undefined
              ? tagEndRegex
              : match[QUOTE_CHAR] === '"'
              ? doubleQuoteAttrEndRegex
              : singleQuoteAttrEndRegex;
        }
      } else if (
        regex === doubleQuoteAttrEndRegex ||
        regex === singleQuoteAttrEndRegex
      ) {
        regex = tagEndRegex;
      } else if (regex === commentEndRegex || regex === comment2EndRegex) {
        regex = textEndRegex;
      } else {
        // Not one of the five state regexes, so it must be the dynamically
        // created raw text regex and we're at the close of that element.
        regex = tagEndRegex;
        rawTextEndRegex = undefined;
      }
    }

    if (DEV_MODE) {
      // If we have a attrNameEndIndex, which indicates that we should
      // rewrite the attribute name, assert that we're in a valid attribute
      // position - either in a tag, or a quoted attribute value.
      console.assert(
        attrNameEndIndex === -1 ||
          regex === tagEndRegex ||
          regex === singleQuoteAttrEndRegex ||
          regex === doubleQuoteAttrEndRegex,
        'unexpected parse state B'
      );
    }

    // If we're in text position, and not in a raw text element
    // (regex === textEndRegex), we insert a comment marker. Otherwise, we
    // insert a plain maker. If we have a attrNameEndIndex, it means we need
    // to rewrite the attribute name to add a bound attribute suffix.
    html +=
      regex === textEndRegex
        ? s + nodeMarker
        : (attrNameEndIndex !== -1
            ? (attrNames.push(attrName!),
              s.slice(0, attrNameEndIndex) +
                boundAttributeSuffix +
                s.slice(attrNameEndIndex))
            : s) + marker;
  }
  // TODO (justinfagnani): if regex is not textRegex log a warning for a
  // malformed template in dev mode.
  // Returned as an array for terseness
  return [
    // We don't technically need to close the SVG tag since the parser
    // will handle it for us, but the SSR parser doesn't like that
    html + strings[l] + (type === SVG_RESULT ? '</svg>' : ''),
    attrNames,
  ];
};

class Template {
  /** @internal */
  _element!: HTMLTemplateElement;
  /** @internal */
  _parts: Array<TemplatePart> = [];
  // Note, this is used by the `platform-support` module.
  _options?: RenderOptions;

  constructor(
    {strings, _$litType$: type}: TemplateResult,
    options?: RenderOptions
  ) {
    this._options = options;
    let node: Node | null;
    let nodeIndex = 0;
    let bindingIndex = 0;
    let attrNameIndex = 0;
    const l = strings.length - 1;

    // Create template element
    const [html, attrNames] = getTemplateHtml(strings, type);
    this._element = this._createElement(html);
    walker.currentNode = this._element.content;

    // Reparent SVG nodes into template root
    if (type === SVG_RESULT) {
      const content = this._element.content;
      const svgElement = content.firstChild!;
      svgElement.remove();
      content.append(...svgElement.childNodes);
    }

    // Walk the template to find binding markers and create TemplateParts
    while ((node = walker.nextNode()) !== null && bindingIndex < l) {
      if (node.nodeType === 1) {
        // TODO (justinfagnani): for attempted dynamic tag names, we don't
        // increment the bindingIndex, and it'll be off by 1 in the element
        // and off by two after it.
        if ((node as Element).hasAttributes()) {
          const {attributes} = node as Element;
          // We defer removing bound attributes because on IE we might not be
          // iterating attributes in their template order, and would sometimes
          // remove an attribute that we still need to create a part for.
          const attrsToRemove = [];
          for (let i = 0; i < attributes.length; i++) {
            // This is the name of the attribute we're iterating over, but not
            // _neccessarily_ the name of the attribute we will create a part
            // for. They can be different in browsers that don't iterate on
            // attributes in source order. In that case the attrNames array
            // contains the attribute name we'll process next. We only need the
            // attribute name here to know if we should process a bound attribute
            // on this element.
            const {name} = attributes[i];
            if (name.endsWith(boundAttributeSuffix)) {
              const realName = attrNames[attrNameIndex++];
              // Lowercase for case-sensitive SVG attributes like viewBox
              const value = (node as Element).getAttribute(
                realName.toLowerCase() + boundAttributeSuffix
              )!;
              attrsToRemove.push(name);
              const statics = value.split(marker);
              const m = /([.?@])?(.*)/.exec(realName)!;
              this._parts.push({
                _type: ATTRIBUTE_PART,
                _index: nodeIndex,
                _name: m[2],
                _strings: statics,
                _constructor:
                  m[1] === '.'
                    ? PropertyPart
                    : m[1] === '?'
                    ? BooleanAttributePart
                    : m[1] === '@'
                    ? EventPart
                    : AttributePart,
              });
              bindingIndex += statics.length - 1;
            } else if (name === marker) {
              attrsToRemove.push(name);
              this._parts.push({
                _type: ELEMENT_PART,
                _index: nodeIndex,
              });
            }
          }
          for (const name of attrsToRemove) {
            (node as Element).removeAttribute(name);
          }
        }
        // TODO (justinfagnani): benchmark the regex against testing for each
        // of the 3 raw text element names.
        if (rawTextElement.test((node as Element).tagName)) {
          // For raw text elements we need to split the text content on
          // markers, create a Text node for each segment, and create
          // a TemplatePart for each marker.
          const strings = (node as Element).textContent!.split(marker);
          const lastIndex = strings.length - 1;
          if (lastIndex > 0) {
            (node as Element).textContent = '';
            // Generate a new text node for each literal section
            // These nodes are also used as the markers for node parts
            // We can't use empty text nodes as markers because they're
            // normalized in some browsers (TODO: check)
            for (let i = 0; i < lastIndex; i++) {
              (node as Element).append(strings[i] || createMarker());
              this._parts.push({_type: NODE_PART, _index: ++nodeIndex});
              bindingIndex++;
            }
            (node as Element).append(strings[lastIndex] || createMarker());
          }
        }
      } else if (node.nodeType === 8) {
        const data = (node as Comment).data;
        if (data === markerMatch) {
          bindingIndex++;
          this._parts.push({_type: NODE_PART, _index: nodeIndex});
        } else {
          let i = -1;
          while ((i = (node as Comment).data.indexOf(marker, i + 1)) !== -1) {
            // Comment node has a binding marker inside, make an inactive part
            // The binding won't work, but subsequent bindings will
            // TODO (justinfagnani): consider whether it's even worth it to
            // make bindings in comments work
            this._parts.push({_type: COMMENT_PART, _index: nodeIndex});
            bindingIndex++;
            // Move to the end of the match
            i += marker.length - 1;
          }
        }
      }
      nodeIndex++;
    }
  }

  // Overridden via `litHtmlPlatformSupport` to provide platform support.
  _createElement(html: string) {
    const template = d.createElement('template');
    template.innerHTML = html;
    return template;
  }
}

/**
 * An updateable instance of a Template. Holds references to the Parts used to
 * update the template instance.
 */
class TemplateInstance {
  /** @internal */
  _template: Template;
  /** @internal */
  _parts: Array<Part | undefined> = [];

  constructor(template: Template) {
    this._template = template;
  }

  __disconnect() {
    for (const part of this.__parts) {
      part?.__disconnect();
    }
  }

  // This method is separate from the constructor because we need to return a
  // DocumentFragment and we don't want to hold onto it with an instance field.
  _clone(options: RenderOptions | undefined) {
    const {
      _element: {content},
      _parts: parts,
    } = this._template;
    const fragment = d.importNode(content, true);
    walker.currentNode = fragment;

    let node = walker.nextNode();
    let nodeIndex = 0;
    let partIndex = 0;
    let templatePart = parts[0];

    while (templatePart !== undefined && node !== null) {
      if (nodeIndex === templatePart._index) {
        let part: Part | undefined;
        if (templatePart._type === NODE_PART) {
          part = new NodePart(node as HTMLElement, node.nextSibling, options);
        } else if (templatePart._type === ATTRIBUTE_PART) {
          part = new templatePart._constructor(
            node as HTMLElement,
            templatePart._name,
            templatePart._strings,
            options
          );
        }
        this._parts.push(part);
        templatePart = parts[++partIndex];
      }
      if (templatePart !== undefined && nodeIndex !== templatePart._index) {
        node = walker.nextNode();
        nodeIndex++;
      }
    }
    return fragment;
  }

  _update(values: Array<unknown>) {
    let i = 0;
    for (const part of this._parts) {
      if (part === undefined) {
        i++;
        continue;
      }
      if ((part as AttributePart).strings !== undefined) {
        (part as AttributePart)._setValue(values, i);
        i += (part as AttributePart).strings!.length - 1;
      } else {
        (part as NodePart)._setValue(values[i++]);
      }
    }
  }
}

/*
 * Parts
 */
type AttributeTemplatePart = {
  readonly _type: typeof ATTRIBUTE_PART;
  readonly _index: number;
  readonly _name: string;
  /** @internal */
  readonly _constructor: typeof AttributePart;
  /** @internal */
  readonly _strings: ReadonlyArray<string>;
};
type NodeTemplatePart = {
  readonly _type: typeof NODE_PART;
  readonly _index: number;
};
type ElementTemplatePart = {
  readonly _type: typeof ELEMENT_PART;
  readonly _index: number;
};
type CommentTemplatePart = {
  readonly _type: typeof COMMENT_PART;
  readonly _index: number;
};

/**
 * A TemplatePart represents a dynamic part in a template, before the template
 * is instantiated. When a template is instantiated Parts are created from
 * TemplateParts.
 */
type TemplatePart =
  | NodeTemplatePart
  | AttributeTemplatePart
  | ElementTemplatePart
  | CommentTemplatePart;

export type Part =
  | NodePart
  | AttributePart
  | PropertyPart
  | BooleanAttributePart
  | EventPart;

export class NodePart {
  readonly type = NODE_PART;
  _value: unknown;
  /** @internal */
  _directive?: Directive;
  /** @internal */
  _startNode: ChildNode;
  /** @internal */
  _endNode: ChildNode | null;
  private _textSanitizer: ValueSanitizer | undefined;

  constructor(
    startNode: ChildNode,
    endNode: ChildNode | null,
    public options: RenderOptions | undefined
  ) {
    this._startNode = startNode;
    this._endNode = endNode;
    if (ENABLE_EXTRA_SECURITY_HOOKS) {
      // Explicitly initialize for consistent class shape.
      this._textSanitizer = undefined;
    }
  }

  get parentNode(): Node {
    return this._startNode.parentNode!;
  }

  __disconnect() {
    this.__directive?.disconnectedCallback?.();
    if (this._value instanceof TemplateInstance) {
      (this._value as TemplateInstance).__disconnect();
    }
  }

  _setValue(value: unknown): void {
    // TODO (justinfagnani): when setting a non-directive over a directive,
    // we don't yet clear this._directive.
    // See https://github.com/Polymer/lit-html/issues/1286
    if (isPrimitive(value)) {
      if (value !== this._value) {
        this._commitText(value);
      }
    } else if ((value as TemplateResult)._$litType$ !== undefined) {
      this._commitTemplateResult(value as TemplateResult);
    } else if ((value as DirectiveResult)._$litDirective$ !== undefined) {
      this._commitDirective(value as DirectiveResult);
    } else if ((value as Node).nodeType !== undefined) {
      this._commitNode(value as Node);
    } else if (isIterable(value)) {
      this._commitIterable(value);
    } else if (value === nothing) {
<<<<<<< HEAD
      this.__clear();
      this._value = nothing;
=======
      this._value = nothing;
      this._clear();
>>>>>>> 677d5feb
    } else if (value !== noChange) {
      // Fallback, will render the string representation
      this._commitText(value);
    }
  }

  private _insert<T extends Node>(node: T, ref = this._endNode) {
    return this._startNode.parentNode!.insertBefore(node, ref);
  }

  private _commitDirective(value: DirectiveResult) {
    const directive = value._$litDirective$;
    if (this._directive?.constructor !== directive) {
      this._clear();
      this._directive = new directive(this as NodePartInfo);
    }
    // TODO (justinfagnani): To support nested directives, we'd need to
    // resolve the directive result's values. We may want to offer another
    // way of composing directives.
    this._setValue(this._directive._resolve(this, value.values));
  }

  private _commitNode(value: Node): void {
    if (this._value !== value) {
      this._clear();
      if (
        ENABLE_EXTRA_SECURITY_HOOKS &&
        sanitizerFactoryInternal !== noopSanitizer
      ) {
        const parentNodeName = this._startNode.parentNode?.nodeName;
        if (parentNodeName === 'STYLE' || parentNodeName === 'SCRIPT') {
          this._insert(
            new Text(
              '/* lit-html will not write ' +
                'TemplateResults to scripts and styles */'
            )
          );
          return;
        }
      }
      this._value = this._insert(value);
    }
  }

  private _commitText(value: unknown): void {
    const node = this._startNode.nextSibling;
    // Make sure undefined and null render as an empty string
    // TODO: use `nothing` to clear the node?
    value ??= '';
    // TODO(justinfagnani): Can we just check if this._value is primitive?
    if (
      node !== null &&
      node.nodeType === 3 /* Node.TEXT_NODE */ &&
      (this._endNode === null
        ? node.nextSibling === null
        : node === this._endNode.previousSibling)
    ) {
      if (ENABLE_EXTRA_SECURITY_HOOKS) {
        if (this._textSanitizer === undefined) {
          this._textSanitizer = createSanitizer(node, 'data', 'property');
        }
        value = this._textSanitizer(value);
      }
      // If we only have a single text node between the markers, we can just
      // set its value, rather than replacing it.
      (node as Text).data = value as string;
    } else {
      if (ENABLE_EXTRA_SECURITY_HOOKS) {
        const textNode = document.createTextNode('');
        this._commitNode(textNode);
        // When setting text content, for security purposes it matters a lot
        // what the parent is. For example, <style> and <script> need to be
        // handled with care, while <span> does not. So first we need to put a
        // text node into the document, then we can sanitize its contentx.
        if (this._textSanitizer === undefined) {
          this._textSanitizer = createSanitizer(textNode, 'data', 'property');
        }
        value = this._textSanitizer(value);
        textNode.data = value as string;
      } else {
        this._commitNode(d.createTextNode(value as string));
      }
    }
    this._value = value;
  }

  private _commitTemplateResult(result: TemplateResult): void {
    const {values, strings} = result;
    const template = this._getTemplate(strings, result);
    if (
<<<<<<< HEAD
      this._value instanceof TemplateInstance &&
      this._value.__template === template
    ) {
      this._value.__update(values);
=======
      this._value != null &&
      (this._value as TemplateInstance)._template === template
    ) {
      (this._value as TemplateInstance)._update(values);
>>>>>>> 677d5feb
    } else {
      const instance = new TemplateInstance(template!);
      const fragment = instance._clone(this.options);
      instance._update(values);
      this._commitNode(fragment);
      this._value = instance;
    }
  }

  // Overridden via `litHtmlPlatformSupport` to provide platform support.
  /** @internal */
  _getTemplate(strings: TemplateStringsArray, result: TemplateResult) {
    let template = templateCache.get(strings);
    if (template === undefined) {
      templateCache.set(strings, (template = new Template(result)));
    }
    return template;
  }

  private _commitIterable(value: Iterable<unknown>): void {
    // For an Iterable, we create a new InstancePart per item, then set its
    // value to the item. This is a little bit of overhead for every item in
    // an Iterable, but it lets us recurse easily and efficiently update Arrays
    // of TemplateResults that will be commonly returned from expressions like:
    // array.map((i) => html`${i}`), by reusing existing TemplateInstances.

    // If value is an array, then the previous render was of an
    // iterable and value will contain the NodeParts from the previous
    // render. If value is not an array, clear this part and make a new
    // array for NodeParts.
    if (!isArray(this._value)) {
      this._value = [];
      this._clear();
    }

    // Lets us keep track of how many items we stamped so we can clear leftover
    // items from a previous render
    const itemParts = this._value as NodePart[];
    let partIndex = 0;
    let itemPart: NodePart | undefined;

    for (const item of value) {
      if (partIndex === itemParts.length) {
        // If no existing part, create a new one
        // TODO (justinfagnani): test perf impact of always creating two parts
        // instead of sharing parts between nodes
        // https://github.com/Polymer/lit-html/issues/1266
        itemParts.push(
          (itemPart = new NodePart(
            this._insert(createMarker()),
            this._insert(createMarker()),
            this.options
          ))
        );
      } else {
        // Reuse an existing part
        itemPart = itemParts[partIndex];
      }
      itemPart._setValue(item);
      partIndex++;
    }

    if (partIndex < itemParts.length) {
      // Truncate the parts array so _value reflects the current state
      itemParts.length = partIndex;
      // itemParts always have end nodes
      this._clear(itemPart?._endNode!.nextSibling);
    }
  }

<<<<<<< HEAD
  __clear(start: ChildNode | null = this._startNode.nextSibling) {
    if (this._value instanceof TemplateInstance) {
      this._value.__disconnect();
    }
=======
  private _clear(start: ChildNode | null = this._startNode.nextSibling) {
>>>>>>> 677d5feb
    while (start && start !== this._endNode) {
      const n = start!.nextSibling;
      start!.remove();
      start = n;
    }
  }
}

export class AttributePart {
  readonly type = ATTRIBUTE_PART as
    | typeof ATTRIBUTE_PART
    | typeof PROPERTY_PART
    | typeof BOOLEAN_ATTRIBUTE_PART
    | typeof EVENT_PART;
  readonly element: HTMLElement;
  readonly name: string;

  /**
   * If this attribute part represents an interpolation, this contains the
   * static strings of the interpolation. For single-value, complete bindings,
   * this is undefined.
   */
  readonly strings?: ReadonlyArray<string>;
  _value: unknown | Array<unknown> = nothing;
  private _directives?: Array<Directive>;
  protected _sanitizer: ValueSanitizer | undefined;

  get tagName() {
    return this.element.tagName;
  }

  constructor(
    element: HTMLElement,
    name: string,
    strings: ReadonlyArray<string>,
    _options?: RenderOptions
  ) {
    this.element = element;
    this.name = name;
    if (strings.length > 2 || strings[0] !== '' || strings[1] !== '') {
      this._value = new Array(strings.length - 1).fill(nothing);
      this.strings = strings;
    } else {
      this._value = nothing;
    }
    if (ENABLE_EXTRA_SECURITY_HOOKS) {
      this._sanitizer = undefined;
    }
  }

  __disconnect() {
    if (this.__directives === undefined) {
      return;
    }
    for (const directive of this.__directives) {
      directive.disconnectedCallback?.();
    }
  }

  /**
   * Normalizes a user-provided value before writing it to the DOM. In the
   * near future this will include invoking a directive if the value is
   * a DirectiveResult.
   *
   * @param value the raw input value to normalize
   * @param _i the index in the values array this value was read from
   *
   * @internal
   */
  _resolveDirective(value: unknown, i: number) {
    const directiveCtor = (value as DirectiveResult)?._$litDirective$;
    if (directiveCtor !== undefined) {
      // TODO (justinfagnani): Initialize array to the correct value,
      // or check length.
      let directive: Directive = (this._directives ??= [])[i];
      if (directive?.constructor !== directiveCtor) {
        directive = this._directives[i] = new directiveCtor(
          this as AttributePartInfo
        );
      }
      // TODO (justinfagnani): To support nested directives, we'd need to
      // resolve the directive result's values. We may want to offer another
      // way of composing directives.
      value = directive._resolve(this, (value as DirectiveResult).values);
    }
    return value;
  }

  /**
   * Sets the value of this part by resolving the value from possibly multiple
   * values and static strings and committing it to the DOM.
   * If this part is single-valued, `this._strings` will be undefined, and the
   * method will be called with a single value argument. If this part is
   * multi-value, `this._strings` will be defined, and the method is called
   * with the value array of the part's owning TemplateInstance, and an offset
   * into the value array from which the values should be read.
   * This method is overloaded this way to eliminate short-lived array slices
   * of the template instance values, and allow a fast-path for single-valued
   * parts.
   *
   * @param value The part value, or an array of values for multi-valued parts
   * @param from the index to start reading values from. `undefined` for
   *   single-valued parts
   * @param commitValue An optional method to override the _commitValue call;
   *   is used in hydration to no-op re-setting serialized attributes, and in
   *   to no-op the DOM operation and capture the value for serialization
   * @internal
   */
  _setValue(
    value: unknown | Array<unknown>,
    from?: number,
    noCommit?: boolean
  ) {
    const strings = this.strings;

    if (strings === undefined) {
      // Single-value binding case
      const v = this._resolveDirective(value, 0);
      // Only dirty-check primitives and `nothing`:
      // `(isPrimitive(v) || v === nothing)` limits the clause to primitives and
      // `nothing`. `v === this._value` is the dirty-check.
      if (
        !((isPrimitive(v) || v === nothing) && v === this._value) &&
        v !== noChange
      ) {
        this._value = v;
        if (!noCommit) {
          this._commitValue(v);
        }
      }
    } else {
      // Interpolation case
      let attributeValue = strings[0];

      // Whether any of the values has changed, for dirty-checking
      let change = false;

      // Whether any of the values is the `nothing` sentinel. If any are, we
      // remove the entire attribute.
      let remove = false;

      let i, v;
      for (i = 0; i < strings.length - 1; i++) {
        v = this._resolveDirective((value as Array<unknown>)[from! + i], i);
        if (v === noChange) {
          // If the user-provided value is `noChange`, use the previous value
          v = (this._value as Array<unknown>)[i];
        } else {
          remove = remove || v === nothing;
          change =
            change ||
            !(
              (isPrimitive(v) || v === nothing) &&
              v === (this._value as Array<unknown>)[i]
            );
          (this._value as Array<unknown>)[i] = v;
        }
        attributeValue +=
          (typeof v === 'string' ? v : String(v)) + strings[i + 1];
      }
      if (change && !noCommit) {
        this._commitValue(remove ? nothing : attributeValue);
      }
    }
  }

  /** @internal */
  _commitValue(value: unknown) {
    if (value === nothing) {
      this.element.removeAttribute(this.name);
    } else {
      if (ENABLE_EXTRA_SECURITY_HOOKS) {
        if (this._sanitizer === undefined) {
          this._sanitizer = sanitizerFactoryInternal(
            this.element,
            this.name,
            'attribute'
          );
        }
        value = this._sanitizer(value ?? '');
      }
      this.element.setAttribute(this.name, (value ?? '') as string);
    }
  }
}

export class PropertyPart extends AttributePart {
  readonly type = PROPERTY_PART;

  _commitValue(value: unknown) {
    if (ENABLE_EXTRA_SECURITY_HOOKS) {
      if (this._sanitizer === undefined) {
        this._sanitizer = sanitizerFactoryInternal(
          this.element,
          this.name,
          'property'
        );
      }
      value = this._sanitizer(value);
    }
    // eslint-disable-next-line @typescript-eslint/no-explicit-any
    (this.element as any)[this.name] = value === nothing ? undefined : value;
  }
}

export class BooleanAttributePart extends AttributePart {
  readonly type = BOOLEAN_ATTRIBUTE_PART;

  _commitValue(value: unknown) {
    if (value && value !== nothing) {
      this.element.setAttribute(this.name, '');
    } else {
      this.element.removeAttribute(this.name);
    }
  }
}

type EventListenerWithOptions = EventListenerOrEventListenerObject &
  Partial<AddEventListenerOptions>;

/**
 * An AttributePart that manages an event listener via add/removeEventListener.
 *
 * This part works by adding itself as the event listener on an element, then
 * delegating to the value passed to it. This reduces the number of calls to
 * add/removeEventListener if the listener changes frequently, such as when an
 * inline function is used as a listener.
 *
 * Because event options are passed when adding listeners, we must take case
 * to add and remove the part as a listener when the event options change.
 */
export class EventPart extends AttributePart {
  readonly type = EVENT_PART;
  private _eventContext?: unknown;

  constructor(...args: ConstructorParameters<typeof AttributePart>) {
    super(...args);
    this._eventContext = args[3]?.eventContext;
  }

  // EventPart does not use the base _setValue/_resolveValue implementation
  // since the dirty checking is more complex
  /** @internal */
  _setValue(newListener: unknown) {
    newListener = this._resolveDirective(newListener, 0) ?? nothing;
    if (newListener === noChange) {
      return;
    }
    const oldListener = this._value;

    // If the new value is nothing or any options change we have to remove the
    // part as a listener.
    const shouldRemoveListener =
      (newListener === nothing && oldListener !== nothing) ||
      (newListener as EventListenerWithOptions).capture !==
        (oldListener as EventListenerWithOptions).capture ||
      (newListener as EventListenerWithOptions).once !==
        (oldListener as EventListenerWithOptions).once ||
      (newListener as EventListenerWithOptions).passive !==
        (oldListener as EventListenerWithOptions).passive;

    // If the new value is not nothing and we removed the listener, we have
    // to add the part as a listener.
    const shouldAddListener =
      newListener !== nothing &&
      (oldListener === nothing || shouldRemoveListener);

    if (shouldRemoveListener) {
      this.element.removeEventListener(
        this.name,
        this,
        oldListener as EventListenerWithOptions
      );
    }
    if (shouldAddListener) {
      // Beware: IE11 and Chrome 41 don't like using the listener as the
      // options object. Figure out how to deal w/ this in IE11 - maybe
      // patch addEventListener?
      this.element.addEventListener(
        this.name,
        this,
        newListener as EventListenerWithOptions
      );
    }
    this._value = newListener;
  }

  handleEvent(event: Event) {
    if (typeof this._value === 'function') {
      // TODO (justinfagnani): do we need to default to this._element?
      // It'll always be the same as `e.currentTarget`.
      this._value.call(this._eventContext ?? this.element, event);
    } else {
      (this._value as EventListenerObject).handleEvent(event);
    }
  }
}

/**
 * END USERS SHOULD NOT RELY ON THIS OBJECT.
 *
 * Private exports for use by other Lit packages, not intended for use by
 * external users.
 *
 * We currently do not make a mangled rollup build of the lit-ssr code. In order
 * to keep a number of (otherwise private) top-level exports mangled in the
 * client side code, we export a $private object containing those members, and
 * then re-export them for use in lit-ssr. This keeps lit-ssr agnostic to
 * whether the client-side code is being used in `dev` mode or `prod` mode.
 */
export const $private = {
  // Used in lit-ssr
  _boundAttributeSuffix: boundAttributeSuffix,
  _marker: marker,
  _markerMatch: markerMatch,
  _HTML_RESULT: HTML_RESULT,
  _getTemplateHtml: getTemplateHtml,
  // Used in hydrate
  _TemplateInstance: TemplateInstance,
  _isPrimitive: isPrimitive,
  _isIterable: isIterable,
};

// Apply polyfills if available
// eslint-disable-next-line @typescript-eslint/no-explicit-any
(globalThis as any)['litHtmlPlatformSupport']?.({NodePart, Template});

// IMPORTANT: do not change the property name or the assignment expression.
// This line will be used in regexes to search for lit-html usage.
// TODO(justinfagnani): inject version number at build time
// eslint-disable-next-line @typescript-eslint/no-explicit-any
((globalThis as any)['litHtmlVersions'] ??= []).push('2.0.0-pre.3');<|MERGE_RESOLUTION|>--- conflicted
+++ resolved
@@ -304,13 +304,7 @@
  * This utility type extracts the signature of a directive class's render()
  * method so we can use it for the type of the generated directive function.
  */
-<<<<<<< HEAD
-export type DirectiveProps<C extends Directive> = Parameters<C['render']>;
-=======
-export type DirectiveParameters<C extends DirectiveClass> = Parameters<
-  InstanceType<C>['render']
->;
->>>>>>> 677d5feb
+export type DirectiveParameters<C extends Directive> = Parameters<C['render']>;
 
 /**
  * A generated directive function doesn't evaluate the directive, but just
@@ -319,11 +313,7 @@
 /** @internal */
 export type DirectiveResult<C extends DirectiveClass = DirectiveClass> = {
   _$litDirective$: C;
-<<<<<<< HEAD
-  values: DirectiveProps<InstanceType<C>>;
-=======
-  values: DirectiveParameters<C>;
->>>>>>> 677d5feb
+  values: DirectiveParameters<InstanceType<C>>;
 };
 
 /**
@@ -334,11 +324,7 @@
  * change in future pre-releases.
  */
 export const directive = <C extends DirectiveClass>(c: C) => (
-<<<<<<< HEAD
-  ...values: DirectiveProps<InstanceType<C>>
-=======
-  ...values: DirectiveParameters<C>
->>>>>>> 677d5feb
+  ...values: DirectiveParameters<InstanceType<C>>
 ): DirectiveResult<C> => ({
   _$litDirective$: c,
   values,
@@ -746,7 +732,7 @@
   }
 
   __disconnect() {
-    for (const part of this.__parts) {
+    for (const part of this._parts) {
       part?.__disconnect();
     }
   }
@@ -879,7 +865,7 @@
   }
 
   __disconnect() {
-    this.__directive?.disconnectedCallback?.();
+    this._directive?.disconnectedCallback?.();
     if (this._value instanceof TemplateInstance) {
       (this._value as TemplateInstance).__disconnect();
     }
@@ -902,13 +888,8 @@
     } else if (isIterable(value)) {
       this._commitIterable(value);
     } else if (value === nothing) {
-<<<<<<< HEAD
-      this.__clear();
+      this._clear();
       this._value = nothing;
-=======
-      this._value = nothing;
-      this._clear();
->>>>>>> 677d5feb
     } else if (value !== noChange) {
       // Fallback, will render the string representation
       this._commitText(value);
@@ -999,17 +980,10 @@
     const {values, strings} = result;
     const template = this._getTemplate(strings, result);
     if (
-<<<<<<< HEAD
       this._value instanceof TemplateInstance &&
-      this._value.__template === template
+      this._value._template === template
     ) {
-      this._value.__update(values);
-=======
-      this._value != null &&
-      (this._value as TemplateInstance)._template === template
-    ) {
-      (this._value as TemplateInstance)._update(values);
->>>>>>> 677d5feb
+      this._value._update(values);
     } else {
       const instance = new TemplateInstance(template!);
       const fragment = instance._clone(this.options);
@@ -1080,14 +1054,10 @@
     }
   }
 
-<<<<<<< HEAD
-  __clear(start: ChildNode | null = this._startNode.nextSibling) {
+  private _clear(start: ChildNode | null = this._startNode.nextSibling) {
     if (this._value instanceof TemplateInstance) {
       this._value.__disconnect();
     }
-=======
-  private _clear(start: ChildNode | null = this._startNode.nextSibling) {
->>>>>>> 677d5feb
     while (start && start !== this._endNode) {
       const n = start!.nextSibling;
       start!.remove();
@@ -1139,10 +1109,10 @@
   }
 
   __disconnect() {
-    if (this.__directives === undefined) {
+    if (this._directives === undefined) {
       return;
     }
-    for (const directive of this.__directives) {
+    for (const directive of this._directives) {
       directive.disconnectedCallback?.();
     }
   }
