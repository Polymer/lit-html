/**
 * @license
 * Copyright (c) 2017 The Polymer Project Authors. All rights reserved.
 * This code may only be used under the BSD style license found at
 * http://polymer.github.io/LICENSE.txt
 * The complete set of authors may be found at
 * http://polymer.github.io/AUTHORS.txt
 * The complete set of contributors may be found at
 * http://polymer.github.io/CONTRIBUTORS.txt
 * Code distributed by Google as part of the polymer project is also
 * subject to an additional IP rights grant found at
 * http://polymer.github.io/PATENTS.txt
 */

const DEV_MODE = true;
const ENABLE_EXTRA_SECURITY_HOOKS = true;

if (DEV_MODE) {
  console.warn('lit-html is in dev mode. Not recommended for production!');
}

/**
 * Used to sanitize any value before it is written into the DOM. This can be
 * used to implement a security policy of allowed and disallowed values in
 * order to prevent XSS attacks.
 *
 * One way of using this callback would be to check attributes and properties
 * against a list of high risk fields, and require that values written to such
 * fields be instances of a class which is safe by construction. Closure's Safe
 * HTML Types is one implementation of this technique (
 * https://github.com/google/safe-html-types/blob/master/doc/safehtml-types.md).
 * The TrustedTypes polyfill in API-only mode could also be used as a basis
 * for this technique (https://github.com/WICG/trusted-types).
 *
 * @param node The HTML node (usually either a #text node or an Element) that
 *   is being written to. Note that this is just an exemplar node, the write
 *   may take place against another instance of the same class of node.
 * @param name The name of an attribute or property (for example, 'href').
 * @param type Indicates whether the write that's about to be performed will
 *   be to a property or a node.
 * @returns A function that will sanitize this class of writes.
 */
export type SanitizerFactory = (
  node: Node,
  name: string,
  type: 'property' | 'attribute'
) => ValueSanitizer;

/**
 * A function which can sanitize values that will be written to a specific kind
 * of DOM sink.
 *
 * See SanitizerFactory.
 *
 * @param value The value to sanitize. Will be the actual value passed into
 *   the lit-html template literal, so this could be of any type.
 * @returns The value to write to the DOM. Usually the same as the input value,
 *   unless sanitization is needed.
 */
export type ValueSanitizer = (value: unknown) => unknown;

const identityFunction: ValueSanitizer = (value: unknown) => value;
const noopSanitizer: SanitizerFactory = (
  _node: Node,
  _name: string,
  _type: 'property' | 'attribute'
) => identityFunction;

/** Sets the global sanitizer factory. */
const setSanitizer = (newSanitizer: SanitizerFactory) => {
  if (!ENABLE_EXTRA_SECURITY_HOOKS) {
    return;
  }
  if (sanitizerFactoryInternal !== noopSanitizer) {
    throw new Error(
      `Attempted to overwrite existing lit-html security policy.` +
        ` setSanitizeDOMValueFactory should be called at most once.`
    );
  }
  sanitizerFactoryInternal = newSanitizer;
};

/**
 * Only used in internal tests, not a part of the public API.
 */
const _testOnlyClearSanitizerFactoryDoNotCallOrElse = () => {
  sanitizerFactoryInternal = noopSanitizer;
};

const createSanitizer: SanitizerFactory = (node, name, type) => {
  return sanitizerFactoryInternal(node, name, type);
};

// Added to an attribute name to mark the attribute as bound so we can find
// it easily.
const boundAttributeSuffix = '$lit$';

// This marker is used in many syntactic positions in HTML, so it must be
// a valid element name and attribute name. We don't support dynamic names (yet)
// but this at least ensures that the parse tree is closer to the template
// intention.
const marker = `lit$${String(Math.random()).slice(9)}$`;

// String used to tell if a comment is a marker comment
const markerMatch = '?' + marker;

// Text used to insert a comment marker node. We use processing instruction
// syntax because it's slightly smaller, but parses as a comment node.
const nodeMarker = `<${markerMatch}>`;

const d = document;

// Creates a dynamic marker. We never have to search for these in the DOM.
const createMarker = (v = '') => d.createComment(v);

// https://tc39.github.io/ecma262/#sec-typeof-operator
type Primitive = null | undefined | boolean | number | string | symbol | bigint;
const isPrimitive = (value: unknown): value is Primitive =>
  value === null || (typeof value != 'object' && typeof value != 'function');
const isArray = Array.isArray;
const isIterable = (value: unknown): value is Iterable<unknown> =>
  isArray(value) ||
  // eslint-disable-next-line @typescript-eslint/no-explicit-any
  (value && typeof (value as any)[Symbol.iterator] === 'function');

// TODO (justinfagnani): can we get away with `\s`?
const SPACE_CHAR = `[ \t\n\f\r]`;
const ATTR_VALUE_CHAR = `[^ \t\n\f\r"'\`<>=]`;
const NAME_CHAR = `[^\0-\x1F\x7F-\x9F "'>=/]`;

// These regexes represent the five parsing states that we care about in the
// Template's HTML scanner. They match the *end* of the state they're named
// after.
// Depending on the match, we transition to a new state. If there's no match,
// we stay in the same state.
// Note that the regexes are stateful. We utilize lastIndex and sync it
// across the multiple regexes used. In addition to the five regexes below
// we also dynamically create a regex to find the matching end tags for raw
// text elements.

// TODO (justinfagnani): we detect many more parsing edge-cases than we
// used to, and many of those are of dubious value. Decide and document
// how to relax correctness to simplify the regexes and states.

/**
 * End of text is: `<` followed by:
 *   (comment start) or (tag) or (dynamic tag binding)
 */
const textEndRegex = /<(?:(!--|\/[^a-zA-Z])|(\/?[a-zA-Z][^>\s]*)|(\/?$))/g;
const COMMENT_START = 1;
const TAG_NAME = 2;
const DYNAMIC_TAG_NAME = 3;

const commentEndRegex = /-->/g;
/**
 * Comments not started with <!--, like </{, can be ended by a single `>`
 */
const comment2EndRegex = />/g;

/**
 * The tagEnd regex matches the end of the "inside an opening" tag syntax
 * position. It either matches a `>` or an attribute.
 *
 * See attributes in the HTML spec:
 * https://www.w3.org/TR/html5/syntax.html#elements-attributes
 *
 * " \t\n\f\r" are HTML space characters:
 * https://infra.spec.whatwg.org/#ascii-whitespace
 *
 * "\0-\x1F\x7F-\x9F" are Unicode control characters, which includes every
 * space character except " ".
 *
 * So an attribute is:
 *  * The name: any character except a control character, space character, ('),
 *    ("), ">", "=", or "/"
 *  * Followed by zero or more space characters
 *  * Followed by "="
 *  * Followed by zero or more space characters
 *  * Followed by:
 *    * Any character except space, ('), ("), "<", ">", "=", (`), or
 *    * (") then any non-("), or
 *    * (') then any non-(')
 */
const tagEndRegex = new RegExp(
  `>|${SPACE_CHAR}(${NAME_CHAR}+)(${SPACE_CHAR}*=${SPACE_CHAR}*(?:${ATTR_VALUE_CHAR}|("|')|))`,
  'g'
);
const ENTIRE_MATCH = 0;
const ATTRIBUTE_NAME = 1;
const SPACES_AND_EQUALS = 2;
const QUOTE_CHAR = 3;

const singleQuoteAttrEndRegex = /'/g;
const doubleQuoteAttrEndRegex = /"/g;
/**
 * Matches the raw text elements.
 *
 * Comments are not parsed within raw text elements, so we need to search their
 * text content for marker strings.
 */
const rawTextElement = /^(?:script|style|textarea)$/i;

/** TemplateResult types */
const HTML_RESULT = 1;
const SVG_RESULT = 2;

/** TemplatePart types */
// TODO (justinfagnani): since these are exported, consider shorter names,
// like just `ATTRIBUTE`.
export const ATTRIBUTE_PART = 1;
export const NODE_PART = 2;
export const PROPERTY_PART = 3;
export const BOOLEAN_ATTRIBUTE_PART = 4;
export const EVENT_PART = 5;
const ELEMENT_PART = 6;
const COMMENT_PART = 7;

type ResultType = typeof HTML_RESULT | typeof SVG_RESULT;

/**
 * The return type of the template tag functions.
 */
export type TemplateResult = {
  _$litType$: ResultType;
  // TODO (justinfagnani): consider shorter names, like `s` and `v`. This is a
  // semi-public API though. We can't just let Terser rename them for us,
  // because we need TemplateResults to work between compatible versions of
  // lit-html.
  strings: TemplateStringsArray;
  values: unknown[];
};

/**
 * Generates a template literal tag function that returns a TemplateResult with
 * the given result type.
 */
const tag = (_$litType$: ResultType) => (
  strings: TemplateStringsArray,
  ...values: unknown[]
): TemplateResult => ({
  _$litType$,
  strings,
  values,
});

/**
 * Interprets a template literal as an HTML template that can efficiently
 * render to and update a container.
 */
export const html = tag(HTML_RESULT);

/**
 * Interprets a template literal as an SVG template that can efficiently
 * render to and update a container.
 */
export const svg = tag(SVG_RESULT);

/**
 * A sentinel value that signals that a value was handled by a directive and
 * should not be written to the DOM.
 */
export const noChange = {};

/**
 * A sentinel value that signals a NodePart to fully clear its content.
 */
export const nothing = {};

/**
 * The cache of prepared templates, keyed by the tagged TemplateStringsArray
 * and _not_ accounting for the specific template tag used. This means that
 * template tags cannot be dynamic - the must statically be one of html, svg,
 * or attr. This restriction simplifies the cache lookup, which is on the hot
 * path for rendering.
 */
const templateCache = new Map<TemplateStringsArray, Template>();

export type NodePartInfo = {
  readonly type: typeof NODE_PART;
};

export type AttributePartInfo = {
  readonly type:
    | typeof ATTRIBUTE_PART
    | typeof PROPERTY_PART
    | typeof BOOLEAN_ATTRIBUTE_PART
    | typeof EVENT_PART;
  strings?: ReadonlyArray<string>;
  name: string;
  tagName: string;
};

/**
 * Information about the part a directive is bound to.
 *
 * This is useful for checking that a directive is attached to a valid part,
 * such as with directive that can only be used on attribute bindings.
 */
export type PartInfo = NodePartInfo | AttributePartInfo;

export type DirectiveClass = {
  new (part: PartInfo): Directive;
  new (part: AttributePartInfo, index: number): Directive;
};

/**
 * This utility type extracts the signature of a directive class's render()
 * method so we can use it for the type of the generated directive function.
 */
export type DirectiveParameters<C extends DirectiveClass> = Parameters<
  InstanceType<C>['render']
>;

/**
 * A generated directive function doesn't evaluate the directive, but just
 * returns a DirectiveResult object that captures the arguments.
 */
/** @internal */
export type DirectiveResult<C extends DirectiveClass = DirectiveClass> = {
  _$litDirective$: C;
  values: DirectiveParameters<C>;
};

/**
 * Creates a user-facing directive function from a Directive class. This
 * function has the same parameters as the directive's render() method.
 *
 * WARNING: The directive and part API changes are in progress and subject to
 * change in future pre-releases.
 */
export const directive = <C extends DirectiveClass>(c: C) => (
  ...values: DirectiveParameters<C>
): DirectiveResult<C> => ({
  _$litDirective$: c,
  values,
});

export interface RenderOptions {
  /**
   * An object to use as the `this` value for event listeners. It's often
   * useful to set this to the host component rendering a template.
   */
  eventContext?: EventTarget;
  /**
   * A DOM node before which to render content in the container.
   */
  renderBefore?: ChildNode | null;
}

/**
 * Renders a value, usually a lit-html TemplateResult, to the container.
 * @param value
 * @param container
 * @param options
 */
export const render = (
  value: unknown,
  container: HTMLElement | DocumentFragment,
  options?: RenderOptions
) => {
  const partOwnerNode = options?.renderBefore ?? container;
  // eslint-disable-next-line @typescript-eslint/no-explicit-any
  let part: NodePart = (partOwnerNode as any).$lit$;
  if (part === undefined) {
    const endNode = options?.renderBefore ?? null;
    // eslint-disable-next-line @typescript-eslint/no-explicit-any
    (partOwnerNode as any).$lit$ = part = new NodePart(
      container.insertBefore(createMarker(), endNode),
      endNode,
      options
    );
  }
  part._setValue(value);
};

if (ENABLE_EXTRA_SECURITY_HOOKS) {
  render.setSanitizer = setSanitizer;
  render.createSanitizer = createSanitizer;
  if (DEV_MODE) {
    render._testOnlyClearSanitizerFactoryDoNotCallOrElse = _testOnlyClearSanitizerFactoryDoNotCallOrElse;
  }
}

const walker = d.createTreeWalker(
  d,
  133 /* NodeFilter.SHOW_{ELEMENT|COMMENT|TEXT} */,
  null,
  false
);

let sanitizerFactoryInternal: SanitizerFactory = noopSanitizer;

//
// Classes only below here, const variable declarations only above here...
//
// Keeping variable declarations and classes together improves minification.
// Interfaces and type aliases can be interleaved freely.
//

/**
 * Base class for creating custom directives. Users should extend this class,
 * implement `render` and/or `update`, and then pass their subclass to
 * `directive`.
 *
 * WARNING: The directive and part API changes are in progress and subject to
 * change in future pre-releases.
 */
export abstract class Directive {
  /** @internal */
  _resolve(part: Part, props: Array<unknown>): unknown {
    return this.update(part, props);
  }
  abstract render(...props: Array<unknown>): unknown;
  update(_part: Part, props: Array<unknown>): unknown {
    return this.render(...props);
  }
}

/**
 * Returns an HTML string for the given TemplateStringsArray and result type
 * (HTML or SVG), along with the case-sensitive bound attribute names in
 * template order. The HTML contains comment comment markers denoting the
 * `NodePart`s and suffixes on bound attributes denoting the `AttributeParts`.
 *
 * @param strings template strings array
 * @param type HTML or SVG
 * @return Array containing `[html, attrNames]` (array returned for terseness,
 *   to avoid object fields since this code is shared with non-minified SSR
 *   code)
 */
const getTemplateHtml = (
  strings: TemplateStringsArray,
  type: ResultType
): [string, string[]] => {
  // Insert makers into the template HTML to represent the position of
  // bindings. The following code scans the template strings to determine the
  // syntactic position of the bindings. They can be in text position, where
  // we insert an HTML comment, attribute value position, where we insert a
  // sentinel string and re-write the attribute name, or inside a tag where
  // we insert the sentinel string.
  const l = strings.length - 1;
  const attrNames: Array<string> = [];
  let html = type === SVG_RESULT ? '<svg>' : '';

  // When we're inside a raw text tag (not it's text content), the regex
  // will still be tagRegex so we can find attributes, but will switch to
  // this regex when the tag ends.
  let rawTextEndRegex: RegExp | undefined;

  // The current parsing state, represented as a reference to one of the
  // regexes
  let regex = textEndRegex;

  for (let i = 0; i < l; i++) {
    const s = strings[i];
    // The index of the end of the last attribute name. When this is
    // positive at end of a string, it means we're in an attribute value
    // position and need to rewrite the attribute name.
    let attrNameEndIndex = -1;
    let attrName: string | undefined;
    let lastIndex = 0;
    let match: RegExpExecArray | null;

    // The conditions in this loop handle the current parse state, and the
    // assignments to the `regex` variable are the state transitions.
    while (lastIndex < s.length) {
      // Make sure we start searching from where we previously left off
      regex.lastIndex = lastIndex;
      match = regex.exec(s);
      if (match === null) {
        // If the current regex doesn't match we've come to a binding inside
        // that state and must break and insert a marker
        if (regex === tagEndRegex) {
          // When tagEndRegex doesn't match we must have a binding in
          // attribute-name position, since tagEndRegex does match static
          // attribute names and end-of-tag. We need to clear
          // attrNameEndIndex which may have been set by a previous
          // tagEndRegex match.
          attrNameEndIndex = -1;
        }
        break;
      }
      lastIndex = regex.lastIndex;
      if (regex === textEndRegex) {
        if (match[COMMENT_START] === '!--') {
          regex = commentEndRegex;
        } else if (match[COMMENT_START] !== undefined) {
          // We started a weird comment, like </{
          regex = comment2EndRegex;
        } else if (match[TAG_NAME] !== undefined) {
          if (rawTextElement.test(match[TAG_NAME])) {
            // Record if we encounter a raw-text element. We'll switch to
            // this regex at the end of the tag
            rawTextEndRegex = new RegExp(`</${match[TAG_NAME]}`, 'g');
          }
          regex = tagEndRegex;
        } else if (match[DYNAMIC_TAG_NAME] !== undefined) {
          // dynamic tag name
          regex = tagEndRegex;
        }
      } else if (regex === tagEndRegex) {
        if (match[ENTIRE_MATCH] === '>') {
          // End of a tag. If we had started a raw-text element, use that
          // regex
          regex = rawTextEndRegex ?? textEndRegex;
          // We may be ending an unquoted attribute value, so make sure we
          // clear any pending attrNameEndIndex
          attrNameEndIndex = -1;
        } else {
          attrNameEndIndex = regex.lastIndex - match[SPACES_AND_EQUALS].length;
          attrName = match[ATTRIBUTE_NAME];
          regex =
            match[QUOTE_CHAR] === undefined
              ? tagEndRegex
              : match[QUOTE_CHAR] === '"'
              ? doubleQuoteAttrEndRegex
              : singleQuoteAttrEndRegex;
        }
      } else if (
        regex === doubleQuoteAttrEndRegex ||
        regex === singleQuoteAttrEndRegex
      ) {
        regex = tagEndRegex;
      } else if (regex === commentEndRegex || regex === comment2EndRegex) {
        regex = textEndRegex;
      } else {
        // Not one of the five state regexes, so it must be the dynamically
        // created raw text regex and we're at the close of that element.
        regex = tagEndRegex;
        rawTextEndRegex = undefined;
      }
    }

    if (DEV_MODE) {
      // If we have a attrNameEndIndex, which indicates that we should
      // rewrite the attribute name, assert that we're in a valid attribute
      // position - either in a tag, or a quoted attribute value.
      console.assert(
        attrNameEndIndex === -1 ||
          regex === tagEndRegex ||
          regex === singleQuoteAttrEndRegex ||
          regex === doubleQuoteAttrEndRegex,
        'unexpected parse state B'
      );
    }

    // If we're in text position, and not in a raw text element
    // (regex === textEndRegex), we insert a comment marker. Otherwise, we
    // insert a plain maker. If we have a attrNameEndIndex, it means we need
    // to rewrite the attribute name to add a bound attribute suffix.
    html +=
      regex === textEndRegex
        ? s + nodeMarker
        : (attrNameEndIndex !== -1
            ? (attrNames.push(attrName!),
              s.slice(0, attrNameEndIndex) +
                boundAttributeSuffix +
                s.slice(attrNameEndIndex))
            : s) + marker;
  }
  // TODO (justinfagnani): if regex is not textRegex log a warning for a
  // malformed template in dev mode.
  // Returned as an array for terseness
  return [
    // We don't technically need to close the SVG tag since the parser
    // will handle it for us, but the SSR parser doesn't like that
    html + strings[l] + (type === SVG_RESULT ? '</svg>' : ''),
    attrNames,
  ];
};

class Template {
  /** @internal */
  _element!: HTMLTemplateElement;
  /** @internal */
  _parts: Array<TemplatePart> = [];
  // Note, this is used by the `platform-support` module.
  _options?: RenderOptions;

  constructor(
    {strings, _$litType$: type}: TemplateResult,
    options?: RenderOptions
  ) {
    this._options = options;
    let node: Node | null;
    let nodeIndex = 0;
    let bindingIndex = 0;
    let attrNameIndex = 0;
    const l = strings.length - 1;

    // Create template element
    const [html, attrNames] = getTemplateHtml(strings, type);
    this._element = this._createElement(html);
    walker.currentNode = this._element.content;

    // Reparent SVG nodes into template root
    if (type === SVG_RESULT) {
      const content = this._element.content;
      const svgElement = content.firstChild!;
      svgElement.remove();
      content.append(...svgElement.childNodes);
    }

    // Walk the template to find binding markers and create TemplateParts
    while ((node = walker.nextNode()) !== null && bindingIndex < l) {
      if (node.nodeType === 1) {
        // TODO (justinfagnani): for attempted dynamic tag names, we don't
        // increment the bindingIndex, and it'll be off by 1 in the element
        // and off by two after it.
        if ((node as Element).hasAttributes()) {
          const {attributes} = node as Element;
          // We defer removing bound attributes because on IE we might not be
          // iterating attributes in their template order, and would sometimes
          // remove an attribute that we still need to create a part for.
          const attrsToRemove = [];
          for (let i = 0; i < attributes.length; i++) {
            // This is the name of the attribute we're iterating over, but not
            // _neccessarily_ the name of the attribute we will create a part
            // for. They can be different in browsers that don't iterate on
            // attributes in source order. In that case the attrNames array
            // contains the attribute name we'll process next. We only need the
            // attribute name here to know if we should process a bound attribute
            // on this element.
            const {name} = attributes[i];
            if (name.endsWith(boundAttributeSuffix)) {
              const realName = attrNames[attrNameIndex++];
              // Lowercase for case-sensitive SVG attributes like viewBox
              const value = (node as Element).getAttribute(
                realName.toLowerCase() + boundAttributeSuffix
              )!;
              attrsToRemove.push(name);
              const statics = value.split(marker);
              const m = /([.?@])?(.*)/.exec(realName)!;
              this._parts.push({
                _type: ATTRIBUTE_PART,
                _index: nodeIndex,
                _name: m[2],
                _strings: statics,
                _constructor:
                  m[1] === '.'
                    ? PropertyPart
                    : m[1] === '?'
                    ? BooleanAttributePart
                    : m[1] === '@'
                    ? EventPart
                    : AttributePart,
              });
              bindingIndex += statics.length - 1;
            } else if (name === marker) {
              attrsToRemove.push(name);
              this._parts.push({
                _type: ELEMENT_PART,
                _index: nodeIndex,
              });
            }
          }
          for (const name of attrsToRemove) {
            (node as Element).removeAttribute(name);
          }
        }
        // TODO (justinfagnani): benchmark the regex against testing for each
        // of the 3 raw text element names.
        if (rawTextElement.test((node as Element).tagName)) {
          // For raw text elements we need to split the text content on
          // markers, create a Text node for each segment, and create
          // a TemplatePart for each marker.
          const strings = (node as Element).textContent!.split(marker);
          const lastIndex = strings.length - 1;
          if (lastIndex > 0) {
            (node as Element).textContent = '';
            // Generate a new text node for each literal section
            // These nodes are also used as the markers for node parts
            // We can't use empty text nodes as markers because they're
            // normalized in some browsers (TODO: check)
            for (let i = 0; i < lastIndex; i++) {
              (node as Element).append(strings[i] || createMarker());
              this._parts.push({_type: NODE_PART, _index: ++nodeIndex});
              bindingIndex++;
            }
            (node as Element).append(strings[lastIndex] || createMarker());
          }
        }
      } else if (node.nodeType === 8) {
        const data = (node as Comment).data;
        if (data === markerMatch) {
          bindingIndex++;
          this._parts.push({_type: NODE_PART, _index: nodeIndex});
        } else {
          let i = -1;
          while ((i = (node as Comment).data.indexOf(marker, i + 1)) !== -1) {
            // Comment node has a binding marker inside, make an inactive part
            // The binding won't work, but subsequent bindings will
            // TODO (justinfagnani): consider whether it's even worth it to
            // make bindings in comments work
            this._parts.push({_type: COMMENT_PART, _index: nodeIndex});
            bindingIndex++;
            // Move to the end of the match
            i += marker.length - 1;
          }
        }
      }
      nodeIndex++;
    }
  }

  // Overridden via `litHtmlPlatformSupport` to provide platform support.
  _createElement(html: string) {
    const template = d.createElement('template');
    template.innerHTML = html;
    return template;
  }
}

/**
 * An updateable instance of a Template. Holds references to the Parts used to
 * update the template instance.
 */
class TemplateInstance {
  /** @internal */
  _template: Template;
  /** @internal */
  _parts: Array<Part | undefined> = [];

  constructor(template: Template) {
    this._template = template;
  }

  // This method is separate from the constructor because we need to return a
  // DocumentFragment and we don't want to hold onto it with an instance field.
  _clone(options: RenderOptions | undefined) {
    const {
      _element: {content},
      _parts: parts,
    } = this._template;
    const fragment = d.importNode(content, true);
    walker.currentNode = fragment;

    let node = walker.nextNode();
    let nodeIndex = 0;
    let partIndex = 0;
    let templatePart = parts[0];

    while (templatePart !== undefined && node !== null) {
      if (nodeIndex === templatePart._index) {
        let part: Part | undefined;
        if (templatePart._type === NODE_PART) {
          part = new NodePart(node as HTMLElement, node.nextSibling, options);
        } else if (templatePart._type === ATTRIBUTE_PART) {
          part = new templatePart._constructor(
            node as HTMLElement,
            templatePart._name,
            templatePart._strings,
            options
          );
        }
        this._parts.push(part);
        templatePart = parts[++partIndex];
      }
      if (templatePart !== undefined && nodeIndex !== templatePart._index) {
        node = walker.nextNode();
        nodeIndex++;
      }
    }
    return fragment;
  }

  _update(values: Array<unknown>) {
    let i = 0;
    for (const part of this._parts) {
      if (part === undefined) {
        i++;
        continue;
      }
      if ((part as AttributePart).strings !== undefined) {
        (part as AttributePart)._setValue(values, i);
        i += (part as AttributePart).strings!.length - 1;
      } else {
        (part as NodePart)._setValue(values[i++]);
      }
    }
  }
}

/*
 * Parts
 */
type AttributeTemplatePart = {
  readonly _type: typeof ATTRIBUTE_PART;
  readonly _index: number;
  readonly _name: string;
  /** @internal */
  readonly _constructor: typeof AttributePart;
  /** @internal */
  readonly _strings: ReadonlyArray<string>;
};
type NodeTemplatePart = {
  readonly _type: typeof NODE_PART;
  readonly _index: number;
};
type ElementTemplatePart = {
  readonly _type: typeof ELEMENT_PART;
  readonly _index: number;
};
type CommentTemplatePart = {
  readonly _type: typeof COMMENT_PART;
  readonly _index: number;
};

/**
 * A TemplatePart represents a dynamic part in a template, before the template
 * is instantiated. When a template is instantiated Parts are created from
 * TemplateParts.
 */
type TemplatePart =
  | NodeTemplatePart
  | AttributeTemplatePart
  | ElementTemplatePart
  | CommentTemplatePart;

export type Part =
  | NodePart
  | AttributePart
  | PropertyPart
  | BooleanAttributePart;

export class NodePart {
  readonly type = NODE_PART;
  _value: unknown;
<<<<<<< HEAD
  protected _directive?: Directive;
  private _textSanitizer: ValueSanitizer | undefined;
=======
  /** @internal */
  _directive?: Directive;
  /** @internal */
  _startNode: ChildNode;
  /** @internal */
  _endNode: ChildNode | null;
>>>>>>> 8923601e

  constructor(
    startNode: ChildNode,
    endNode: ChildNode | null,
    public options: RenderOptions | undefined
  ) {
<<<<<<< HEAD
    if (ENABLE_EXTRA_SECURITY_HOOKS) {
      // Explicitly initialize for consistent class shape.
      this._textSanitizer = undefined;
    }
=======
    this._startNode = startNode;
    this._endNode = endNode;
  }

  get parentNode(): Node {
    return this._startNode.parentNode!;
>>>>>>> 8923601e
  }

  _setValue(value: unknown): void {
    // TODO (justinfagnani): when setting a non-directive over a directive,
    // we don't yet clear this._directive.
    // See https://github.com/Polymer/lit-html/issues/1286
    if (isPrimitive(value)) {
      if (value !== this._value) {
        this._commitText(value);
      }
    } else if ((value as TemplateResult)._$litType$ !== undefined) {
      this._commitTemplateResult(value as TemplateResult);
    } else if ((value as DirectiveResult)._$litDirective$ !== undefined) {
      this._commitDirective(value as DirectiveResult);
    } else if ((value as Node).nodeType !== undefined) {
      this._commitNode(value as Node);
    } else if (isIterable(value)) {
      this._commitIterable(value);
    } else if (value === nothing) {
      this._value = nothing;
      this._clear();
    } else if (value !== noChange) {
      // Fallback, will render the string representation
      this._commitText(value);
    }
  }

  private _insert<T extends Node>(node: T, ref = this._endNode) {
    return this._startNode.parentNode!.insertBefore(node, ref);
  }

  private _commitDirective(value: DirectiveResult) {
    const directive = value._$litDirective$;
    if (this._directive?.constructor !== directive) {
      this._clear();
      this._directive = new directive(this as NodePartInfo);
    }
    // TODO (justinfagnani): To support nested directives, we'd need to
    // resolve the directive result's values. We may want to offer another
    // way of composing directives.
    this._setValue(this._directive._resolve(this, value.values));
  }

  private _commitNode(value: Node): void {
    if (this._value !== value) {
      this._clear();
      if (
        ENABLE_EXTRA_SECURITY_HOOKS &&
        sanitizerFactoryInternal !== noopSanitizer
      ) {
        const parentNodeName = this._startNode.parentNode?.nodeName;
        if (parentNodeName === 'STYLE' || parentNodeName === 'SCRIPT') {
          this._insert(
            new Text(
              '/* lit-html will not write ' +
                'TemplateResults to scripts and styles */'
            )
          );
          return;
        }
      }
      this._value = this._insert(value);
    }
  }

  private _commitText(value: unknown): void {
    const node = this._startNode.nextSibling;
    // Make sure undefined and null render as an empty string
    // TODO: use `nothing` to clear the node?
    value ??= '';
    // TODO(justinfagnani): Can we just check if this._value is primitive?
    if (
      node !== null &&
      node.nodeType === 3 /* Node.TEXT_NODE */ &&
      (this._endNode === null
        ? node.nextSibling === null
        : node === this._endNode.previousSibling)
    ) {
      if (ENABLE_EXTRA_SECURITY_HOOKS) {
        if (this._textSanitizer === undefined) {
          this._textSanitizer = createSanitizer(node, 'data', 'property');
        }
        value = this._textSanitizer(value);
      }
      // If we only have a single text node between the markers, we can just
      // set its value, rather than replacing it.
      (node as Text).data = value as string;
    } else {
      if (ENABLE_EXTRA_SECURITY_HOOKS) {
        const textNode = document.createTextNode('');
        this._commitNode(textNode);
        // When setting text content, for security purposes it matters a lot
        // what the parent is. For example, <style> and <script> need to be
        // handled with care, while <span> does not. So first we need to put a
        // text node into the document, then we can sanitize its contentx.
        if (this._textSanitizer === undefined) {
          this._textSanitizer = createSanitizer(textNode, 'data', 'property');
        }
        value = this._textSanitizer(value);
        textNode.data = value as string;
      } else {
        this._commitNode(d.createTextNode(value as string));
      }
    }
    this._value = value;
  }

  private _commitTemplateResult(result: TemplateResult): void {
    const {values, strings} = result;
    const template = this._getTemplate(strings, result);
    if (
      this._value != null &&
      (this._value as TemplateInstance)._template === template
    ) {
      (this._value as TemplateInstance)._update(values);
    } else {
      const instance = new TemplateInstance(template!);
      const fragment = instance._clone(this.options);
      instance._update(values);
      this._commitNode(fragment);
      this._value = instance;
    }
  }

  // Overridden via `litHtmlPlatformSupport` to provide platform support.
  /** @internal */
  _getTemplate(strings: TemplateStringsArray, result: TemplateResult) {
    let template = templateCache.get(strings);
    if (template === undefined) {
      templateCache.set(strings, (template = new Template(result)));
    }
    return template;
  }

  private _commitIterable(value: Iterable<unknown>): void {
    // For an Iterable, we create a new InstancePart per item, then set its
    // value to the item. This is a little bit of overhead for every item in
    // an Iterable, but it lets us recurse easily and efficiently update Arrays
    // of TemplateResults that will be commonly returned from expressions like:
    // array.map((i) => html`${i}`), by reusing existing TemplateInstances.

    // If value is an array, then the previous render was of an
    // iterable and value will contain the NodeParts from the previous
    // render. If value is not an array, clear this part and make a new
    // array for NodeParts.
    if (!isArray(this._value)) {
      this._value = [];
      this._clear();
    }

    // Lets us keep track of how many items we stamped so we can clear leftover
    // items from a previous render
    const itemParts = this._value as NodePart[];
    let partIndex = 0;
    let itemPart: NodePart | undefined;

    for (const item of value) {
      if (partIndex === itemParts.length) {
        // If no existing part, create a new one
        // TODO (justinfagnani): test perf impact of always creating two parts
        // instead of sharing parts between nodes
        // https://github.com/Polymer/lit-html/issues/1266
        itemParts.push(
          (itemPart = new NodePart(
            this._insert(createMarker()),
            this._insert(createMarker()),
            this.options
          ))
        );
      } else {
        // Reuse an existing part
        itemPart = itemParts[partIndex];
      }
      itemPart._setValue(item);
      partIndex++;
    }

    if (partIndex < itemParts.length) {
      // Truncate the parts array so _value reflects the current state
      itemParts.length = partIndex;
      // itemParts always have end nodes
      this._clear(itemPart?._endNode!.nextSibling);
    }
  }

  private _clear(start: ChildNode | null = this._startNode.nextSibling) {
    while (start && start !== this._endNode) {
      const n = start!.nextSibling;
      start!.remove();
      start = n;
    }
  }
}

export class AttributePart {
  readonly type = ATTRIBUTE_PART as
    | typeof ATTRIBUTE_PART
    | typeof PROPERTY_PART
    | typeof BOOLEAN_ATTRIBUTE_PART
    | typeof EVENT_PART;
  readonly element: HTMLElement;
  readonly name: string;

  /**
   * If this attribute part represents an interpolation, this contains the
   * static strings of the interpolation. For single-value, complete bindings,
   * this is undefined.
   */
  readonly strings?: ReadonlyArray<string>;
  _value: unknown | Array<unknown> = nothing;
  private _directives?: Array<Directive>;
  protected _sanitizer: ValueSanitizer | undefined;

  get tagName() {
    return this.element.tagName;
  }

  constructor(
    element: HTMLElement,
    name: string,
    strings: ReadonlyArray<string>,
    _options?: RenderOptions
  ) {
    this.element = element;
    this.name = name;
    if (strings.length > 2 || strings[0] !== '' || strings[1] !== '') {
      this._value = new Array(strings.length - 1).fill(nothing);
      this.strings = strings;
    } else {
      this._value = nothing;
    }
    if (ENABLE_EXTRA_SECURITY_HOOKS) {
      this._sanitizer = undefined;
    }
  }

  /**
   * Normalizes a user-provided value before writing it to the DOM. In the
   * near future this will include invoking a directive if the value is
   * a DirectiveResult.
   *
   * @param value the raw input value to normalize
   * @param _i the index in the values array this value was read from
   *
   * @internal
   */
  _resolveDirective(value: unknown, i: number) {
    const directiveCtor = (value as DirectiveResult)?._$litDirective$;
    if (directiveCtor !== undefined) {
      // TODO (justinfagnani): Initialize array to the correct value,
      // or check length.
      let directive: Directive = (this._directives ??= [])[i];
      if (directive?.constructor !== directiveCtor) {
        directive = this._directives[i] = new directiveCtor(
          this as AttributePartInfo,
          i
        );
      }
      // TODO (justinfagnani): To support nested directives, we'd need to
      // resolve the directive result's values. We may want to offer another
      // way of composing directives.
      value = directive._resolve(this, (value as DirectiveResult).values);
    }
    return value;
  }

  /**
   * Resolves the final value of the attribute from possibly multiple values
   * and static strings. This method is called by `_setValue` on the client, and
   * also by `hydrate()` and `lit-ssr` to retrieve the resolved value of a part
   * without committing it.
   *
   * If this part is single-valued, `this._strings` will be undefined, and the
   * method will be called with a single value argument. If this part is
   * multi-value, `this._strings` will be defined, and the method is called
   * with the value array of the part's owning TemplateInstance, and an offset
   * into the value array from which the values should be read.
   *
   * This method is overloaded this way to eliminate short-lived array slices
   * of the template instance values, and allow a fast-path for single-valued
   * parts.
   *
   * @param value The part value, or an array of values for multi-valued parts
   * @param from the index to start reading values from. `undefined` for
   *   single-valued parts
   *
   * @internal
   */
  _resolveValue(value: unknown | Array<unknown>, from?: number): unknown {
    const strings = this.strings;

    if (strings === undefined) {
      // Single-value binding case
      const v = this._resolveDirective(value, 0);
      // Only dirty-check primitives and `nothing`:
      // `(isPrimitive(v) || v === nothing)` limits the clause to primitives and
      // `nothing`. `v === this._value` is the dirty-check.
      return ((isPrimitive(v) || v === nothing) && v === this._value) ||
        v === noChange
        ? noChange
        : (this._value = v);
    } else {
      // Interpolation case
      let attributeValue = strings[0];

      // Whether any of the values has changed, for dirty-checking
      let change = false;

      // Whether any of the values is the `nothing` sentinel. If any are, we
      // remove the entire attribute.
      let remove = false;

      let i, v;
      for (i = 0; i < strings.length - 1; i++) {
        v = this._resolveDirective((value as Array<unknown>)[from! + i], i);
        if (v === noChange) {
          // If the user-provided value is `noChange`, use the previous value
          v = (this._value as Array<unknown>)[i];
        } else {
          remove = remove || v === nothing;
          change =
            change ||
            !(
              (isPrimitive(v) || v === nothing) &&
              v === (this._value as Array<unknown>)[i]
            );
          (this._value as Array<unknown>)[i] = v;
        }
        attributeValue +=
          (typeof v === 'string' ? v : String(v ?? '')) + strings[i + 1];
      }
      return change ? (remove ? nothing : attributeValue) : noChange;
    }
  }

  /**
   * Sets the value of this part by resolving the value from possibly multiple
   * values and static strings and committing it to the DOM.
   *
   * This method is overloaded this way to eliminate short-lived array slices
   * of the template instance values, and allow a fast-path for single-valued
   * parts.
   *
   * @param value The part value, or an array of values for multi-valued parts
   * @param from the index to start reading values from. `undefined` for
   *   single-valued parts
   *
   * @internal
   */
  _setValue(value: unknown): void;
  _setValue(value: Array<unknown>, from: number): void;
  _setValue(value: unknown | Array<unknown>, from?: number) {
    const resolvedValue = this._resolveValue(value, from);
    if (resolvedValue !== noChange) {
      this._commitValue(resolvedValue);
    }
  }

  /** @internal */
  _commitValue(value: unknown) {
    if (value === nothing) {
      this.element.removeAttribute(this.name);
    } else {
<<<<<<< HEAD
      if (ENABLE_EXTRA_SECURITY_HOOKS) {
        if (this._sanitizer === undefined) {
          this._sanitizer = sanitizerFactoryInternal(
            this.element,
            this.name,
            'attribute'
          );
        }
        value = this._sanitizer(value);
      }
      this.element.setAttribute(this.name, value as string);
=======
      this.element.setAttribute(this.name, (value ?? '') as string);
>>>>>>> 8923601e
    }
  }
}

export class PropertyPart extends AttributePart {
  readonly type = PROPERTY_PART;

  _commitValue(value: unknown) {
    if (ENABLE_EXTRA_SECURITY_HOOKS) {
      if (this._sanitizer === undefined) {
        this._sanitizer = sanitizerFactoryInternal(
          this.element,
          this.name,
          'property'
        );
      }
      value = this._sanitizer(value);
    }
    // eslint-disable-next-line @typescript-eslint/no-explicit-any
    (this.element as any)[this.name] = value === nothing ? undefined : value;
  }
}

export class BooleanAttributePart extends AttributePart {
  readonly type = BOOLEAN_ATTRIBUTE_PART;

  _commitValue(value: unknown) {
    if (value && value !== nothing) {
      this.element.setAttribute(this.name, '');
    } else {
      this.element.removeAttribute(this.name);
    }
  }
}

type EventListenerWithOptions = EventListenerOrEventListenerObject &
  Partial<AddEventListenerOptions>;

/**
 * An AttributePart that manages an event listener via add/removeEventListener.
 *
 * This part works by adding itself as the event listener on an element, then
 * delegating to the value passed to it. This reduces the number of calls to
 * add/removeEventListener if the listener changes frequently, such as when an
 * inline function is used as a listener.
 *
 * Because event options are passed when adding listeners, we must take case
 * to add and remove the part as a listener when the event options change.
 */
export class EventPart extends AttributePart {
  readonly type = EVENT_PART;
  private _eventContext?: unknown;
  protected _directive?: Directive;

  constructor(...args: ConstructorParameters<typeof AttributePart>) {
    super(...args);
    this._eventContext = args[3]?.eventContext;
  }

<<<<<<< HEAD
  _setValue(value: unknown) {
    const newListener = this._maybeUnwrapDirectiveResult(value) ?? nothing;
    if (newListener === noChange) {
      return;
    }

=======
  // EventPart does not use the base _setValue/_resolveValue implementation
  // since the dirty checking is more complex
  /** @internal */
  _setValue(newListener: unknown) {
    newListener = this._resolveDirective(newListener, 0) ?? nothing;
    if (newListener === noChange) {
      return;
    }
>>>>>>> 8923601e
    const oldListener = this._value;

    // If the new value is nothing or any options change we have to remove the
    // part as a listener.
    const shouldRemoveListener =
      (newListener === nothing && oldListener !== nothing) ||
      (newListener as EventListenerWithOptions).capture !==
        (oldListener as EventListenerWithOptions).capture ||
      (newListener as EventListenerWithOptions).once !==
        (oldListener as EventListenerWithOptions).once ||
      (newListener as EventListenerWithOptions).passive !==
        (oldListener as EventListenerWithOptions).passive;

    // If the new value is not nothing and we removed the listener, we have
    // to add the part as a listener.
    const shouldAddListener =
      newListener !== nothing &&
      (oldListener === nothing || shouldRemoveListener);

    if (shouldRemoveListener) {
      this.element.removeEventListener(
        this.name,
        this,
        oldListener as EventListenerWithOptions
      );
    }
    if (shouldAddListener) {
      // Beware: IE11 and Chrome 41 don't like using the listener as the
      // options object. Figure out how to deal w/ this in IE11 - maybe
      // patch addEventListener?
      this.element.addEventListener(
        this.name,
        this,
        newListener as EventListenerWithOptions
      );
    }
    this._value = newListener;
  }

  private _maybeUnwrapDirectiveResult(value: unknown): unknown {
    if ((value as DirectiveResult)?._$litDirective$) {
      const directive = (value as DirectiveResult)._$litDirective$;
      if (this._directive?.constructor !== directive) {
        this._directive = new directive(this as AttributePartInfo);
      }
      return this._directive.update(this, (value as DirectiveResult).values);
    } else {
      return value;
    }
  }

  handleEvent(event: Event) {
    if (typeof this._value === 'function') {
      // TODO (justinfagnani): do we need to default to this._element?
      // It'll always be the same as `e.currentTarget`.
      this._value?.call(this._eventContext ?? this.element, event);
    } else {
      (this._value as EventListenerObject)?.handleEvent(event);
    }
  }
}

/**
 * END USERS SHOULD NOT RELY ON THIS OBJECT.
 *
 * Private exports for use by other Lit packages, not intended for use by
 * external users.
 *
 * We currently do not make a mangled rollup build of the lit-ssr code. In order
 * to keep a number of (otherwise private) top-level exports mangled in the
 * client side code, we export a $private object containing those members, and
 * then re-export them for use in lit-ssr. This keeps lit-ssr agnostic to
 * whether the client-side code is being used in `dev` mode or `prod` mode.
 */
export const $private = {
  // Used in lit-ssr
  _boundAttributeSuffix: boundAttributeSuffix,
  _marker: marker,
  _markerMatch: markerMatch,
  _HTML_RESULT: HTML_RESULT,
  _getTemplateHtml: getTemplateHtml,
  // Used in hydrate
  _TemplateInstance: TemplateInstance,
  _isPrimitive: isPrimitive,
  _isIterable: isIterable,
};

// Apply polyfills if available
// eslint-disable-next-line @typescript-eslint/no-explicit-any
(globalThis as any)['litHtmlPlatformSupport']?.({NodePart, Template});

// IMPORTANT: do not change the property name or the assignment expression.
// This line will be used in regexes to search for lit-html usage.
// TODO(justinfagnani): inject version number at build time
// eslint-disable-next-line @typescript-eslint/no-explicit-any
((globalThis as any)['litHtmlVersions'] ??= []).push('2.0.0-pre.3');<|MERGE_RESOLUTION|>--- conflicted
+++ resolved
@@ -826,36 +826,29 @@
 export class NodePart {
   readonly type = NODE_PART;
   _value: unknown;
-<<<<<<< HEAD
-  protected _directive?: Directive;
   private _textSanitizer: ValueSanitizer | undefined;
-=======
   /** @internal */
   _directive?: Directive;
   /** @internal */
   _startNode: ChildNode;
   /** @internal */
   _endNode: ChildNode | null;
->>>>>>> 8923601e
 
   constructor(
     startNode: ChildNode,
     endNode: ChildNode | null,
     public options: RenderOptions | undefined
   ) {
-<<<<<<< HEAD
     if (ENABLE_EXTRA_SECURITY_HOOKS) {
       // Explicitly initialize for consistent class shape.
       this._textSanitizer = undefined;
     }
-=======
     this._startNode = startNode;
     this._endNode = endNode;
   }
 
   get parentNode(): Node {
     return this._startNode.parentNode!;
->>>>>>> 8923601e
   }
 
   _setValue(value: unknown): void {
@@ -1219,7 +1212,6 @@
     if (value === nothing) {
       this.element.removeAttribute(this.name);
     } else {
-<<<<<<< HEAD
       if (ENABLE_EXTRA_SECURITY_HOOKS) {
         if (this._sanitizer === undefined) {
           this._sanitizer = sanitizerFactoryInternal(
@@ -1230,10 +1222,7 @@
         }
         value = this._sanitizer(value);
       }
-      this.element.setAttribute(this.name, value as string);
-=======
       this.element.setAttribute(this.name, (value ?? '') as string);
->>>>>>> 8923601e
     }
   }
 }
@@ -1286,21 +1275,12 @@
 export class EventPart extends AttributePart {
   readonly type = EVENT_PART;
   private _eventContext?: unknown;
-  protected _directive?: Directive;
 
   constructor(...args: ConstructorParameters<typeof AttributePart>) {
     super(...args);
     this._eventContext = args[3]?.eventContext;
   }
 
-<<<<<<< HEAD
-  _setValue(value: unknown) {
-    const newListener = this._maybeUnwrapDirectiveResult(value) ?? nothing;
-    if (newListener === noChange) {
-      return;
-    }
-
-=======
   // EventPart does not use the base _setValue/_resolveValue implementation
   // since the dirty checking is more complex
   /** @internal */
@@ -1309,7 +1289,6 @@
     if (newListener === noChange) {
       return;
     }
->>>>>>> 8923601e
     const oldListener = this._value;
 
     // If the new value is nothing or any options change we have to remove the
@@ -1347,18 +1326,6 @@
       );
     }
     this._value = newListener;
-  }
-
-  private _maybeUnwrapDirectiveResult(value: unknown): unknown {
-    if ((value as DirectiveResult)?._$litDirective$) {
-      const directive = (value as DirectiveResult)._$litDirective$;
-      if (this._directive?.constructor !== directive) {
-        this._directive = new directive(this as AttributePartInfo);
-      }
-      return this._directive.update(this, (value as DirectiveResult).values);
-    } else {
-      return value;
-    }
   }
 
   handleEvent(event: Event) {
