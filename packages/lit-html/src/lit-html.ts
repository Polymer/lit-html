--- conflicted
+++ resolved
@@ -237,7 +237,7 @@
 /**
  * Creates a user-facing directive function from a Directive class. This
  * function has the same parameters as the directive's render() method.
- * 
+ *
  * WARNING: The directive and part API changes are in progress and subject to
  * change in future pre-releases.
  */
@@ -274,18 +274,12 @@
   const partOwnerNode = options?.renderBefore ?? container;
   let part: NodePart = (partOwnerNode as any).$lit$;
   if (part === undefined) {
-<<<<<<< HEAD
-    const marker = createMarker();
-    container.appendChild(marker);
-    (container as any).$lit$ = part = new NodePart(marker, null, options);
-=======
     const endNode = options?.renderBefore ?? null;
     (partOwnerNode as any).$lit$ = part = new NodePart(
       container.insertBefore(createMarker(), endNode),
       endNode,
       options
     );
->>>>>>> 18ab2f9d
   }
   part._setValue(value);
 };
@@ -303,7 +297,7 @@
  * Base class for creating custom directives. Users should extend this class,
  * implement `render` and/or `update`, and then pass their subclass to
  * `directive`.
- * 
+ *
  * WARNING: The directive and part API changes are in progress and subject to
  * change in future pre-releases.
  */
