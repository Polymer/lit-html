/**
 * @license
 * Copyright (c) 2017 The Polymer Project Authors. All rights reserved.
 * This code may only be used under the BSD style license found at
 * http://polymer.github.io/LICENSE.txt
 * The complete set of authors may be found at
 * http://polymer.github.io/AUTHORS.txt
 * The complete set of contributors may be found at
 * http://polymer.github.io/CONTRIBUTORS.txt
 * Code distributed by Google as part of the polymer project is also
 * subject to an additional IP rights grant found at
 * http://polymer.github.io/PATENTS.txt
 */

const DEV_MODE = true;

if (DEV_MODE) {
  console.warn('lit-html is in dev mode. Not recommended for production!');
}

// Added to an attribute name to mark the attribute as bound so we can find
// it easily.
const boundAttributeSuffix = '$lit$';

// This marker is used in many syntactic positions in HTML, so it must be
// a valid element name and attribute name. We don't support dynamic names (yet)
// but this at least ensures that the parse tree is closer to the template
// intention.
const marker = `lit$${String(Math.random()).slice(9)}$`;

// String used to tell if a comment is a marker comment
const markerMatch = '?' + marker;

// Text used to insert a comment marker node. We use processing instruction
// syntax because it's slightly smaller, but parses as a comment node.
const nodeMarker = `<${markerMatch}>`;

const d = document;

// Creates a dynamic marker. We never have to search for these in the DOM.
const createMarker = (v = '') => d.createComment(v);

// https://tc39.github.io/ecma262/#sec-typeof-operator
type Primitive = null | undefined | boolean | number | string | symbol | bigint;
const isPrimitive = (value: unknown): value is Primitive =>
  value === null || (typeof value != 'object' && typeof value != 'function');
const isArray = Array.isArray;
const isIterable = (value: unknown): value is Iterable<unknown> =>
  isArray(value) ||
  (value && typeof (value as any)[Symbol.iterator] === 'function');

// TODO (justinfagnani): can we get away with `\s`?
const SPACE_CHAR = `[ \t\n\f\r]`;
const ATTR_VALUE_CHAR = `[^ \t\n\f\r"'\`<>=]`;
const NAME_CHAR = `[^\0-\x1F\x7F-\x9F "'>=/]`;

// These regexes represent the five parsing states that we care about in the
// Template's HTML scanner. They match the *end* of the state they're named
// after.
// Depending on the match, we transition to a new state. If there's no match,
// we stay in the same state.
// Note that the regexes are stateful. We utilize lastIndex and sync it
// across the multiple regexes used. In addition to the five regexes below
// we also dynamically create a regex to find the matching end tags for raw
// text elements.

// TODO (justinfagnani): we detect many more parsing edge-cases than we
// used to, and many of those are of dubious value. Decide and document
// how to relax correctness to simplify the regexes and states.

/**
 * End of text is: `<` followed by:
 *   (comment start) or (tag) or (dynamic tag binding)
 */
const textEndRegex = /<(?:(!--|\/[^a-zA-Z])|(\/?[a-zA-Z][^>\s]*)|(\/?$))/g;
const COMMENT_START = 1;
const TAG_NAME = 2;
const DYNAMIC_TAG_NAME = 3;

const commentEndRegex = /-->/g;
/**
 * Comments not started with <!--, like </{, can be ended by a single `>`
 */
const comment2EndRegex = />/g;

/**
 * The tagEnd regex matches the end of the "inside an opening" tag syntax
 * position. It either matches a `>` or an attribute.
 *
 * See attributes in the HTML spec:
 * https://www.w3.org/TR/html5/syntax.html#elements-attributes
 *
 * " \t\n\f\r" are HTML space characters:
 * https://infra.spec.whatwg.org/#ascii-whitespace
 *
 * "\0-\x1F\x7F-\x9F" are Unicode control characters, which includes every
 * space character except " ".
 *
 * So an attribute is:
 *  * The name: any character except a control character, space character, ('),
 *    ("), ">", "=", or "/"
 *  * Followed by zero or more space characters
 *  * Followed by "="
 *  * Followed by zero or more space characters
 *  * Followed by:
 *    * Any character except space, ('), ("), "<", ">", "=", (`), or
 *    * (") then any non-("), or
 *    * (') then any non-(')
 */
const tagEndRegex = new RegExp(
  `>|${SPACE_CHAR}(${NAME_CHAR}+)(${SPACE_CHAR}*=${SPACE_CHAR}*(?:${ATTR_VALUE_CHAR}|("|')|))`,
  'g'
);
const ENTIRE_MATCH = 0;
const ATTRIBUTE_NAME = 1;
const SPACES_AND_EQUALS = 2;
const QUOTE_CHAR = 3;

const singleQuoteAttrEndRegex = /'/g;
const doubleQuoteAttrEndRegex = /"/g;
/**
 * Matches the raw text elements.
 *
 * Comments are not parsed within raw text elements, so we need to search their
 * text content for marker strings.
 */
const rawTextElement = /^(?:script|style|textarea)$/i;

/** TemplateResult types */
const HTML_RESULT = 1;
const SVG_RESULT = 2;

/** TemplatePart types */
// TODO (justinfagnani): since these are exported, consider shorter names,
// like just `ATTRIBUTE`.
export const ATTRIBUTE_PART = 1;
export const NODE_PART = 2;
export const PROPERTY_PART = 3;
export const BOOLEAN_ATTRIBUTE_PART = 4;
export const EVENT_PART = 5;
const ELEMENT_PART = 6;
const COMMENT_PART = 7;

type ResultType = typeof HTML_RESULT | typeof SVG_RESULT;

/**
 * The return type of the template tag functions.
 */
export type TemplateResult = {
  _$litType$: ResultType;
  // TODO (justinfagnani): consider shorter names, like `s` and `v`. This is a
  // semi-public API though. We can't just let Terser rename them for us,
  // because we need TemplateResults to work between compatible versions of
  // lit-html.
  strings: TemplateStringsArray;
  values: unknown[];
};

/**
 * Generates a template literal tag function that returns a TemplateResult with
 * the given result type.
 */
const tag = (_$litType$: ResultType) => (
  strings: TemplateStringsArray,
  ...values: unknown[]
): TemplateResult => ({
  _$litType$,
  strings,
  values,
});

/**
 * Interprets a template literal as an HTML template that can efficiently
 * render to and update a container.
 */
export const html = tag(HTML_RESULT);

/**
 * Interprets a template literal as an SVG template that can efficiently
 * render to and update a container.
 */
export const svg = tag(SVG_RESULT);

/**
 * A sentinel value that signals that a value was handled by a directive and
 * should not be written to the DOM.
 */
export const noChange = {};

/**
 * A sentinel value that signals a NodePart to fully clear its content.
 */
export const nothing = {};

/**
 * The cache of prepared templates, keyed by the tagged TemplateStringsArray
 * and _not_ accounting for the specific template tag used. This means that
 * template tags cannot be dynamic - the must statically be one of html, svg,
 * or attr. This restriction simplifies the cache lookup, which is on the hot
 * path for rendering.
 */
const templateCache = new Map<TemplateStringsArray, Template>();

export type NodePartInfo = {
  readonly type: typeof NODE_PART;
};

export type AttributePartInfo = {
  readonly type:
    | typeof ATTRIBUTE_PART
    | typeof PROPERTY_PART
    | typeof BOOLEAN_ATTRIBUTE_PART
    | typeof EVENT_PART;
  strings?: ReadonlyArray<string>;
  name: string;
  tagName: string;
};

/**
 * Information about the part a directive is bound to.
 *
 * This is useful for checking that a directive is attached to a valid part,
 * such as with directive that can only be used on attribute bindings.
 */
export type PartInfo = NodePartInfo | AttributePartInfo;

export type DirectiveClass = {new (part: PartInfo): Directive};

/**
 * This utility type extracts the signature of a directive class's render()
 * method so we can use it for the type of the generated directive function.
 */
export type DirectiveParameters<C extends DirectiveClass> = Parameters<
  InstanceType<C>['render']
>;

/**
 * A generated directive function doesn't evaluate the directive, but just
 * returns a DirectiveResult object that captures the arguments.
 */
type DirectiveResult<C extends DirectiveClass = DirectiveClass> = {
  _$litDirective$: C;
  values: DirectiveParameters<C>;
};

/**
 * Creates a user-facing directive function from a Directive class. This
 * function has the same parameters as the directive's render() method.
 *
 * WARNING: The directive and part API changes are in progress and subject to
 * change in future pre-releases.
 */
export const directive = <C extends DirectiveClass>(c: C) => (
  ...values: DirectiveParameters<C>
): DirectiveResult<C> => ({
  _$litDirective$: c,
  values,
});

export interface RenderOptions {
  /**
   * An object to use as the `this` value for event listeners. It's often
   * useful to set this to the host component rendering a template.
   */
  readonly eventContext?: EventTarget;
  /**
   * A DOM node before which to render content in the container.
   */
  readonly renderBefore?: ChildNode | null;
}

/**
 * Renders a value, usually a lit-html TemplateResult, to the container.
 * @param value
 * @param container
 * @param options
 */
export const render = (
  value: unknown,
  container: HTMLElement | DocumentFragment,
  options?: RenderOptions
) => {
  const partOwnerNode = options?.renderBefore ?? container;
  let part: NodePart = (partOwnerNode as any).$lit$;
  if (part === undefined) {
    const endNode = options?.renderBefore ?? null;
    (partOwnerNode as any).$lit$ = part = new NodePart(
      container.insertBefore(createMarker(), endNode),
      endNode,
      options
    );
  }
  part._setValue(value);
};

const walker = d.createTreeWalker(d,
  133 /* NodeFilter.SHOW_{ELEMENT|COMMENT|TEXT} */,
  null,
  false);

//
// Classes only below here, const variable declarations only above here...
//
// Keeping variable declarations and classes together improves minification.
// Interfaces and type aliases can be interleaved freely.
//

/**
 * Base class for creating custom directives. Users should extend this class,
 * implement `render` and/or `update`, and then pass their subclass to
 * `directive`.
 *
 * WARNING: The directive and part API changes are in progress and subject to
 * change in future pre-releases.
 */
export abstract class Directive {
  abstract render(...props: Array<unknown>): unknown;
  update(_part: Part, props: Array<unknown>): unknown {
    return this.render(...props);
  }
}

export class Template {
  private __strings: TemplateStringsArray;
  __element: HTMLTemplateElement;
  __parts: Array<TemplatePart> = [];

  constructor({strings, _$litType$: type}: TemplateResult) {
    // Insert makers into the template HTML to represent the position of
    // bindings. The following code scans the template strings to determine the
    // syntactic position of the bindings. They can be in text position, where
    // we insert an HTML comment, attribute value position, where we insert a
    // sentinel string and re-write the attribute name, or inside a tag where
    // we insert the sentinel string.
    const l = (this.__strings = strings).length - 1;
    const attrNames: Array<string> = [];
    let html = type === SVG_RESULT ? '<svg>' : '';
    let node: Node | null;
    let nodeIndex = 0;
    let bindingIndex = 0;
    let attrNameIndex = 0;

    // When we're inside a raw text tag (not it's text content), the regex
    // will still be tagRegex so we can find attributes, but will switch to
    // this regex when the tag ends.
    let rawTextEndRegex: RegExp | undefined;

    // The current parsing state, represented as a reference to one of the
    // regexes
    let regex = textEndRegex;

    for (let i = 0; i < l; i++) {
      const s = strings[i];
      // The index of the end of the last attribute name. When this is
      // positive at end of a string, it means we're in an attribute value
      // position and need to rewrite the attribute name.
      let attrNameEndIndex = -1;
      let attrName: string | undefined;
      let lastIndex = 0;
      let match: RegExpExecArray | null;

      // The conditions in this loop handle the current parse state, and the
      // assignments to the `regex` variable are the state transitions.
      while (lastIndex < s.length) {
        // Make sure we start searching from where we previously left off
        regex.lastIndex = lastIndex;
        match = regex.exec(s);
        if (match === null) {
          // If the current regex doesn't match we've come to a binding inside
          // that state and must break and insert a marker
          if (regex === tagEndRegex) {
            // When tagEndRegex doesn't match we must have a binding in
            // attribute-name position, since tagEndRegex does match static
            // attribute names and end-of-tag. We need to clear
            // attrNameEndIndex which may have been set by a previous
            // tagEndRegex match.
            attrNameEndIndex = -1;
          }
          break;
        }
        lastIndex = regex.lastIndex;
        if (regex === textEndRegex) {
          if (match[COMMENT_START] === '!--') {
            regex = commentEndRegex;
          } else if (match[COMMENT_START] !== undefined) {
            // We started a weird comment, like </{
            regex = comment2EndRegex;
          } else if (match[TAG_NAME] !== undefined) {
            if (rawTextElement.test(match[TAG_NAME])) {
              // Record if we encounter a raw-text element. We'll switch to
              // this regex at the end of the tag
              rawTextEndRegex = new RegExp(`</${match[TAG_NAME]}`, 'g');
            }
            regex = tagEndRegex;
          } else if (match[DYNAMIC_TAG_NAME] !== undefined) {
            // dynamic tag name
            regex = tagEndRegex;
          }
        } else if (regex === tagEndRegex) {
          if (match[ENTIRE_MATCH] === '>') {
            // End of a tag. If we had started a raw-text element, use that
            // regex
            regex = rawTextEndRegex ?? textEndRegex;
            // We may be ending an unquoted attribute value, so make sure we
            // clear any pending attrNameEndIndex
            attrNameEndIndex = -1;
          } else {
            attrNameEndIndex =
              regex.lastIndex - match[SPACES_AND_EQUALS].length;
            attrName = match[ATTRIBUTE_NAME];
            regex =
              match[QUOTE_CHAR] === undefined
                ? tagEndRegex
                : match[QUOTE_CHAR] === '"'
                ? doubleQuoteAttrEndRegex
                : singleQuoteAttrEndRegex;
          }
        } else if (
          regex === doubleQuoteAttrEndRegex ||
          regex === singleQuoteAttrEndRegex
        ) {
          regex = tagEndRegex;
        } else if (regex === commentEndRegex || regex === comment2EndRegex) {
          regex = textEndRegex;
        } else {
          // Not one of the five state regexes, so it must be the dynamically
          // created raw text regex and we're at the close of that element.
          regex = tagEndRegex;
          rawTextEndRegex = undefined;
        }
      }

      if (DEV_MODE) {
        // If we have a attrNameEndIndex, which indicates that we should
        // rewrite the attribute name, assert that we're in a valid attribute
        // position - either in a tag, or a quoted attribute value.
        console.assert(
          attrNameEndIndex === -1 ||
            regex === tagEndRegex ||
            regex === singleQuoteAttrEndRegex ||
            regex === doubleQuoteAttrEndRegex,
          'unexpected parse state B'
        );
      }

      // If we're in text position, and not in a raw text element
      // (regex === textEndRegex), we insert a comment marker. Otherwise, we
      // insert a plain maker. If we have a attrNameEndIndex, it means we need
      // to rewrite the attribute name to add a bound attribute suffix.
      html +=
        regex === textEndRegex
          ? s + nodeMarker
          : (attrNameEndIndex !== -1
              ? (attrNames.push(attrName!),
                s.slice(0, attrNameEndIndex) +
                  boundAttributeSuffix +
                  s.slice(attrNameEndIndex))
              : s) + marker;
    }

    // TODO (justinfagnani): if regex is not textRegex log a warning for a
    // malformed template in dev mode.
    
    // Note, we don't add '</svg>' for SVG result types because the parser
    // will close the <svg> tag for us.
    walker.currentNode = (this.__element = this._createElement(
      html + this.__strings[l]
    )).content;

    if (type === SVG_RESULT) {
      const content = this.__element.content;
      const svgElement = content.firstChild!;
      svgElement.remove();
      content.append(...svgElement.childNodes);
    }

    // Walk the template to find binding markers and create TemplateParts
    while ((node = walker.nextNode()) !== null && bindingIndex < l) {
      if (node.nodeType === 1) {
        // TODO (justinfagnani): for attempted dynamic tag names, we don't
        // increment the bindingIndex, and it'll be off by 1 in the element
        // and off by two after it.
        if ((node as Element).hasAttributes()) {
          const {attributes} = node as Element;
          const attrsToRemove = [];
          for (let i = 0; i < attributes.length; i++) {
            // This is the name of the attribute we're iterating over, but not
            // _neccessarily_ the name of the attribute we will create a part
            // for. They can be different in browsers that don't iterate on
            // attributes in source order. In that case the attrNames array
            // contains the attribute name we'll process next. We only need the
            // attribute name here to know if we should process a bound attribute
            // on this element.
            const {name} = attributes[i];
            if (name.endsWith(boundAttributeSuffix)) {
              const realName = attrNames[attrNameIndex++];
              // Lowercase for case-sensitive SVG attributes like viewBox
              const value = (node as Element).getAttribute(realName.toLowerCase() + boundAttributeSuffix)!;
              attrsToRemove.push(name);
              const statics = value.split(marker);
              const m = /([.?@])?(.*)/.exec(realName)!;
              this.__parts.push({
                __type: ATTRIBUTE_PART,
                __index: nodeIndex,
                __name: m[2],
                __strings: statics,
                __constructor:
                  m[1] === '.'
                    ? PropertyPart
                    : m[1] === '?'
                    ? BooleanAttributePart
                    : m[1] === '@'
                    ? EventPart
                    : AttributePart,
              });
              bindingIndex += statics.length - 1;
            } else if (name === marker) {
              attrsToRemove.push(name);
              this.__parts.push({
                __type: ELEMENT_PART,
                __index: nodeIndex,
              });
            }
          }
          for (const name of attrsToRemove) {
            (node as Element).removeAttribute(name);
          }
        }
        // TODO (justinfagnani): benchmark the regex against testing for each
        // of the 3 raw text element names.
        if (rawTextElement.test((node as Element).tagName)) {
          // For raw text elements we need to split the text content on
          // markers, create a Text node for each segment, and create
          // a TemplatePart for each marker.
          const strings = (node as Element).textContent!.split(marker);
          const lastIndex = strings.length - 1;
          if (lastIndex > 0) {
            (node as Element).textContent = '';
            // Generate a new text node for each literal section
            // These nodes are also used as the markers for node parts
            // We can't use empty text nodes as markers because they're
            // normalized in some browsers (TODO: check)
            for (let i = 0; i < lastIndex; i++) {
              // TODO(sorvell): replace with `append` when supported by ShadyDOM
              (node as Element).appendChild(
                new Text(strings[i]) || createMarker()
              );
              this.__parts.push({__type: NODE_PART, __index: ++nodeIndex});
              bindingIndex++;
            }
            // TODO(sorvell): replace with `append` when supported by ShadyDOM
            (node as Element).appendChild(
              new Text(strings[lastIndex]) || createMarker()
            );
          }
        }
      } else if (node.nodeType === 8) {
        const data = (node as Comment).data;
        if (data === markerMatch) {
          bindingIndex++;
          this.__parts.push({__type: NODE_PART, __index: nodeIndex});
        } else {
          let i = -1;
          while ((i = (node as Comment).data.indexOf(marker, i + 1)) !== -1) {
            // Comment node has a binding marker inside, make an inactive part
            // The binding won't work, but subsequent bindings will
            // TODO (justinfagnani): consider whether it's even worth it to
            // make bindings in comments work
            this.__parts.push({__type: COMMENT_PART, __index: nodeIndex});
            bindingIndex++;
            // Move to the end of the match
            i += marker.length - 1;
          }
        }
      }
      nodeIndex++;
    }
  }

  _createElement(html: string) {
    const template = d.createElement('template');
    template.innerHTML = html;
    return template;
  }
}

/**
 * An updateable instance of a Template. Holds references to the Parts used to
 * update the template instance.
 */
class TemplateInstance {
  __template: Template;
  __parts: Array<Part | undefined> = [];

  constructor(template: Template) {
    this.__template = template;
  }

  // This method is separate from the constructor because we need to return a
  // DocumentFragment and we don't want to hold onto it with an instance field.
  __clone(options: RenderOptions | undefined) {
    const {
      __element: {content},
      __parts: parts,
    } = this.__template;
    const fragment = d.importNode(content, true);
    walker.currentNode = fragment;

    let node = walker.nextNode();
    let nodeIndex = 0;
    let partIndex = 0;
    let templatePart = parts[0];

    while (templatePart !== undefined && node !== null) {
      if (nodeIndex === templatePart.__index) {
        let part: Part | undefined;
        if (templatePart.__type === NODE_PART) {
          part = new NodePart(node as HTMLElement, node.nextSibling, options);
        } else if (templatePart.__type === ATTRIBUTE_PART) {
          part = new templatePart.__constructor(
            node as HTMLElement,
            templatePart.__name,
            templatePart.__strings,
            options
          );
        }
        this.__parts.push(part);
        templatePart = parts[++partIndex];
      }
      if (templatePart !== undefined && nodeIndex !== templatePart.__index) {
        node = walker.nextNode();
        nodeIndex++;
      }
    }
    return fragment;
  }

  __update(values: Array<unknown>) {
    let i = 0;
    for (const part of this.__parts) {
      if (part === undefined) {
        i++;
        continue;
      }
      if ((part as AttributePart).strings !== undefined) {
        (part as AttributePart)._setValue(values, i);
        i += (part as AttributePart).strings!.length - 1;
      } else {
        (part as NodePart)._setValue(values[i++]);
      }
    }
  }
}

/*
 * Parts
 */
type AttributeTemplatePart = {
  readonly __type: typeof ATTRIBUTE_PART;
  readonly __index: number;
  readonly __name: string;
  readonly __constructor: typeof AttributePart;
  readonly __strings: ReadonlyArray<string>;
};
type NodeTemplatePart = {
  readonly __type: typeof NODE_PART;
  readonly __index: number;
};
type ElementTemplatePart = {
  readonly __type: typeof ELEMENT_PART;
  readonly __index: number;
};
type CommentTemplatePart = {
  readonly __type: typeof COMMENT_PART;
  readonly __index: number;
};

/**
 * A TemplatePart represents a dynamic part in a template, before the template
 * is instantiated. When a template is instantiated Parts are created from
 * TemplateParts.
 */
type TemplatePart =
  | NodeTemplatePart
  | AttributeTemplatePart
  | ElementTemplatePart
  | CommentTemplatePart;

export type Part =
  | NodePart
  | AttributePart
  | PropertyPart
  | BooleanAttributePart;

export class NodePart {
  readonly type = NODE_PART;
  _value: unknown;
  protected __directive?: Directive;

  constructor(
    private __startNode: ChildNode,
    private __endNode: ChildNode | null,
    public options: RenderOptions | undefined
  ) {}

  _setValue(value: unknown): void {
    // TODO (justinfagnani): when setting a non-directive over a directive,
    // we don't yet clear this.__directive.
    // See https://github.com/Polymer/lit-html/issues/1286
    if (isPrimitive(value)) {
      if (value !== this._value) {
        this.__commitText(value);
      }
    } else if ((value as TemplateResult)._$litType$ !== undefined) {
      this.__commitTemplateResult(value as TemplateResult);
    } else if ((value as DirectiveResult)._$litDirective$ !== undefined) {
      this.__commitDirective(value as DirectiveResult);
    } else if ((value as Node).nodeType !== undefined) {
      this.__commitNode(value as Node);
    } else if (isIterable(value)) {
      this.__commitIterable(value);
    } else if (value === nothing) {
      this._value = nothing;
      this.__clear();
    } else if (value !== noChange) {
      // Fallback, will render the string representation
      this.__commitText(value);
    }
  }

  private __insert<T extends Node>(node: T, ref = this.__endNode) {
    return this.__startNode.parentNode!.insertBefore(node, ref);
  }

  private __commitDirective(value: DirectiveResult) {
    const directive = value._$litDirective$;
    if (this.__directive?.constructor !== directive) {
      this.__clear();
      this.__directive = new directive(this as NodePartInfo);
    }
    // TODO (justinfagnani): To support nested directives, we'd need to
    // resolve the directive result's values. We may want to offer another
    // way of composing directives.
    this._setValue(this.__directive.update(this, value.values));
  }

  private __commitNode(value: Node): void {
    if (this._value !== value) {
      this.__clear();
      this._value = this.__insert(value);
    }
  }

  private __commitText(value: unknown): void {
    const node = this.__startNode.nextSibling;
    // Make sure undefined and null render as an empty string
    // TODO: use `nothing` to clear the node?
    value ??= '';
    // TODO(justinfagnani): Can we just check if this._value is primitive?
    if (
      node !== null &&
      node.nodeType === 3 /* Node.TEXT_NODE */ &&
      (this.__endNode === null
        ? node.nextSibling === null
        : node === this.__endNode.previousSibling)
    ) {
      // If we only have a single text node between the markers, we can just
      // set its value, rather than replacing it.
      (node as Text).data = value as string;
    } else {
<<<<<<< HEAD
      this.__commitNode(new Text(value as string));
=======
      this._commitNode(document.createTextNode(value as string));
>>>>>>> 25f0344e
    }
    this._value = value;
  }

  private _getTemplate(strings: TemplateStringsArray, result: TemplateResult) {
    let template = templateCache.get(strings);
    if (template === undefined) {
      templateCache.set(strings, (template = new Template(result)));
    }
    return template;
  }

  private __commitTemplateResult(result: TemplateResult): void {
    const {strings, values} = result;
    const template = this._getTemplate(strings, result);
    if (
      this._value != null &&
      (this._value as TemplateInstance).__template === template
    ) {
      (this._value as TemplateInstance).__update(values);
    } else {
      const instance = new TemplateInstance(template!);
      const fragment = instance.__clone(this.options);
      instance.__update(values);
      this.__commitNode(fragment);
      this._value = instance;
    }
  }

  private __commitIterable(value: Iterable<unknown>): void {
    // For an Iterable, we create a new InstancePart per item, then set its
    // value to the item. This is a little bit of overhead for every item in
    // an Iterable, but it lets us recurse easily and efficiently update Arrays
    // of TemplateResults that will be commonly returned from expressions like:
    // array.map((i) => html`${i}`), by reusing existing TemplateInstances.

    // If value is an array, then the previous render was of an
    // iterable and value will contain the NodeParts from the previous
    // render. If value is not an array, clear this part and make a new
    // array for NodeParts.
    if (!isArray(this._value)) {
      this._value = [];
      this.__clear();
    }

    // Lets us keep track of how many items we stamped so we can clear leftover
    // items from a previous render
    const itemParts = this._value as NodePart[];
    let partIndex = 0;
    let itemPart: NodePart | undefined;

    for (const item of value) {
      if (partIndex === itemParts.length) {
        // If no existing part, create a new one
        // TODO (justinfagnani): test perf impact of always creating two parts
        // instead of sharing parts between nodes
        // https://github.com/Polymer/lit-html/issues/1266
        itemParts.push(
          (itemPart = new NodePart(
            this.__insert(createMarker()),
            this.__insert(createMarker()),
            this.options
          ))
        );
      } else {
        // Reuse an existing part
        itemPart = itemParts[partIndex];
      }
      itemPart._setValue(item);
      partIndex++;
    }

    if (partIndex < itemParts.length) {
      // Truncate the parts array so _value reflects the current state
      itemParts.length = partIndex;
      // itemParts always have end nodes
      this.__clear(itemPart?.__endNode!.nextSibling);
    }
  }

  __clear(start: ChildNode | null = this.__startNode.nextSibling) {
    while (start && start !== this.__endNode) {
      const n = start!.nextSibling;
      // TODO(sorvell): replace with remove when supported by ShadyDOM
      //start!.remove();
      start!.parentNode?.removeChild(start);
      start = n;
    }
  }
}

export class AttributePart {
  readonly type = ATTRIBUTE_PART as
    | typeof ATTRIBUTE_PART
    | typeof PROPERTY_PART
    | typeof BOOLEAN_ATTRIBUTE_PART
    | typeof EVENT_PART;
  readonly element: HTMLElement;
  readonly name: string;

  /**
   * If this attribute part represents an interpolation, this contains the
   * static strings of the interpolation. For single-value, complete bindings,
   * this is undefined.
   */
  readonly strings?: ReadonlyArray<string>;
  _value: unknown | Array<unknown> = nothing;
  private __directives?: Array<Directive>;

  get tagName() {
    return this.element.tagName;
  }

  constructor(
    element: HTMLElement,
    name: string,
    strings: ReadonlyArray<string>,
    _options?: RenderOptions
  ) {
    this.element = element;
    this.name = name;
    if (strings.length > 2 || strings[0] !== '' || strings[1] !== '') {
      this._value = new Array(strings.length - 1).fill(nothing);
      this.strings = strings;
    } else {
      this._value = nothing;
    }
  }

  /**
   * Normalizes a user-provided value before writing it to the DOM. In the
   * near future this will include invoking a directive if the value is
   * a DirectiveResult.
   *
   * @param value the raw input value to normalize
   * @param _i the index in the values array this value was read from
   */
  __resolveValue(value: unknown, i: number) {
    const directiveCtor = (value as DirectiveResult)?._$litDirective$;
    if (directiveCtor !== undefined) {
      // TODO (justinfagnani): Initialize array to the correct value,
      // or check length.
      let directive: Directive = (this.__directives ??= [])[i];
      if (directive?.constructor !== directiveCtor) {
        directive = this.__directives[i] = new directiveCtor(
          this as AttributePartInfo
        );
      }
      // TODO (justinfagnani): To support nested directives, we'd need to
      // resolve the directive result's values. We may want to offer another
      // way of composing directives.
      value = directive.update(this, (value as DirectiveResult).values);
    }
    return value ?? '';
  }

  /**
   * Sets the value of this part.
   *
   * If this part is single-valued, `this.__strings` will be undefined, and the
   * method will be called with a single value argument. If this part is
   * multi-value, `this.__strings` will be defined, and the method is called
   * with the value array of the part's owning TemplateInstance, and an offset
   * into the value array from which the values should be read.
   *
   * This method is overloaded this way to eliminate short-lived array slices
   * of the template instance values, and allow a fast-path for single-valued
   * parts.
   *
   * @param value The part value, or an array of values for multi-valued parts
   * @param from the index to start reading values from. `undefined` for
   *   single-valued parts
   */
  _setValue(value: unknown): void;
  _setValue(value: Array<unknown>, from: number): void;
  _setValue(value: unknown | Array<unknown>, from?: number) {
    const strings = this.strings;

    if (strings === undefined) {
      // Single-value binding case
      const v = this.__resolveValue(value, 0);
      // Only dirty-check primitives and `nothing`:
      // `(isPrimitive(v) || v === nothing)` limits the clause to primitives and
      // `nothing`. `v === this._value` is the dirty-check.
      if (
        !((isPrimitive(v) || v === nothing) && v === this._value) &&
        v !== noChange
      ) {
        this.__commitValue((this._value = v));
      }
    } else {
      // Interpolation case
      let attributeValue = strings[0];

      // Whether any of the values has changed, for dirty-checking
      let change = false;

      // Whether any of the values is the `nothing` sentinel. If any are, we
      // remove the entire attribute.
      let remove = false;

      let i, v;
      for (i = 0; i < strings.length - 1; i++) {
        v = this.__resolveValue((value as Array<unknown>)[from! + i], i);
        if (v === noChange) {
          // If the user-provided value is `noChange`, use the previous value
          v = (this._value as Array<unknown>)[i];
        } else {
          remove = remove || v === nothing;
          change =
            change ||
            !(
              (isPrimitive(v) || v === nothing) &&
              v === (this._value as Array<unknown>)[i]
            );
          (this._value as Array<unknown>)[i] = v;
        }
        attributeValue +=
          (typeof v === 'string' ? v : String(v)) + strings[i + 1];
      }
      if (change) {
        this.__commitValue(remove ? nothing : attributeValue);
      }
    }
  }

  /**
   * Writes the value to the DOM. An override point for PropertyPart and
   * BooleanAttributePart.
   */
  __commitValue(value: unknown) {
    if (value === nothing) {
      this.element.removeAttribute(this.name);
    } else {
      this.element.setAttribute(this.name, value as string);
    }
  }
}

export class PropertyPart extends AttributePart {
  readonly type = PROPERTY_PART;

  __commitValue(value: unknown) {
    (this.element as any)[this.name] = value === nothing ? undefined : value;
  }
}

export class BooleanAttributePart extends AttributePart {
  readonly type = BOOLEAN_ATTRIBUTE_PART;

  __commitValue(value: unknown) {
    if (value && value !== nothing) {
      this.element.setAttribute(this.name, '');
    } else {
      this.element.removeAttribute(this.name);
    }
  }
}

type EventListenerWithOptions = EventListenerOrEventListenerObject &
  Partial<AddEventListenerOptions>;

/**
 * An AttributePart that manages an event listener via add/removeEventListener.
 *
 * This part works by adding itself as the event listener on an element, then
 * delegating to the value passed to it. This reduces the number of calls to
 * add/removeEventListener if the listener changes frequently, such as when an
 * inline function is used as a listener.
 *
 * Because event options are passed when adding listeners, we must take case
 * to add and remove the part as a listener when the event options change.
 */
export class EventPart extends AttributePart {
  readonly type = EVENT_PART;
  __eventContext?: unknown;

  constructor(...args: ConstructorParameters<typeof AttributePart>) {
    super(...args);
    this.__eventContext = args[3]?.eventContext;
  }

  _setValue(newListener: unknown) {
    newListener ??= nothing;
    const oldListener = this._value;

    // If the new value is nothing or any options change we have to remove the
    // part as a listener.
    const shouldRemoveListener =
      (newListener === nothing && oldListener !== nothing) ||
      (newListener as EventListenerWithOptions).capture !==
        (oldListener as EventListenerWithOptions).capture ||
      (newListener as EventListenerWithOptions).once !==
        (oldListener as EventListenerWithOptions).once ||
      (newListener as EventListenerWithOptions).passive !==
        (oldListener as EventListenerWithOptions).passive;

    // If the new value is not nothing and we removed the listener, we have
    // to add the part as a listener.
    const shouldAddListener =
      newListener !== nothing &&
      (oldListener === nothing || shouldRemoveListener);

    if (shouldRemoveListener) {
      this.element.removeEventListener(
        this.name,
        this,
        oldListener as EventListenerWithOptions
      );
    }
    if (shouldAddListener) {
      // Beware: IE11 and Chrome 41 don't like using the listener as the
      // options object. Figure out how to deal w/ this in IE11 - maybe
      // patch addEventListener?
      this.element.addEventListener(
        this.name,
        this,
        newListener as EventListenerWithOptions
      );
    }
    this._value = newListener;
  }

  handleEvent(event: Event) {
    if (typeof this._value === 'function') {
      // TODO (justinfagnani): do we need to default to this.__element?
      // It'll always be the same as `e.currentTarget`.
      this._value.call(this.__eventContext ?? this.element, event);
    } else {
      (this._value as EventListenerObject).handleEvent(event);
    }
  }
}

// Apply polyfills if available
if ((globalThis as any)['litHtmlPlatformSupport'] !== undefined) {
  (globalThis as any)['litHtmlPlatformSupport']({NodePart, Template});
}

// IMPORTANT: do not change the property name or the assignment expression.
// This line will be used in regexes to search for lit-html usage.
// TODO(justinfagnani): inject version number at build time
((globalThis as any)['litHtmlVersions'] ??= []).push('2.0.0-pre.3');<|MERGE_RESOLUTION|>--- conflicted
+++ resolved
@@ -460,7 +460,7 @@
 
     // TODO (justinfagnani): if regex is not textRegex log a warning for a
     // malformed template in dev mode.
-    
+
     // Note, we don't add '</svg>' for SVG result types because the parser
     // will close the <svg> tag for us.
     walker.currentNode = (this.__element = this._createElement(
@@ -698,8 +698,8 @@
   protected __directive?: Directive;
 
   constructor(
-    private __startNode: ChildNode,
-    private __endNode: ChildNode | null,
+    private _startNode: ChildNode,
+    private _endNode: ChildNode | null,
     public options: RenderOptions | undefined
   ) {}
 
@@ -728,8 +728,8 @@
     }
   }
 
-  private __insert<T extends Node>(node: T, ref = this.__endNode) {
-    return this.__startNode.parentNode!.insertBefore(node, ref);
+  private __insert<T extends Node>(node: T, ref = this._endNode) {
+    return this._startNode.parentNode!.insertBefore(node, ref);
   }
 
   private __commitDirective(value: DirectiveResult) {
@@ -752,7 +752,7 @@
   }
 
   private __commitText(value: unknown): void {
-    const node = this.__startNode.nextSibling;
+    const node = this._startNode.nextSibling;
     // Make sure undefined and null render as an empty string
     // TODO: use `nothing` to clear the node?
     value ??= '';
@@ -760,19 +760,15 @@
     if (
       node !== null &&
       node.nodeType === 3 /* Node.TEXT_NODE */ &&
-      (this.__endNode === null
+      (this._endNode === null
         ? node.nextSibling === null
-        : node === this.__endNode.previousSibling)
+        : node === this._endNode.previousSibling)
     ) {
       // If we only have a single text node between the markers, we can just
       // set its value, rather than replacing it.
       (node as Text).data = value as string;
     } else {
-<<<<<<< HEAD
-      this.__commitNode(new Text(value as string));
-=======
-      this._commitNode(document.createTextNode(value as string));
->>>>>>> 25f0344e
+      this.__commitNode(document.createTextNode(value as string));
     }
     this._value = value;
   }
@@ -849,12 +845,12 @@
       // Truncate the parts array so _value reflects the current state
       itemParts.length = partIndex;
       // itemParts always have end nodes
-      this.__clear(itemPart?.__endNode!.nextSibling);
-    }
-  }
-
-  __clear(start: ChildNode | null = this.__startNode.nextSibling) {
-    while (start && start !== this.__endNode) {
+      this.__clear(itemPart?._endNode!.nextSibling);
+    }
+  }
+
+  __clear(start: ChildNode | null = this._startNode.nextSibling) {
+    while (start && start !== this._endNode) {
       const n = start!.nextSibling;
       // TODO(sorvell): replace with remove when supported by ShadyDOM
       //start!.remove();
