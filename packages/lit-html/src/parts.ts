--- conflicted
+++ resolved
@@ -19,10 +19,7 @@
 type NodePartInternal = {
   _startNode: NodePart['_startNode'];
   _endNode: NodePart['_endNode'];
-<<<<<<< HEAD
-=======
   _commitNode: NodePart['_commitNode'];
->>>>>>> e7adfcc9
 };
 
 export const detachNodePart = (part: NodePart): NodePartState => {
@@ -87,12 +84,7 @@
     ? ((refPart as unknown) as NodePartInternal)._startNode
     : ((containerPart as unknown) as NodePartInternal)._endNode;
 
-<<<<<<< HEAD
-  const endNode = ((part as unknown) as NodePartInternal)._endNode!
-    .nextSibling;
-=======
   const endNode = ((part as unknown) as NodePartInternal)._endNode!.nextSibling;
->>>>>>> e7adfcc9
 
   if (endNode !== refNode) {
     reparentNodes(
