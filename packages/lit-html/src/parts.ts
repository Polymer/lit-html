/**
 * @license
 * Copyright (c) 2020 The Polymer Project Authors. All rights reserved.
 * This code may only be used under the BSD style license found at
 * http://polymer.github.io/LICENSE.txt
 * The complete set of authors may be found at
 * http://polymer.github.io/AUTHORS.txt
 * The complete set of contributors may be found at
 * http://polymer.github.io/CONTRIBUTORS.txt
 * Code distributed by Google as part of the polymer project is also
 * subject to an additional IP rights grant found at
 * http://polymer.github.io/PATENTS.txt
 */

import {
  AttributePart,
  NodePart,
  Part,
  nothing,
  DirectiveParent,
} from './lit-html.js';

/**
 * The state of a NodePart, which can be detached and reattached.
 */
export type NodePartState = {};

/**
 * The private interface for NodePartState, which should be kept opaque.
 */
type NodePartStateInternal = {
  _value: unknown;
  _fragment: DocumentFragment;
};

/**
 * Package private members of NodePart.
 */
type NodePartInternal = {
  _$startNode: NodePart['_$startNode'];
  _$endNode: NodePart['_$endNode'];
  _commitNode: NodePart['_commitNode'];
};

/**
 * Detaches the DOM associated with a NodePart and returns an opaque
 * NodePartState object containing the previous state of the part, such that it
 * can be restored at a later time.
 *
 * @param part The NodePart to detach
 */
export const detachNodePart = (part: NodePart): NodePartState => {
  const fragment = document.createDocumentFragment();
  const state: NodePartStateInternal = {
    _value: part._$value,
    _fragment: fragment,
  };
  part._$setNodePartConnected?.(false, true);
<<<<<<< HEAD
  let start = ((part as unknown) as NodePartInternal)._startNode.nextSibling;
=======
  let start = ((part as unknown) as NodePartInternal)._$startNode.nextSibling;
>>>>>>> 3d4d916f
  let nextNode;
  while (start !== ((part as unknown) as NodePartInternal)._$endNode) {
    nextNode = start!.nextSibling;
    fragment.append(start!);
    start = nextNode;
  }
  part._$value = nothing;
  return state;
};

/**
 * Restores the state of a previously detached NodePart, including re-attaching
 * its DOM and setting up the NodePart to efficiently update based on its
 * previously committed value.
 *
 * @param part The NodePart to restore
 * @param state The state restore, returned from a prior call to `detachNodePart`
 */
export const restoreNodePart = (part: NodePart, state: NodePartState) => {
  ((part as unknown) as NodePartInternal)._commitNode(
    (state as NodePartStateInternal)._fragment
  );
<<<<<<< HEAD
  part._value = (state as NodePartStateInternal)._value;
=======
  part._$value = (state as NodePartStateInternal)._value;
>>>>>>> 3d4d916f
  part._$setNodePartConnected?.(true);
};

const createMarker = () => document.createComment('');

/**
 * Creates a NodePart within a container NodePart, and inserts it into the DOM,
 * either at the end of the container NodePart, or before the optional
 * `refPart`.
 *
 * @param containerPart Part within which to add the new NodePart
 * @param refPart Part before which to add the new NodePart; when omitted the
 *  part added to the end of the `containerPart`
 */
export const createAndInsertPart = (
  containerPart: NodePart,
  refPart?: NodePart
): NodePart => {
  const container = ((containerPart as unknown) as NodePartInternal)._$startNode
    .parentNode as Node;

  const refNode =
    refPart === undefined
      ? ((containerPart as unknown) as NodePartInternal)._$endNode
      : ((refPart as unknown) as NodePartInternal)._$startNode;

  const startNode = container.insertBefore(createMarker(), refNode);
  const endNode = container.insertBefore(createMarker(), refNode);
  return new NodePart(startNode, endNode, containerPart, containerPart.options);
};

/**
 * Sets the value of a Part.
 *
 * Note that this should only be used to set/update the value of user-created
 * parts (i.e. those created using `createAndInsertPart`); it should not be used
 * by directives to set the value of the directive's container part. Directives
 * should return a value from `update`/`render` to update their part state.
 *
 * For directives that require setting their part value asynchronously, they
 * should extend `DisconnectableDirective` and call `this.setValue()`.
 *
 * @param part Part to set
 * @param value Value to set
 * @param index For `AttributePart`s, the index to set
 * @param directiveParent Used internally; should not be set by user
 */
export const setPartValue = <T extends Part>(
  part: T,
  value: unknown,
  index?: number,
  directiveParent: DirectiveParent = part
): T => {
  if ((part as AttributePart).strings !== undefined) {
    if (index === undefined) {
      throw new Error(
        "An index must be provided to set an AttributePart's value."
      );
    }
    const newValues = [...(part._$value as Array<unknown>)];
    newValues[index] = value;
    (part as AttributePart)._$setValue(newValues, directiveParent, 0);
  } else {
    part._$setValue(value, directiveParent);
  }
  return part;
};

// A sentinal value that can never appear as a part value except when set by
// live(). Used to force a dirty-check to fail and cause a re-render.
const RESET_VALUE = {};

/**
<<<<<<< HEAD
=======
 * Resets the stored state of a NodePart used for dirty-checking and
 * efficiently updating the part to the given value, or when omitted, to a state
 * where any subsequent dirty-check is guaranteed to fail, causing the next
 * commit to take effect.
 *
 * @param part
 * @param value
 */
export const resetPartValue = (part: Part, value: unknown = RESET_VALUE) =>
  (part._$value = value);

/**
>>>>>>> 3d4d916f
 * Returns the stored state of a NodePart used for dirty-checking and
 * efficiently updating the part. Note that this value can differ from the value
 * set by the user/directive, and varies by type:
 *
 * - For `TemplateResult`: returns a `TemplateInstance`
 * - For iterable, returns a `NodePart[]`
 * - For all other types, returns the user value or resolved directive value
 *
 * TODO: this needs a better name, to disambiguate it from values set by user.
 *
 * @param part
 */
export const getPartValue = (part: NodePart) => part._$value;

/**
 * Inserts (or moves) a NodePart in the DOM, within the given `containerPart`
 * and before the given `refPart`. If no `refPart` is provided, the part is
 * inserted at the end of the `containerPart`.
 *
 * @param containerPart Part within which to insert the NodePart
 * @param part Part to insert
 * @param refPart Part before which to add the new NodePart; when omitted the
 *  part added to the end of the `containerPart`
 */
export const insertPartBefore = (
  containerPart: NodePart,
  part: NodePart,
  refPart?: NodePart
) => {
  const container = ((containerPart as unknown) as NodePartInternal)._$startNode
    .parentNode!;

  const refNode = refPart
    ? ((refPart as unknown) as NodePartInternal)._$startNode
    : ((containerPart as unknown) as NodePartInternal)._$endNode;

  const endNode = ((part as unknown) as NodePartInternal)._$endNode!
    .nextSibling;

  if (endNode !== refNode) {
    reparentNodes(
      container,
      ((part as unknown) as NodePartInternal)._$startNode,
      endNode,
      refNode
    );
  }
};

/**
 * Removes a NodePart from the DOM, including any of its content.
 *
 * @param part The Part to remove
 */
export const removePart = (part: NodePart) => {
  part._$setNodePartConnected?.(false, true);
  removeNodes(
    ((part as unknown) as NodePartInternal)._$startNode,
    ((part as unknown) as NodePartInternal)._$endNode!.nextSibling
  );
};

/**
 * Reparents nodes, starting from `start` (inclusive) to `end` (exclusive),
 * into another container (could be the same container), before `before`. If
 * `before` is null, it appends the nodes to the container.
 */
const reparentNodes = (
  container: Node,
  start: Node | null,
  end: Node | null = null,
  before: Node | null = null
): void => {
  while (start !== end) {
    const n = start!.nextSibling;
    container.insertBefore(start!, before);
    start = n;
  }
};

/**
 * Removes nodes, starting from `start` (inclusive) to `end` (exclusive), from
 * `container`.
 */
const removeNodes = (
  start: ChildNode | null,
  end: ChildNode | null = null
): void => {
  while (start !== end) {
    const n = start!.nextSibling;
    start!.remove();
    start = n;
  }
};<|MERGE_RESOLUTION|>--- conflicted
+++ resolved
@@ -56,11 +56,7 @@
     _fragment: fragment,
   };
   part._$setNodePartConnected?.(false, true);
-<<<<<<< HEAD
-  let start = ((part as unknown) as NodePartInternal)._startNode.nextSibling;
-=======
   let start = ((part as unknown) as NodePartInternal)._$startNode.nextSibling;
->>>>>>> 3d4d916f
   let nextNode;
   while (start !== ((part as unknown) as NodePartInternal)._$endNode) {
     nextNode = start!.nextSibling;
@@ -83,11 +79,7 @@
   ((part as unknown) as NodePartInternal)._commitNode(
     (state as NodePartStateInternal)._fragment
   );
-<<<<<<< HEAD
-  part._value = (state as NodePartStateInternal)._value;
-=======
   part._$value = (state as NodePartStateInternal)._value;
->>>>>>> 3d4d916f
   part._$setNodePartConnected?.(true);
 };
 
@@ -161,8 +153,6 @@
 const RESET_VALUE = {};
 
 /**
-<<<<<<< HEAD
-=======
  * Resets the stored state of a NodePart used for dirty-checking and
  * efficiently updating the part to the given value, or when omitted, to a state
  * where any subsequent dirty-check is guaranteed to fail, causing the next
@@ -175,7 +165,6 @@
   (part._$value = value);
 
 /**
->>>>>>> 3d4d916f
  * Returns the stored state of a NodePart used for dirty-checking and
  * efficiently updating the part. Note that this value can differ from the value
  * set by the user/directive, and varies by type:
