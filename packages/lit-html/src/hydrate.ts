--- conflicted
+++ resolved
@@ -212,11 +212,7 @@
       } else {
         value = result.value;
       }
-<<<<<<< HEAD
-      (state.part._value as Array<NodePart>).push(part);
-=======
       (state.part._$value as Array<NodePart>).push(part);
->>>>>>> 3d4d916f
     } else {
       // state.type === 'leaf'
       // TODO(kschaaf): This is unexpected, and likely a result of a primitive
@@ -249,11 +245,7 @@
     stack.push({part, type: 'leaf'});
   } else if (isPrimitive(value)) {
     stack.push({part, type: 'leaf'});
-<<<<<<< HEAD
-    part._value = value;
-=======
     part._$value = value;
->>>>>>> 3d4d916f
     // TODO(kschaaf): We can detect when a primitive is being hydrated on the
     // client where a TemplateResult was rendered on the server, but we need to
     // decide on a strategy for what to do next.
