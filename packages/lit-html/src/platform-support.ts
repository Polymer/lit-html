--- conflicted
+++ resolved
@@ -273,16 +273,9 @@
   };
 };
 
-<<<<<<< HEAD
-// eslint-disable-next-line @typescript-eslint/no-explicit-any, @typescript-eslint/no-misused-new
-(globalThis as any)[
-  'litHtmlPlatformSupport'
-].noPatchSupported = ENABLE_SHADYDOM_NOPATCH;
-=======
 if (ENABLE_SHADYDOM_NOPATCH) {
   // eslint-disable-next-line @typescript-eslint/no-explicit-any, @typescript-eslint/no-misused-new
   (globalThis as any)[
     'litHtmlPlatformSupport'
   ].noPatchSupported = ENABLE_SHADYDOM_NOPATCH;
-}
->>>>>>> 96fb8c6b
+}