--- conflicted
+++ resolved
@@ -101,11 +101,7 @@
       const div = applyProducer.shadowRoot!.querySelector('#test');
       assert.ok(div?.hasAttribute('some-attr'));
       assert.ok(div?.textContent, 'test');
-<<<<<<< HEAD
-      window.ShadyCSS?.styleElement(applyProducer);
-=======
       extraGlobals.ShadyCSS?.styleElement(applyProducer);
->>>>>>> 471c2ecf
       const usersInProducer =
         applyProducer.shadowRoot!.querySelectorAll('apply-user');
       renderShadowRoot(applyUserContent, usersInProducer[0]);
