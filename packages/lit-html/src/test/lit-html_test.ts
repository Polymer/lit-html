/**
 * @license
 * Copyright (c) 2017 The Polymer Project Authors. All rights reserved.
 * This code may only be used under the BSD style license found at
 * http://polymer.github.io/LICENSE.txt
 * The complete set of authors may be found at
 * http://polymer.github.io/AUTHORS.txt
 * The complete set of contributors may be found at
 * http://polymer.github.io/CONTRIBUTORS.txt
 * Code distributed by Google as part of the polymer project is also
 * subject to an additional IP rights grant found at
 * http://polymer.github.io/PATENTS.txt
 */
import {
  AttributePart,
  Directive,
  directive,
  html,
  noChange,
  NodePart,
  nothing,
  render,
  RenderOptions,
  svg,
  TemplateResult,
<<<<<<< HEAD
  unsafeStatic,
=======
  RenderOptions,
  SanitizerFactory,
>>>>>>> b5d324f8
} from '../lit-html.js';
import {assert} from '@esm-bundle/chai';
import {
  stripExpressionComments,
  stripExpressionMarkers,
} from './test-utils/strip-markers.js';

const ua = window.navigator.userAgent;
const isIe = ua.indexOf('Trident/') > 0;
// We don't have direct access to DEV_MODE, but this is a good enough
// proxy.
const DEV_MODE = render.setSanitizer != null;

suite('lit-html', () => {
  let container: HTMLDivElement;

  setup(() => {
    container = document.createElement('div');
  });

  const assertRender = (
    r: TemplateResult,
    expected: string,
    options?: RenderOptions
  ) => {
    render(r, container, options);
    assert.equal(stripExpressionComments(container.innerHTML), expected);
  };

  /**
   * These test the ability to insert the correct expression marker into the
   * HTML string before being parsed by innerHTML. Some of the tests have
   * malformed HTML to test for reasonable (non-crashing) behavior in edge
   * cases, though the exact behavior is undefined.
   */
  suite('marker insertion', () => {
    test('only text', () => {
      assertRender(html`${'A'}`, 'A');
    });

    test('attribute-like text', () => {
      assertRender(html`a=${'A'}`, 'a=A');
    });

    test('< in text', () => {
      assertRender(html`a < ${'b'}`, 'a &lt; b');
    });

    test('after tag-like in text', () => {
      assertRender(html`a <1a> ${'b'}`, 'a &lt;1a&gt; b');
      assertRender(html`a <-a> ${'b'}`, 'a &lt;-a&gt; b');
      assertRender(html`a <:a> ${'b'}`, 'a &lt;:a&gt; b');
    });

    test('text child', () => {
      assertRender(html`<div>${'A'}</div>`, '<div>A</div>');
    });

    test('text child of various tag names', () => {
      assertRender(html`<x-foo>${'A'}</x-foo>`, '<x-foo>A</x-foo>');
      assertRender(html`<x=foo>${'A'}</x=foo>`, '<x=foo>A</x=foo>');
      assertRender(html`<x:foo>${'A'}</x:foo>`, '<x:foo>A</x:foo>');
      assertRender(html`<x1>${'A'}</x1>`, '<x1>A</x1>');
    });

    test('text after self-closing tag', () => {
      assertRender(html`<input />${'A'}`, '<input>A');
      assertRender(
        html`<!-- @ts-ignore --><x-foo />${'A'}`,
        '<!-- @ts-ignore --><x-foo>A</x-foo>'
      );
    });

    test('text child of element with unbound quoted attribute', () => {
      assertRender(html`<div a="b">${'d'}</div>`, '<div a="b">d</div>');

      render(html`<script a="b" type="foo">${'d'}</script>`, container);
      assert.include(
        [
          '<script a="b" type="foo">d</script>',
          '<script type="foo" a="b">d</script>',
        ],
        stripExpressionComments(container.innerHTML)
      );
    });

    test('text child of element with unbound unquoted attribute', () => {
      assertRender(html`<div a=b>${'d'}</div>`, '<div a="b">d</div>');

      render(html`<script a=b type="foo">${'d'}</script>`, container);
      assert.include(
        [
          '<script a="b" type="foo">d</script>',
          '<script type="foo" a="b">d</script>',
        ],
        stripExpressionComments(container.innerHTML)
      );
    });

    test('renders parts with whitespace after them', () => {
      assertRender(html`<div>${'foo'} </div>`, '<div>foo </div>');
    });

    test('renders parts that look like attributes', () => {
      assertRender(html`<div>foo bar=${'baz'}</div>`, '<div>foo bar=baz</div>');
    });

    test('renders multiple parts per element, preserving whitespace', () => {
      assertRender(html`<div>${'foo'} ${'bar'}</div>`, '<div>foo bar</div>');
    });

    test('renders templates with comments', () => {
      assertRender(
        html`
        <div>
          <!-- this is a comment -->
          <h1 class="${'foo'}">title</h1>
          <p>${'foo'}</p>
        </div>`,
        `
        <div>
          <!-- this is a comment -->
          <h1 class="foo">title</h1>
          <p>foo</p>
        </div>`
      );
    });

    test('text after element', () => {
      assertRender(html`<div></div>${'A'}`, '<div></div>A');
    });

    test('renders next templates with preceding elements', () => {
      assertRender(
        html`<a>${'foo'}</a>${html`<h1>${'bar'}</h1>`}`,
        '<a>foo</a><h1>bar</h1>'
      );
    });

    test('renders expressions with preceding elements', () => {
      // This is nearly the same test case as above, but was causing a
      // different stack trace
      assertRender(html`<a>${'foo'}</a>${'bar'}`, '<a>foo</a>bar');
    });

    test('text in raw text element after <', () => {
      // It doesn't matter much what marker we use in <script>, <style> and
      // <textarea> since comments aren't parsed and we have to search the text
      // anyway.
      assertRender(
        html`<script type="foo">i < j ${'A'}</script>`,
        '<script type="foo">i < j A</script>'
      );
    });

    test('text in raw text element after >', () => {
      assertRender(
        html`<script type="foo">i > j ${'A'}</script>`,
        '<script type="foo">i > j A</script>'
      );
    });

    test('text in raw text element inside tag-like string', () => {
      assertRender(
        html`<script type="foo">"<div a=${'A'}></div>";</script>`,
        '<script type="foo">"<div a=A></div>";</script>'
      );
    });

    test('renders inside <script>: only node', () => {
      assertRender(
        html`<script type="foo">${'foo'}</script>`,
        '<script type="foo">foo</script>'
      );
    });

    test('renders inside <script>: first node', () => {
      assertRender(
        html`<script type="foo">${'foo'}A</script>`,
        '<script type="foo">fooA</script>'
      );
    });

    test('renders inside <script>: last node', () => {
      assertRender(
        html`<script type="foo">A${'foo'}</script>`,
        '<script type="foo">Afoo</script>'
      );
    });

    test('renders inside <script>: multiple bindings', () => {
      assertRender(
        html`<script type="foo">A${'foo'}B${'bar'}C</script>`,
        '<script type="foo">AfooBbarC</script>'
      );
    });

    test('renders inside <script>: attribute-like', () => {
      assertRender(
        html`<script type="foo">a=${'foo'}</script>`,
        '<script type="foo">a=foo</script>'
      );
    });

    test('text after script element', () => {
      assertRender(html`<script></script>${'A'}`, '<script></script>A');
    });

    test('text after style element', () => {
      assertRender(html`<style></style>${'A'}`, '<style></style>A');
    });

    test('text inside raw text element, after different raw tag', () => {
      assertRender(
        html`<script type="foo"><style></style>"<div a=${'A'}></div>"</script>`,
        '<script type="foo"><style></style>"<div a=A></div>"</script>'
      );
    });

    test('text inside raw text element, after different raw end tag', () => {
      assertRender(
        html`<script type="foo"></style>"<div a=${'A'}></div>"</script>`,
        '<script type="foo"></style>"<div a=A></div>"</script>'
      );
    });

    test('renders inside raw-like element', () => {
      assertRender(html`<scriptx>${'foo'}</scriptx>`, '<scriptx>foo</scriptx>');
    });

    test('attribute after raw text element', () => {
      assertRender(
        html`<script></script><div a=${'A'}></div>`,
        '<script></script><div a="A"></div>'
      );
    });

    test('unquoted attribute', () => {
      assertRender(html`<div a=${'A'}></div>`, '<div a="A"></div>');
      assertRender(html`<div abc=${'A'}></div>`, '<div abc="A"></div>');
      assertRender(html`<div abc = ${'A'}></div>`, '<div abc="A"></div>');
    });

    test('quoted attribute', () => {
      assertRender(html`<div a="${'A'}"></div>`, '<div a="A"></div>');
      assertRender(html`<div abc="${'A'}"></div>`, '<div abc="A"></div>');
      assertRender(html`<div abc = "${'A'}"></div>`, '<div abc="A"></div>');
    });

    test('second quoted attribute', () => {
      assertRender(
        html`<div a="b" c="${'A'}"></div>`,
        '<div a="b" c="A"></div>'
      );
    });

    test('two quoted attributes', () => {
      assertRender(
        html`<div a="${'A'}" b="${'A'}"></div>`,
        '<div a="A" b="A"></div>'
      );
    });

    test('two unquoted attributes', () => {
      assertRender(
        html`<div a=${'A'} b=${'A'}></div>`,
        '<div a="A" b="A"></div>'
      );
    });

    test('quoted attribute multi', () => {
      assertRender(html`<div a="${'A'} ${'A'}"></div>`, '<div a="A A"></div>');
    });

    test('quoted attribute with markup', () => {
      assertRender(
        html`<div a="<table>${'A'}"></div>`,
        '<div a="<table>A"></div>'
      );
    });

    test('text after quoted bound attribute', () => {
      assertRender(html`<div a="${'A'}">${'A'}</div>`, '<div a="A">A</div>');
      assertRender(
        html`<script type="foo" a="${'A'}">${'A'}</script>`,
        '<script type="foo" a="A">A</script>'
      );
    });

    test('text after unquoted bound attribute', () => {
      assertRender(html`<div a=${'A'}>${'A'}</div>`, '<div a="A">A</div>');
      assertRender(
        html`<script type="foo" a=${'A'}>${'A'}</script>`,
        '<script type="foo" a="A">A</script>'
      );
    });

    // test('inside start tag', () => {
    //   assertRender(html`<div ${attr`a="b"`}></div>`, '<div a="b"></div>');
    // });

    // test('inside start tag x2', () => {
    //   // We don't support multiple attribute-position bindings yet, so just
    //   // ensure this parses ok
    //   assertRender(
    //     html`<div ${attr`a="b"`} ${attr`c="d"`}></div>`,
    //     '<div a="b"></div>'
    //   );
    // });

    test('inside start tag after quoted attribute', () => {
      assertRender(html`<div a="b" ${'c'}></div>`, '<div a="b"></div>');
      assertRender(
        html`<script a="b" ${'c'}></script>`,
        '<script a="b"></script>'
      );
    });

    test('inside start tag after unquoted attribute', () => {
      assertRender(html`<div a=b ${'c'}></div>`, '<div a="b"></div>');
      assertRender(
        html`<script a=b ${'c'}></script>`,
        '<script a="b"></script>'
      );
    });

    test('inside start tag', () => {
      assertRender(html`<div ${'a'}></div>`, '<div></div>');
    });

    // test('inside start tag after quoted attribute', () => {
    //   assertRender(html`<div a="b" ${attr`c="d"`}></div>`, '<div a="b" c="d"></div>');
    // });

    // test('inside start tag before unquoted attribute', () => {
    //   // bound attributes always appear after static attributes
    //   assertRender(
    //     html`<div ${attr`c="d"`} a="b"></div>`,
    //     '<div a="b" c="d"></div>'
    //   );
    // });

    // test('inside start tag before quoted attribute', () => {
    //   // bound attributes always appear after static attributes
    //   assertRender(
    //     html`<div ${attr`c="d"`} a="b"></div>`,
    //     '<div a="b" c="d"></div>'
    //   );
    // });

    test('"dynamic" tag name', () => {
      render(html`<${'A'}></${'A'}>`, container);
      assert.equal(stripExpressionMarkers(container.innerHTML), '<></>');
    });

    test('malformed "dynamic" tag name', () => {
      // `</ ` starts a comment
      render(html`<${'A'}></ ${'A'}>`, container);
      assert.equal(
        stripExpressionMarkers(container.innerHTML),
        '<><!-- --></>'
      );

      // Currently fails:
      // render(html`<${'A'}></ ${'A'}>${'B'}`, container);
      // assert.equal(stripExpressionMarkers(container.innerHTML), '<><!-- -->B</>');
    });

    test('binding after end tag name', () => {
      // we don't really care what the syntax position is here
      assertRender(html`<div></div ${'A'}>`, '<div></div>');

      // TODO (justinfagnani): This will fail. TBD how we want to handle it.
      // assertRender(html`<div></div ${'A'}>${'B'}`, '<div></div>B');
    });

    test('comment', () => {
      render(html`<!--${'A'}-->`, container);
      assert.equal(stripExpressionMarkers(container.innerHTML), '<!---->');
    });

    test('comment with attribute-like content', () => {
      render(html`<!-- a=${'A'}-->`, container);
      assert.equal(stripExpressionMarkers(container.innerHTML), '<!-- a=-->');
    });

    test('comment with element-like content', () => {
      render(html`<!-- <div>${'A'}</div> -->`, container);
      assert.equal(
        stripExpressionMarkers(container.innerHTML),
        '<!-- <div></div> -->'
      );
    });

    test('text after comment', () => {
      assertRender(html`<!-- -->${'A'}`, '<!-- -->A');
    });

    test('renders after existing content', () => {
      container.appendChild(document.createElement('div'));
      assertRender(html`<span></span>`, '<div></div><span></span>');
    });

    test('renders/updates before `renderBefore`, if specified', () => {
      const renderBefore = container.appendChild(document.createElement('div'));
      const template = html`<span></span>`;
      assertRender(template, '<span></span><div></div>', {
        renderBefore,
      });
      // Ensure re-render updates rather than re-rendering.
      const containerChildNodes = Array.from(container.childNodes);
      assertRender(template, '<span></span><div></div>', {
        renderBefore,
      });
      assert.sameMembers(Array.from(container.childNodes), containerChildNodes);
    });

    test('renders/updates same template before different `renderBefore` nodes', () => {
      const renderBefore1 = container.appendChild(
        document.createElement('div')
      );
      const renderBefore2 = container.appendChild(
        document.createElement('div')
      );
      const template = html`<span></span>`;
      assertRender(template, '<span></span><div></div><div></div>', {
        renderBefore: renderBefore1,
      });
      const renderedNode1 = container.querySelector('span');
      assertRender(
        template,
        '<span></span><div></div><span></span><div></div>',
        {
          renderBefore: renderBefore2,
        }
      );
      const renderedNode2 = container.querySelector('span:last-of-type');
      // Ensure updates are handled as expected.
      assertRender(
        template,
        '<span></span><div></div><span></span><div></div>',
        {
          renderBefore: renderBefore1,
        }
      );
      assert.equal(container.querySelector('span'), renderedNode1);
      assert.equal(container.querySelector('span:last-of-type'), renderedNode2);
      assertRender(
        template,
        '<span></span><div></div><span></span><div></div>',
        {
          renderBefore: renderBefore2,
        }
      );
      assert.equal(container.querySelector('span'), renderedNode1);
      assert.equal(container.querySelector('span:last-of-type'), renderedNode2);
    });

    test('renders/updates when specifying `renderBefore` node or not', () => {
      const template = html`<span></span>`;
      const renderBefore = container.appendChild(document.createElement('div'));
      assertRender(template, '<div></div><span></span>');
      const containerRenderedNode = container.querySelector('span');
      assertRender(template, '<span></span><div></div><span></span>', {
        renderBefore,
      });
      const beforeRenderedNode = container.querySelector('span');
      // Ensure re-render updates rather than re-rendering.
      assertRender(template, '<span></span><div></div><span></span>');
      assert.equal(
        container.querySelector('span:last-of-type'),
        containerRenderedNode
      );
      assert.equal(container.querySelector('span'), beforeRenderedNode);
      assertRender(template, '<span></span><div></div><span></span>', {
        renderBefore,
      });
      assert.equal(
        container.querySelector('span:last-of-type'),
        containerRenderedNode
      );
      assert.equal(container.querySelector('span'), beforeRenderedNode);
    });
  });

  suite('text', () => {
    test('renders plain text expression', () => {
      render(html`test`, container);
      assert.equal(stripExpressionComments(container.innerHTML), 'test');
    });

    test('renders a string', () => {
      render(html`<div>${'foo'}</div>`, container);
      assert.equal(
        stripExpressionComments(container.innerHTML),
        '<div>foo</div>'
      );
    });

    test('renders a number', () => {
      render(html`<div>${123}</div>`, container);
      assert.equal(
        stripExpressionComments(container.innerHTML),
        '<div>123</div>'
      );
    });

    test('renders undefined as empty string', () => {
      render(html`<div>${undefined}</div>`, container);
      assert.equal(stripExpressionComments(container.innerHTML), '<div></div>');
    });

    test('renders null as empty string', () => {
      render(html`<div>${null}</div>`, container);
      assert.equal(stripExpressionComments(container.innerHTML), '<div></div>');
    });

    test('renders noChange', () => {
      const template = (i: any) => html`<div>${i}</div>`;
      render(template('foo'), container);
      render(template(noChange), container);
      assert.equal(
        stripExpressionComments(container.innerHTML),
        '<div>foo</div>'
      );
    });

    test('renders nothing', () => {
      const template = (i: any) => html`<div>${i}</div>`;
      render(template('foo'), container);
      render(template(nothing), container);
      const children = Array.from(container.querySelector('div')!.childNodes);
      assert.isEmpty(
        children.filter((node) => node.nodeType !== Node.COMMENT_NODE)
      );
    });

    test.skip('renders a Symbol', () => {
      render(html`<div>${Symbol('A')}</div>`, container);
      assert.include(
        container.querySelector('div')!.textContent!.toLowerCase(),
        'symbol'
      );
    });

    test('does not call a function bound to text', () => {
      const f = () => {
        throw new Error();
      };
      render(html`${f}`, container);
    });

    test('renders nested templates', () => {
      const partial = html`<h1>${'foo'}</h1>`;
      render(html`${partial}${'bar'}`, container);
      assert.equal(
        stripExpressionComments(container.innerHTML),
        '<h1>foo</h1>bar'
      );
    });

    test('renders a template nested multiple times', () => {
      const partial = html`<h1>${'foo'}</h1>`;
      render(html`${partial}${'bar'}${partial}${'baz'}qux`, container);
      assert.equal(
        stripExpressionComments(container.innerHTML),
        '<h1>foo</h1>bar<h1>foo</h1>bazqux'
      );
    });

    test('renders an element', () => {
      const child = document.createElement('p');
      render(html`<div>${child}</div>`, container);
      assert.equal(
        stripExpressionComments(container.innerHTML),
        '<div><p></p></div>'
      );
    });

    test('renders forms as elements', () => {
      // Forms are both a Node and iterable, so make sure they are rendered as
      // a Node.

      const form = document.createElement('form');
      const inputOne = document.createElement('input');
      inputOne.name = 'one';
      const inputTwo = document.createElement('input');
      inputTwo.name = 'two';

      form.appendChild(inputOne);
      form.appendChild(inputTwo);

      render(html`${form}`, container);

      assert.equal(
        stripExpressionComments(container.innerHTML),
        '<form><input name="one"><input name="two"></form>'
      );
    });
  });

  suite('arrays & iterables', () => {
    test('renders arrays', () => {
      render(html`<div>${[1, 2, 3]}</div>`, container);
      assert.equal(
        stripExpressionComments(container.innerHTML),
        '<div>123</div>'
      );
    });

    test('renders arrays of nested templates', () => {
      render(html`<div>${[1, 2, 3].map((i) => html`${i}`)}</div>`, container);
      assert.equal(
        stripExpressionComments(container.innerHTML),
        '<div>123</div>'
      );
    });

    test('renders an array of elements', () => {
      const children = [
        document.createElement('p'),
        document.createElement('a'),
        document.createElement('span'),
      ];
      render(html`<div>${children}</div>`, container);
      assert.equal(
        stripExpressionComments(container.innerHTML),
        '<div><p></p><a></a><span></span></div>'
      );
    });

    test('updates when called multiple times with arrays', () => {
      const ul = (list: string[]) => {
        const items = list.map((item) => html`<li>${item}</li>`);
        return html`<ul>${items}</ul>`;
      };
      render(ul(['a', 'b', 'c']), container);
      assert.equal(
        stripExpressionComments(container.innerHTML),
        '<ul><li>a</li><li>b</li><li>c</li></ul>'
      );
      render(ul(['x', 'y']), container);
      assert.equal(
        stripExpressionComments(container.innerHTML),
        '<ul><li>x</li><li>y</li></ul>'
      );
    });

    test('updates arrays', () => {
      let items = [1, 2, 3];
      const t = () => html`<div>${items}</div>`;
      render(t(), container);
      assert.equal(
        stripExpressionComments(container.innerHTML),
        '<div>123</div>'
      );

      items = [3, 2, 1];
      render(t(), container);
      assert.equal(
        stripExpressionComments(container.innerHTML),
        '<div>321</div>'
      );
    });

    test('updates arrays that shrink then grow', () => {
      let items: number[];
      const t = () => html`<div>${items}</div>`;

      items = [1, 2, 3];
      render(t(), container);
      assert.equal(
        stripExpressionComments(container.innerHTML),
        '<div>123</div>'
      );

      items = [4];
      render(t(), container);
      assert.equal(
        stripExpressionComments(container.innerHTML),
        '<div>4</div>'
      );

      items = [5, 6, 7];
      render(t(), container);
      assert.equal(
        stripExpressionComments(container.innerHTML),
        '<div>567</div>'
      );
    });

    test('updates an array of elements', () => {
      let children: any = [
        document.createElement('p'),
        document.createElement('a'),
        document.createElement('span'),
      ];
      const t = () => html`<div>${children}</div>`;
      render(t(), container);
      assert.equal(
        stripExpressionComments(container.innerHTML),
        '<div><p></p><a></a><span></span></div>'
      );

      children = null;
      render(t(), container);
      assert.equal(stripExpressionComments(container.innerHTML), '<div></div>');

      children = document.createTextNode('foo');
      render(t(), container);
      assert.equal(
        stripExpressionComments(container.innerHTML),
        '<div>foo</div>'
      );
    });
  });

  suite('svg', () => {
    test('renders SVG', () => {
      const container = document.createElement('svg');
      const t = svg`<line y1="1" y2="1"/>`;
      render(t, container);
      const line = container.firstElementChild!;
      assert.equal(line.tagName, 'line');
      assert.equal(line.namespaceURI, 'http://www.w3.org/2000/svg');
    });
  });

  suite('attributes', () => {
    test('renders to a quoted attribute', () => {
      render(html`<div foo="${'bar'}"></div>`, container);
      assert.equal(
        stripExpressionComments(container.innerHTML),
        '<div foo="bar"></div>'
      );
    });

    test('renders to an unquoted attribute', () => {
      assertRender(html`<div foo=${'bar'}></div>`, '<div foo="bar"></div>');
      assertRender(
        html`<div foo=${'bar'}/baz></div>`,
        '<div foo="bar/baz"></div>'
      );
    });

    test('renders to an unquoted attribute after an unbound unquoted attribute', () => {
      assertRender(
        html`<div foo=bar baz=${'qux'}></div>`,
        '<div foo="bar" baz="qux"></div>'
      );
      assertRender(
        html`<div foo=a/b baz=${'qux'}></div>`,
        '<div foo="a/b" baz="qux"></div>'
      );
    });

    test('renders interpolation to an unquoted attribute', () => {
      render(html`<div foo=A${'B'}C></div>`, container);
      assert.equal(
        stripExpressionComments(container.innerHTML),
        '<div foo="ABC"></div>'
      );
      render(html`<div foo=${'A'}B${'C'}></div>`, container);
      assert.equal(
        stripExpressionComments(container.innerHTML),
        '<div foo="ABC"></div>'
      );
    });

    test('renders interpolation to an unquoted attribute', () => {
      render(html`<div foo=A${'B'}C></div>`, container);
      assert.equal(
        stripExpressionComments(container.innerHTML),
        '<div foo="ABC"></div>'
      );
      render(html`<div foo=${'A'}B${'C'}></div>`, container);
      assert.equal(
        stripExpressionComments(container.innerHTML),
        '<div foo="ABC"></div>'
      );
    });

    test('renders multiple bindings in an attribute', () => {
      render(html`<div foo="a${'b'}c${'d'}e"></div>`, container);
      assert.equal(
        stripExpressionComments(container.innerHTML),
        '<div foo="abcde"></div>'
      );
    });

    test('renders two attributes on one element', () => {
      const result = html`<div a="${1}" b="${2}"></div>`;
      render(result, container);
      assert.equal(
        stripExpressionComments(container.innerHTML),
        '<div a="1" b="2"></div>'
      );
    });

    test('renders multiple bindings in two attributes', () => {
      render(
        html`<div foo="a${'b'}c${'d'}e" bar="a${'b'}c${'d'}e"></div>`,
        container
      );
      assert.equal(
        stripExpressionComments(container.innerHTML),
        '<div foo="abcde" bar="abcde"></div>'
      );
    });

    test.skip('renders a Symbol to an attribute', () => {
      render(html`<div foo=${Symbol('A')}></div>`, container);
      assert.include(
        container.querySelector('div')!.getAttribute('foo')!.toLowerCase(),
        'symbol'
      );
    });

    test.skip('renders a Symbol in an array to an attribute', () => {
      render(html`<div foo=${[Symbol('A')] as any}></div>`, container);
      assert.include(
        container.querySelector('div')!.getAttribute('foo')!.toLowerCase(),
        'symbol'
      );
    });

    test('renders a binding in a style attribute', () => {
      const t = html`<div style="color: ${'red'}"></div>`;
      render(t, container);
      if (isIe) {
        assert.equal(
          stripExpressionComments(container.innerHTML),
          '<div style="color: red;"></div>'
        );
      } else {
        assert.equal(
          stripExpressionComments(container.innerHTML),
          '<div style="color: red"></div>'
        );
      }
    });

    test('renders multiple bindings in a style attribute', () => {
      const t = html`<div style="${'color'}: ${'red'}"></div>`;
      render(t, container);
      if (isIe) {
        assert.equal(
          stripExpressionComments(container.innerHTML),
          '<div style="color: red;"></div>'
        );
      } else {
        assert.equal(
          stripExpressionComments(container.innerHTML),
          '<div style="color: red"></div>'
        );
      }
    });

    test('renders a binding in a class attribute', () => {
      render(html`<div class="${'red'}"></div>`, container);
      assert.equal(
        stripExpressionComments(container.innerHTML),
        '<div class="red"></div>'
      );
    });

    test('renders a binding in an input value attribute', () => {
      render(html`<input value="${'the-value'}" />`, container);
      assert.equal(
        stripExpressionComments(container.innerHTML),
        '<input value="the-value">'
      );
      assert.equal(container.querySelector('input')!.value, 'the-value');
    });

    test('renders a case-sensitive attribute', () => {
      const size = 100;
      render(html`<svg viewBox="0 0 ${size} ${size}"></svg>`, container);
      assert.include(
        stripExpressionComments(container.innerHTML),
        'viewBox="0 0 100 100"'
      );

      // Make sure non-alpha valid attribute name characters are handled
      render(html`<svg view_Box="0 0 ${size} ${size}"></svg>`, container);
      assert.include(
        stripExpressionComments(container.innerHTML),
        'view_Box="0 0 100 100"'
      );
    });

    test('renders to an attribute expression after an attribute literal', () => {
      render(html`<div a="b" foo="${'bar'}"></div>`, container);
      // IE and Edge can switch attribute order!
      assert.include(
        ['<div a="b" foo="bar"></div>', '<div foo="bar" a="b"></div>'],
        stripExpressionComments(container.innerHTML)
      );
    });

    test('renders to an attribute expression before an attribute literal', () => {
      render(html`<div foo="${'bar'}" a="b"></div>`, container);
      // IE and Edge can switch attribute order!
      assert.include(
        ['<div a="b" foo="bar"></div>', '<div foo="bar" a="b"></div>'],
        stripExpressionComments(container.innerHTML)
      );
    });

    // Regression test for exception in template parsing caused by attributes
    // reordering when a attribute binding precedes an attribute literal.
    test('renders attribute binding after attribute binding that moved', () => {
      render(
        html`<a href="${'foo'}" class="bar"><div id=${'a'}></div></a>`,
        container
      );
      assert.equal(
        stripExpressionComments(container.innerHTML),
        `<a class="bar" href="foo"><div id="a"></div></a>`
      );
    });

    test('renders a bound attribute without quotes', () => {
      render(html`<div foo=${'bar'}></div>`, container);
      assert.equal(
        stripExpressionComments(container.innerHTML),
        '<div foo="bar"></div>'
      );
    });

    test('renders multiple bound attributes', () => {
      render(
        html`<div foo="${'Foo'}" bar="${'Bar'}" baz=${'Baz'}></div>`,
        container
      );
      assert.oneOf(stripExpressionComments(container.innerHTML), [
        '<div foo="Foo" bar="Bar" baz="Baz"></div>',
        '<div foo="Foo" baz="Baz" bar="Bar"></div>',
        '<div bar="Bar" foo="Foo" baz="Baz"></div>',
      ]);
    });

    test('renders multiple bound attributes without quotes', () => {
      render(
        html`<div foo=${'Foo'} bar=${'Bar'} baz=${'Baz'}></div>`,
        container
      );
      assert.oneOf(stripExpressionComments(container.innerHTML), [
        '<div foo="Foo" bar="Bar" baz="Baz"></div>',
        '<div foo="Foo" baz="Baz" bar="Bar"></div>',
        '<div bar="Bar" foo="Foo" baz="Baz"></div>',
      ]);
    });

    test('renders multi-expression attribute without quotes', () => {
      render(html`<div foo="${'Foo'}${'Bar'}"></div>`, container);
      assert.equal(
        stripExpressionComments(container.innerHTML),
        '<div foo="FooBar"></div>'
      );
    });

    test('renders to attributes with attribute-like values', () => {
      render(html`<div foo="bar=${'foo'}"></div>`, container);
      assert.equal(
        stripExpressionComments(container.innerHTML),
        '<div foo="bar=foo"></div>'
      );
    });

    test('does not call a function bound to an attribute', () => {
      const f = () => {
        throw new Error();
      };
      render(html`<div foo=${f as any}></div>`, container);
      const div = container.querySelector('div')!;
      assert.isTrue(div.hasAttribute('foo'));
    });

    test('renders an array to an attribute', () => {
      render(html`<div foo=${['1', '2', '3'] as any}></div>`, container);
      assert.equal(
        stripExpressionComments(container.innerHTML),
        '<div foo="1,2,3"></div>'
      );
    });

    test('renders to an attribute before a node', () => {
      render(html`<div foo="${'bar'}">${'baz'}</div>`, container);
      assert.equal(
        stripExpressionComments(container.innerHTML),
        '<div foo="bar">baz</div>'
      );
    });

    test('renders to an attribute after a node', () => {
      render(html`<div>${'baz'}</div><div foo="${'bar'}"></div>`, container);
      assert.equal(
        stripExpressionComments(container.innerHTML),
        '<div>baz</div><div foo="bar"></div>'
      );
    });

    test('renders undefined in attributes', () => {
      render(html`<div attribute="it's ${undefined}"></div>`, container);
      assert.equal(
        stripExpressionComments(container.innerHTML),
        '<div attribute="it\'s "></div>'
      );
    });

    test('renders undefined in attributes', () => {
      render(html`<div attribute="${undefined as any}"></div>`, container);
      assert.equal(
        stripExpressionComments(container.innerHTML),
        '<div attribute=""></div>'
      );
    });

    test('nothing sentinel removes an attribute', () => {
      const go = (v: any) => html`<div a=${v}></div>`;
      render(go(nothing), container);
      assert.equal(stripExpressionComments(container.innerHTML), '<div></div>');

      render(go('a'), container);
      assert.equal(
        stripExpressionComments(container.innerHTML),
        '<div a="a"></div>'
      );

      render(go(nothing), container);
      assert.equal(stripExpressionComments(container.innerHTML), '<div></div>');
    });

    test('interpolated nothing sentinel removes an attribute', () => {
      const go = (v: any) => html`<div a="A${v}"></div>`;
      render(go('a'), container);
      assert.equal(
        stripExpressionComments(container.innerHTML),
        '<div a="Aa"></div>'
      );

      render(go(nothing), container);
      assert.equal(stripExpressionComments(container.innerHTML), '<div></div>');
    });

    test('noChange works', () => {
      const go = (v: any) => render(html`<div foo=${v}></div>`, container);
      go('A');
      assert.equal(
        stripExpressionComments(container.innerHTML),
        '<div foo="A"></div>',
        'A'
      );
      const observer = new MutationObserver(() => {});
      observer.observe(container, {attributes: true, subtree: true});

      go(noChange);
      assert.equal(
        stripExpressionComments(container.innerHTML),
        '<div foo="A"></div>',
        'B'
      );
      assert.isEmpty(observer.takeRecords());
    });

    test('noChange works on one of multiple expressions', () => {
      const go = (a: any, b: any) =>
        render(html`<div foo="${a}:${b}"></div>`, container);
      go('A', 'B');
      assert.equal(
        stripExpressionComments(container.innerHTML),
        '<div foo="A:B"></div>',
        'A'
      );
      go(noChange, 'C');
      assert.equal(
        stripExpressionComments(container.innerHTML),
        '<div foo="A:C"></div>',
        'B'
      );
    });
  });

  suite('boolean attributes', () => {
    test('adds attributes for true values', () => {
      render(html`<div ?foo=${true}></div>`, container);
      assert.equal(
        stripExpressionComments(container.innerHTML),
        '<div foo=""></div>'
      );
    });

    test('removes attributes for false values', () => {
      render(html`<div ?foo=${false}></div>`, container);
      assert.equal(stripExpressionComments(container.innerHTML), '<div></div>');
    });

    test('removes attributes for nothing values', () => {
      const go = (v: any) => render(html`<div ?foo=${v}></div>`, container);

      go(nothing);
      assert.equal(stripExpressionComments(container.innerHTML), '<div></div>');

      go(true);
      assert.equal(
        stripExpressionComments(container.innerHTML),
        '<div foo=""></div>'
      );

      go(nothing);
      assert.equal(stripExpressionComments(container.innerHTML), '<div></div>');
    });

    test('noChange works', () => {
      const go = (v: any) => render(html`<div ?foo=${v}></div>`, container);
      go(true);
      assert.equal(
        stripExpressionComments(container.innerHTML),
        '<div foo=""></div>'
      );
      const observer = new MutationObserver(() => {});
      observer.observe(container, {attributes: true, subtree: true});
      go(noChange);
      assert.equal(
        stripExpressionComments(container.innerHTML),
        '<div foo=""></div>'
      );
      assert.isEmpty(observer.takeRecords());
    });
  });

  suite('properties', () => {
    test('sets properties', () => {
      render(html`<div .foo=${123} .Bar=${456}></div>`, container);
      const div = container.querySelector('div')!;
      assert.strictEqual((div as any).foo, 123);
      assert.strictEqual((div as any).Bar, 456);
    });

    test('nothing becomes undefined', () => {
      const go = (v: any) => render(html`<div .foo=${v}></div>`, container);

      go(1);
      const div = container.querySelector('div')!;
      assert.strictEqual((div as any).foo, 1);

      go(nothing);
      assert.strictEqual((div as any).foo, undefined);
    });

    test('null sets null', () => {
      const go = (v: any) => render(html`<div .foo=${v}></div>`, container);

      go(null);
      const div = container.querySelector('div')!;
      assert.strictEqual((div as any).foo, null);
    });

    test('null in multiple part sets empty string', () => {
      const go = (v1: any, v2: any) =>
        render(html`<div .foo="${v1}${v2}"></div>`, container);

      go('hi', null);
      const div = container.querySelector('div')!;
      assert.strictEqual((div as any).foo, 'hi');
    });

    test('undefined sets undefined', () => {
      const go = (v: any) => render(html`<div .foo=${v}></div>`, container);

      go(undefined);
      const div = container.querySelector('div')!;
      assert.strictEqual((div as any).foo, undefined);
    });

    test('undefined in multiple part sets empty string', () => {
      const go = (v1: any, v2: any) =>
        render(html`<div .foo="${v1}${v2}"></div>`, container);

      go('hi', undefined);
      const div = container.querySelector('div')!;
      assert.strictEqual((div as any).foo, 'hi');
    });

    test('noChange works', () => {
      const go = (v: any) => render(html`<div .foo=${v}></div>`, container);
      go(1);
      const div = container.querySelector('div')!;
      assert.strictEqual((div as any).foo, 1);

      go(noChange);
      assert.strictEqual((div as any).foo, 1);
    });
  });

  suite('events', () => {
    setup(() => {
      document.body.appendChild(container);
    });

    teardown(() => {
      document.body.removeChild(container);
    });

    test('adds event listener functions, calls with right this value', () => {
      let thisValue;
      let event: Event | undefined = undefined;
      const listener = function (this: any, e: any) {
        event = e;
        thisValue = this;
      };
      const eventContext = {} as EventTarget;
      render(html`<div @click=${listener}></div>`, container, {eventContext});
      const div = container.querySelector('div')!;
      div.click();
      if (event === undefined) {
        throw new Error(`Event listener never fired!`);
      }
      assert.equal(thisValue, eventContext);

      // MouseEvent is not a function in IE, so the event cannot be an instance
      // of it
      if (typeof MouseEvent === 'function') {
        assert.instanceOf(event, MouseEvent);
      } else {
        assert.isDefined((event as MouseEvent).initMouseEvent);
      }
    });

    test('adds event listener objects, calls with right this value', () => {
      let thisValue;
      const listener = {
        handleEvent(_e: Event) {
          thisValue = this;
        },
      };
      const eventContext = {} as EventTarget;
      render(html`<div @click=${listener}></div>`, container, {eventContext});
      const div = container.querySelector('div')!;
      div.click();
      assert.equal(thisValue, listener);
    });

    test('only adds event listener once', () => {
      let count = 0;
      const listener = () => {
        count++;
      };
      render(html`<div @click=${listener}></div>`, container);
      render(html`<div @click=${listener}></div>`, container);

      const div = container.querySelector('div')!;
      div.click();
      assert.equal(count, 1);
    });

    test('allows updating event listener', () => {
      let count1 = 0;
      const listener1 = () => {
        count1++;
      };
      let count2 = 0;
      const listener2 = () => {
        count2++;
      };
      const t = (listener: () => void) => html`<div @click=${listener}></div>`;
      render(t(listener1), container);
      render(t(listener2), container);

      const div = container.querySelector('div')!;
      div.click();
      assert.equal(count1, 0);
      assert.equal(count2, 1);
    });

    test('allows updating event listener without extra calls to remove/addEventListener', () => {
      let listener: Function | null;
      const t = () => html`<div @click=${listener}></div>`;
      render(t(), container);
      const div = container.querySelector('div')!;

      let addCount = 0;
      let removeCount = 0;
      div.addEventListener = () => addCount++;
      div.removeEventListener = () => removeCount++;

      listener = () => {};
      render(t(), container);
      assert.equal(addCount, 1);
      assert.equal(removeCount, 0);

      listener = () => {};
      render(t(), container);
      assert.equal(addCount, 1);
      assert.equal(removeCount, 0);

      listener = null;
      render(t(), container);
      assert.equal(addCount, 1);
      assert.equal(removeCount, 1);

      listener = () => {};
      render(t(), container);
      assert.equal(addCount, 2);
      assert.equal(removeCount, 1);

      listener = () => {};
      render(t(), container);
      assert.equal(addCount, 2);
      assert.equal(removeCount, 1);
    });

    test('removes event listeners', () => {
      let target;
      let listener: any = (e: any) => (target = e.target);
      const t = () => html`<div @click=${listener}></div>`;
      render(t(), container);
      const div = container.querySelector('div')!;
      div.click();
      assert.equal(target, div);

      listener = null;
      target = undefined;
      render(t(), container);
      div.click();
      assert.equal(target, undefined);
    });

    test('allows capturing events', () => {
      let event!: Event;
      let eventPhase!: number;
      const listener = {
        handleEvent(e: Event) {
          event = e;
          // read here because it changes
          eventPhase = event.eventPhase;
        },
        capture: true,
      };
      render(
        html`
          <div id="outer" @test=${listener}>
            <div id="inner"><div></div></div>
          </div>
        `,
        container
      );
      const inner = container.querySelector('#inner')!;
      inner.dispatchEvent(new Event('test'));
      assert.isOk(event);
      assert.equal(eventPhase, Event.CAPTURING_PHASE);
    });

    test('event listeners can see events fired by dynamic children', () => {
      // This tests that node directives are called in the commit phase, not
      // the setValue phase
      class TestElement1 extends HTMLElement {
        connectedCallback() {
          this.dispatchEvent(
            new CustomEvent('test-event', {
              bubbles: true,
            })
          );
        }
      }
      customElements.define('test-element-1', TestElement1);

      let event: Event | undefined = undefined;
      const listener = (e: Event) => {
        event = e;
      };
      document.body.appendChild(container);
      render(
        html`<div @test-event=${listener}>
          ${html`<test-element-1></test-element-1>`}
        </div>`,
        container
      );
      assert.isOk(event);
    });
  });

  suite('static', () => {
    test('static text binding', () => {
      render(html`${unsafeStatic('<p>Hello</p>')}`, container);
      // If this were a dynamic binding, the tags would be escaped
      assert.equal(
        stripExpressionComments(container.innerHTML),
        '<p>Hello</p>'
      );
    });

    test('static attribute binding', () => {
      render(html`<div class="${unsafeStatic('cool')}"></div>`, container);
      assert.equal(
        stripExpressionComments(container.innerHTML),
        '<div class="cool"></div>'
      );
      // TODO: test that this is actually static. It's not currently possible with
      // the public API
    });

    test('static tag binding', () => {
      const tagName = unsafeStatic('div');
      render(html`<${tagName}>${'A'}</${tagName}>`, container);
      assert.equal(stripExpressionComments(container.innerHTML), '<div>A</div>');
    });

    test('static attribute name binding', () => {
      render(html`<div ${unsafeStatic('foo')}="${'bar'}"></div>`, container);
      assert.equal(
        stripExpressionComments(container.innerHTML),
        '<div foo="bar"></div>'
      );

      render(html`<div x-${unsafeStatic('foo')}="${'bar'}"></div>`, container);
      assert.equal(
        stripExpressionComments(container.innerHTML),
        '<div x-foo="bar"></div>'
      );
    });

    test('static attribute name binding', () => {
      render(html`<div ${unsafeStatic('foo')}="${unsafeStatic('bar')}"></div>`, container);
      assert.equal(
        stripExpressionComments(container.innerHTML),
        '<div foo="bar"></div>'
      );
    });


    test('dynamic binding after static text binding', () => {
      render(html`${unsafeStatic('<p>Hello</p>')}${'<p>World</p>'}`, container);
      assert.equal(
        stripExpressionComments(container.innerHTML),
        '<p>Hello</p>&lt;p&gt;World&lt;/p&gt;'
      );

      // Make sure `null` is handled
      render(html`${unsafeStatic('<p>Hello</p>')}${null}`, container);
      assert.equal(
        stripExpressionComments(container.innerHTML),
        '<p>Hello</p>'
      );
    });
  });

  suite('updates', () => {
    let container: HTMLElement;

    setup(() => {
      container = document.createElement('div');
    });

    test('dirty checks simple values', () => {
      const foo = 'aaa';

      const t = () => html`<div>${foo}</div>`;

      render(t(), container);
      assert.equal(
        stripExpressionComments(container.innerHTML),
        '<div>aaa</div>'
      );
      const text = container.querySelector('div')!;
      assert.equal(text.textContent, 'aaa');

      // Set textContent manually. Since lit-html doesn't dirty check against
      // actual DOM, but again previous part values, this modification should
      // persist through the next render with the same value.
      text.textContent = 'bbb';
      assert.equal(text.textContent, 'bbb');
      assert.equal(
        stripExpressionComments(container.innerHTML),
        '<div>bbb</div>'
      );

      // Re-render with the same content, should be a no-op
      render(t(), container);
      assert.equal(
        stripExpressionComments(container.innerHTML),
        '<div>bbb</div>'
      );
      const text2 = container.querySelector('div')!;

      // The next node should be the same too
      assert.strictEqual(text, text2);
    });

    test('dirty checks node values', async () => {
      const node = document.createElement('div');
      const t = () => html`${node}`;

      const observer = new MutationObserver(() => {});
      observer.observe(container, {childList: true, subtree: true});

      assert.equal(stripExpressionComments(container.innerHTML), '');
      render(t(), container);
      assert.equal(stripExpressionComments(container.innerHTML), '<div></div>');

      const elementNodes: Node[] = [];
      let mutationRecords: MutationRecord[] = observer.takeRecords();
      for (const record of mutationRecords) {
        elementNodes.push(
          ...Array.from(record.addedNodes).filter(
            (n) => n.nodeType === Node.ELEMENT_NODE
          )
        );
      }
      assert.equal(elementNodes.length, 1);

      mutationRecords = [];
      render(t(), container);
      assert.equal(stripExpressionComments(container.innerHTML), '<div></div>');
      mutationRecords = observer.takeRecords();
      assert.equal(mutationRecords.length, 0);
    });

    test('renders to and updates a container', () => {
      let foo = 'aaa';

      const t = () => html`<div>${foo}</div>`;

      render(t(), container);
      assert.equal(
        stripExpressionComments(container.innerHTML),
        '<div>aaa</div>'
      );
      const div = container.querySelector('div')!;
      assert.equal(div.tagName, 'DIV');

      foo = 'bbb';
      render(t(), container);
      assert.equal(
        stripExpressionComments(container.innerHTML),
        '<div>bbb</div>'
      );
      const div2 = container.querySelector('div')!;
      // check that only the part changed
      assert.equal(div, div2);
    });

    test('renders to and updates sibling parts', () => {
      let foo = 'foo';
      const bar = 'bar';

      const t = () => html`<div>${foo}${bar}</div>`;

      render(t(), container);
      assert.equal(
        stripExpressionComments(container.innerHTML),
        '<div>foobar</div>'
      );

      foo = 'bbb';
      render(t(), container);
      assert.equal(
        stripExpressionComments(container.innerHTML),
        '<div>bbbbar</div>'
      );
    });

    test('renders and updates attributes', () => {
      let foo = 'foo';
      const bar = 'bar';

      const t = () => html`<div a="${foo}:${bar}"></div>`;

      render(t(), container);
      assert.equal(
        stripExpressionComments(container.innerHTML),
        '<div a="foo:bar"></div>'
      );

      foo = 'bbb';
      render(t(), container);
      assert.equal(
        stripExpressionComments(container.innerHTML),
        '<div a="bbb:bar"></div>'
      );
    });

    test('updates nested templates', () => {
      let foo = 'foo';
      const bar = 'bar';
      const baz = 'baz';

      const t = (x: boolean) => {
        let partial;
        if (x) {
          partial = html`<h1>${foo}</h1>`;
        } else {
          partial = html`<h2>${bar}</h2>`;
        }

        return html`${partial}${baz}`;
      };

      render(t(true), container);
      assert.equal(
        stripExpressionComments(container.innerHTML),
        '<h1>foo</h1>baz'
      );

      foo = 'bbb';
      render(t(true), container);
      assert.equal(
        stripExpressionComments(container.innerHTML),
        '<h1>bbb</h1>baz'
      );

      render(t(false), container);
      assert.equal(
        stripExpressionComments(container.innerHTML),
        '<h2>bar</h2>baz'
      );
    });

    test('updates an element', () => {
      let child: any = document.createElement('p');
      const t = () => html`<div>${child}<div></div></div>`;
      render(t(), container);
      assert.equal(
        stripExpressionComments(container.innerHTML),
        '<div><p></p><div></div></div>'
      );

      child = undefined;
      render(t(), container);
      assert.equal(
        stripExpressionComments(container.innerHTML),
        '<div><div></div></div>'
      );

      child = document.createTextNode('foo');
      render(t(), container);
      assert.equal(
        stripExpressionComments(container.innerHTML),
        '<div>foo<div></div></div>'
      );
    });

    test(
      'overwrites an existing TemplateInstance if one exists and does ' +
        'not have a matching Template',
      () => {
        render(html`<div>foo</div>`, container);

        assert.equal(container.children.length, 1);
        const fooDiv = container.children[0];
        assert.equal(fooDiv.textContent, 'foo');

        render(html`<div>bar</div>`, container);

        assert.equal(container.children.length, 1);
        const barDiv = container.children[0];
        assert.equal(barDiv.textContent, 'bar');

        assert.notEqual(fooDiv, barDiv);
      }
    );
  });

  suite('directives', () => {
    // A stateful directive
    class CountDirective extends Directive {
      count = 0;
      render(v: unknown) {
        return `${v}:${++this.count}`;
      }
    }
    const count = directive(CountDirective);

    test('renders directives on NodeParts', () => {
      class TestDirective extends Directive {
        render(v: string) {
          return html`TEST:${v}`;
        }
      }
      const testDirective = directive(TestDirective);

      render(html`<div>${testDirective('A')}</div>`, container);
      assert.equal(
        stripExpressionComments(container.innerHTML),
        '<div>TEST:A</div>'
      );
    });

    test('directives are stateful', () => {
      const go = (v: string) => {
        render(html`<div>${count(v)}</div>`, container);
      };
      go('A');
      assert.equal(
        stripExpressionComments(container.innerHTML),
        '<div>A:1</div>'
      );
      go('A');
      assert.equal(
        stripExpressionComments(container.innerHTML),
        '<div>A:2</div>'
      );
      go('B');
      assert.equal(
        stripExpressionComments(container.innerHTML),
        '<div>B:3</div>'
      );
    });

    test('directives can update', () => {
      let receivedPart: NodePart;
      let receivedValue: unknown;

      class TestUpdateDirective extends Directive {
        render(v: unknown) {
          return v;
        }

        update(part: NodePart, [v]: Parameters<this['render']>) {
          receivedPart = part;
          receivedValue = v;
          return this.render(v);
        }
      }
      const update = directive(TestUpdateDirective);
      const go = (v: boolean) => {
        render(html`<div>${update(v)}</div>`, container);
      };
      go(true);
      assert.equal(
        stripExpressionComments(container.innerHTML),
        '<div>true</div>'
      );
      assert.instanceOf(receivedPart!, NodePart);
      assert.equal(receivedValue, true);
    });

    test('renders directives on AttributeParts', () => {
      const go = () => html`<div foo=${count('A')}></div>`;
      render(go(), container);
      assert.equal(
        stripExpressionMarkers(container.innerHTML),
        '<div foo="A:1"></div>'
      );
      render(go(), container);
      assert.equal(
        stripExpressionMarkers(container.innerHTML),
        '<div foo="A:2"></div>'
      );
    });

    test('renders multiple directives on AttributeParts', () => {
      const go = () => html`<div foo="a:${count('A')}:b:${count('B')}"></div>`;
      render(go(), container);
      assert.equal(
        stripExpressionMarkers(container.innerHTML),
        '<div foo="a:A:1:b:B:1"></div>'
      );
      render(go(), container);
      assert.equal(
        stripExpressionMarkers(container.innerHTML),
        '<div foo="a:A:2:b:B:2"></div>'
      );
    });

    test('renders directives on PropertyParts', () => {
      render(html`<div .foo=${count('A')}></div>`, container);
      assert.equal(stripExpressionMarkers(container.innerHTML), '<div></div>');
      assert.strictEqual((container.firstElementChild as any).foo, 'A:1');
    });

    test('renders directives on EventParts', () => {
      const handle = directive(
        class extends Directive {
          count = 0;
          render(value: string) {
            return (e: Event) => {
              (e.target as any).__clicked = `${value}:${++this.count}`;
            };
          }
        }
      );
      const template = (value: string) =>
        html`<div @click=${handle(value)}></div>`;
      render(template('A'), container);
      assert.equal(stripExpressionMarkers(container.innerHTML), '<div></div>');
      (container.firstElementChild as HTMLDivElement).click();
      assert.strictEqual((container.firstElementChild as any).__clicked, 'A:1');
      (container.firstElementChild as HTMLDivElement).click();
      assert.strictEqual((container.firstElementChild as any).__clicked, 'A:2');
      render(template('B'), container);
      (container.firstElementChild as HTMLDivElement).click();
      assert.strictEqual((container.firstElementChild as any).__clicked, 'B:3');
      (container.firstElementChild as HTMLDivElement).click();
      assert.strictEqual((container.firstElementChild as any).__clicked, 'B:4');
    });

    test('event listeners can see events fired in attribute directives', () => {
      class FireEventDirective extends Directive {
        render() {
          return nothing;
        }
        // TODO (justinfagnani): make this work on SpreadPart
        update(part: AttributePart) {
          part.element.dispatchEvent(
            new CustomEvent('test-event', {
              bubbles: true,
            })
          );
          return nothing;
        }
      }
      const fireEvent = directive(FireEventDirective);
      let event = undefined;
      const listener = (e: Event) => {
        event = e;
      };
      render(
        html`<div @test-event=${listener} b=${fireEvent()}></div>`,
        container
      );
      assert.isOk(event);
    });
  });

  let securityHooksSuiteFunction:
    | Mocha.SuiteFunction
    | Mocha.PendingSuiteFunction = suite;
  if (!DEV_MODE) {
    securityHooksSuiteFunction = suite.skip;
  }
  securityHooksSuiteFunction('enahnced security hooks', () => {
    class FakeSanitizedWrapper {
      sanitizeTo: string;
      constructor(sanitizeTo: string) {
        this.sanitizeTo = sanitizeTo;
      }

      toString() {
        return `FakeSanitizedWrapper(${this.sanitizeTo})`;
      }
    }
    const sanitizerCalls: Array<{
      name: string;
      type: 'property' | 'attribute' | 'text';
      nodeName: string;
      values: readonly unknown[];
    }> = [];
    const testSanitizer = (value: unknown) => {
      if (value instanceof FakeSanitizedWrapper) {
        return value.sanitizeTo;
      }
      return 'safeString';
    };
    const testSanitizerFactory: SanitizerFactory = (node, name, type) => {
      const values: unknown[] = [];
      sanitizerCalls.push({values, name, type, nodeName: node.nodeName});
      return (value) => {
        values.push(value);
        return testSanitizer(value);
      };
    };
    setup(() => {
      render.setSanitizer(testSanitizerFactory);
    });
    teardown(() => {
      render._testOnlyClearSanitizerFactoryDoNotCallOrElse();
      sanitizerCalls.length = 0;
    });

    test('sanitizes text content when the text is alone', () => {
      const getTemplate = (value: unknown) => html`<div>${value}</div>`;
      render(getTemplate('foo'), container);
      assert.equal(
        stripExpressionMarkers(container.innerHTML),
        '<div>safeString</div>'
      );

      const safeFoo = new FakeSanitizedWrapper('foo');
      render(getTemplate(safeFoo), container);
      assert.equal(
        stripExpressionMarkers(container.innerHTML),
        '<div>foo</div>'
      );

      assert.deepEqual(sanitizerCalls, [
        {
          values: ['foo', safeFoo],
          name: 'data',
          type: 'property',
          nodeName: '#text',
        },
      ]);
    });

    test('sanitizes text content when the text is interpolated', () => {
      const getTemplate = (value: unknown) =>
        html`<div>hello ${value} world</div>`;
      render(getTemplate('big'), container);
      assert.equal(
        stripExpressionMarkers(container.innerHTML),
        '<div>hello safeString world</div>'
      );

      const safeBig = new FakeSanitizedWrapper('big');

      render(getTemplate(safeBig), container);
      assert.equal(
        stripExpressionMarkers(container.innerHTML),
        '<div>hello big world</div>'
      );

      assert.deepEqual(sanitizerCalls, [
        {
          values: ['big', safeBig],
          name: 'data',
          type: 'property',
          nodeName: '#text',
        },
      ]);
    });

    test('sanitizes full attribute values', () => {
      const getTemplate = (value: unknown) => html`<div attrib=${value}></div>`;
      render(getTemplate('bad'), container);
      assert.equal(
        stripExpressionMarkers(container.innerHTML),
        '<div attrib="safeString"></div>'
      );

      const safe = new FakeSanitizedWrapper('good');
      render(getTemplate(safe), container);
      assert.equal(
        stripExpressionMarkers(container.innerHTML),
        '<div attrib="good"></div>'
      );

      assert.deepEqual(sanitizerCalls, [
        {
          values: ['bad', safe],
          name: 'attrib',
          type: 'attribute',
          nodeName: 'DIV',
        },
      ]);
    });

    test('sanitizes concatonated attributes after contatonation', () => {
      render(html`<div attrib="hello ${'big'} world"></div>`, container);
      assert.equal(
        stripExpressionMarkers(container.innerHTML),
        '<div attrib="safeString"></div>'
      );

      assert.deepEqual(sanitizerCalls, [
        {
          values: ['hello big world'],
          name: 'attrib',
          type: 'attribute',
          nodeName: 'DIV',
        },
      ]);
    });

    test('sanitizes properties', () => {
      const getTemplate = (value: unknown) => html`<div .foo=${value}></div>`;
      render(getTemplate('bad'), container);
      assert.equal(stripExpressionMarkers(container.innerHTML), '<div></div>');
      assert.equal((container.querySelector('div')! as any).foo, 'safeString');

      const safe = new FakeSanitizedWrapper('good');
      render(getTemplate(safe), container);
      assert.equal(stripExpressionMarkers(container.innerHTML), '<div></div>');
      assert.equal((container.querySelector('div')! as any).foo, 'good');

      assert.deepEqual(sanitizerCalls, [
        {values: ['bad', safe], name: 'foo', type: 'property', nodeName: 'DIV'},
      ]);
    });
  });
});<|MERGE_RESOLUTION|>--- conflicted
+++ resolved
@@ -23,12 +23,8 @@
   RenderOptions,
   svg,
   TemplateResult,
-<<<<<<< HEAD
   unsafeStatic,
-=======
-  RenderOptions,
   SanitizerFactory,
->>>>>>> b5d324f8
 } from '../lit-html.js';
 import {assert} from '@esm-bundle/chai';
 import {
@@ -1435,7 +1431,10 @@
     test('static tag binding', () => {
       const tagName = unsafeStatic('div');
       render(html`<${tagName}>${'A'}</${tagName}>`, container);
-      assert.equal(stripExpressionComments(container.innerHTML), '<div>A</div>');
+      assert.equal(
+        stripExpressionComments(container.innerHTML),
+        '<div>A</div>'
+      );
     });
 
     test('static attribute name binding', () => {
@@ -1453,13 +1452,15 @@
     });
 
     test('static attribute name binding', () => {
-      render(html`<div ${unsafeStatic('foo')}="${unsafeStatic('bar')}"></div>`, container);
+      render(
+        html`<div ${unsafeStatic('foo')}="${unsafeStatic('bar')}"></div>`,
+        container
+      );
       assert.equal(
         stripExpressionComments(container.innerHTML),
         '<div foo="bar"></div>'
       );
     });
-
 
     test('dynamic binding after static text binding', () => {
       render(html`${unsafeStatic('<p>Hello</p>')}${'<p>World</p>'}`, container);
