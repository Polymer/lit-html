/**
 * @license
 * Copyright (c) 2017 The Polymer Project Authors. All rights reserved.
 * This code may only be used under the BSD style license found at
 * http://polymer.github.io/LICENSE.txt
 * The complete set of authors may be found at
 * http://polymer.github.io/AUTHORS.txt
 * The complete set of contributors may be found at
 * http://polymer.github.io/CONTRIBUTORS.txt
 * Code distributed by Google as part of the polymer project is also
 * subject to an additional IP rights grant found at
 * http://polymer.github.io/PATENTS.txt
 */
import {
  AttributePart,
  Directive,
  directive,
  html,
  noChange,
  NodePart,
  nothing,
  render,
  svg,
  TemplateResult,
  RenderOptions,
  SanitizerFactory,
} from '../lit-html.js';
import {assert} from '@esm-bundle/chai';
import {
  stripExpressionComments,
  stripExpressionMarkers,
} from './test-utils/strip-markers.js';

const ua = window.navigator.userAgent;
const isIe = ua.indexOf('Trident/') > 0;
// We don't have direct access to DEV_MODE, but this is a good enough
// proxy.
const DEV_MODE = render.setSanitizer != null;

suite('lit-html', () => {
  let container: HTMLDivElement;

  setup(() => {
    container = document.createElement('div');
  });

  const assertRender = (
    r: TemplateResult,
    expected: string,
    options?: RenderOptions
  ) => {
    render(r, container, options);
    assert.equal(stripExpressionComments(container.innerHTML), expected);
  };

  /**
   * These test the ability to insert the correct expression marker into the
   * HTML string before being parsed by innerHTML. Some of the tests have
   * malformed HTML to test for reasonable (non-crashing) behavior in edge
   * cases, though the exact behavior is undefined.
   */
  suite('marker insertion', () => {
    test('only text', () => {
      assertRender(html`${'A'}`, 'A');
    });

    test('attribute-like text', () => {
      assertRender(html`a=${'A'}`, 'a=A');
    });

    test('< in text', () => {
      assertRender(html`a < ${'b'}`, 'a &lt; b');
    });

    test('after tag-like in text', () => {
      assertRender(html`a <1a> ${'b'}`, 'a &lt;1a&gt; b');
      assertRender(html`a <-a> ${'b'}`, 'a &lt;-a&gt; b');
      assertRender(html`a <:a> ${'b'}`, 'a &lt;:a&gt; b');
    });

    test('text child', () => {
      assertRender(html`<div>${'A'}</div>`, '<div>A</div>');
    });

    test('text child of various tag names', () => {
      assertRender(html`<x-foo>${'A'}</x-foo>`, '<x-foo>A</x-foo>');
      assertRender(html`<x=foo>${'A'}</x=foo>`, '<x=foo>A</x=foo>');
      assertRender(html`<x:foo>${'A'}</x:foo>`, '<x:foo>A</x:foo>');
      assertRender(html`<x1>${'A'}</x1>`, '<x1>A</x1>');
    });

    test('text after self-closing tag', () => {
      assertRender(html`<input />${'A'}`, '<input>A');
      assertRender(
        html`<!-- @ts-ignore --><x-foo />${'A'}`,
        '<!-- @ts-ignore --><x-foo>A</x-foo>'
      );
    });

    test('text child of element with unbound quoted attribute', () => {
      assertRender(html`<div a="b">${'d'}</div>`, '<div a="b">d</div>');

      render(html`<script a="b" type="foo">${'d'}</script>`, container);
      assert.include(
        [
          '<script a="b" type="foo">d</script>',
          '<script type="foo" a="b">d</script>',
        ],
        stripExpressionComments(container.innerHTML)
      );
    });

    test('text child of element with unbound unquoted attribute', () => {
      assertRender(html`<div a=b>${'d'}</div>`, '<div a="b">d</div>');

      render(html`<script a=b type="foo">${'d'}</script>`, container);
      assert.include(
        [
          '<script a="b" type="foo">d</script>',
          '<script type="foo" a="b">d</script>',
        ],
        stripExpressionComments(container.innerHTML)
      );
    });

    test('renders parts with whitespace after them', () => {
      assertRender(html`<div>${'foo'} </div>`, '<div>foo </div>');
    });

    test('renders parts that look like attributes', () => {
      assertRender(html`<div>foo bar=${'baz'}</div>`, '<div>foo bar=baz</div>');
    });

    test('renders multiple parts per element, preserving whitespace', () => {
      assertRender(html`<div>${'foo'} ${'bar'}</div>`, '<div>foo bar</div>');
    });

    test('renders templates with comments', () => {
      assertRender(
        html`
        <div>
          <!-- this is a comment -->
          <h1 class="${'foo'}">title</h1>
          <p>${'foo'}</p>
        </div>`,
        `
        <div>
          <!-- this is a comment -->
          <h1 class="foo">title</h1>
          <p>foo</p>
        </div>`
      );
    });

    test('text after element', () => {
      assertRender(html`<div></div>${'A'}`, '<div></div>A');
    });

    test('renders next templates with preceding elements', () => {
      assertRender(
        html`<a>${'foo'}</a>${html`<h1>${'bar'}</h1>`}`,
        '<a>foo</a><h1>bar</h1>'
      );
    });

    test('renders expressions with preceding elements', () => {
      // This is nearly the same test case as above, but was causing a
      // different stack trace
      assertRender(html`<a>${'foo'}</a>${'bar'}`, '<a>foo</a>bar');
    });

    test('text in raw text element after <', () => {
      // It doesn't matter much what marker we use in <script>, <style> and
      // <textarea> since comments aren't parsed and we have to search the text
      // anyway.
      assertRender(
        html`<script type="foo">i < j ${'A'}</script>`,
        '<script type="foo">i < j A</script>'
      );
    });

    test('text in raw text element after >', () => {
      assertRender(
        html`<script type="foo">i > j ${'A'}</script>`,
        '<script type="foo">i > j A</script>'
      );
    });

    test('text in raw text element inside tag-like string', () => {
      assertRender(
        html`<script type="foo">"<div a=${'A'}></div>";</script>`,
        '<script type="foo">"<div a=A></div>";</script>'
      );
    });

    test('renders inside <script>: only node', () => {
      assertRender(
        html`<script type="foo">${'foo'}</script>`,
        '<script type="foo">foo</script>'
      );
    });

    test('renders inside <script>: first node', () => {
      assertRender(
        html`<script type="foo">${'foo'}A</script>`,
        '<script type="foo">fooA</script>'
      );
    });

    test('renders inside <script>: last node', () => {
      assertRender(
        html`<script type="foo">A${'foo'}</script>`,
        '<script type="foo">Afoo</script>'
      );
    });

    test('renders inside <script>: multiple bindings', () => {
      assertRender(
        html`<script type="foo">A${'foo'}B${'bar'}C</script>`,
        '<script type="foo">AfooBbarC</script>'
      );
    });

    test('renders inside <script>: attribute-like', () => {
      assertRender(
        html`<script type="foo">a=${'foo'}</script>`,
        '<script type="foo">a=foo</script>'
      );
    });

    test('text after script element', () => {
      assertRender(html`<script></script>${'A'}`, '<script></script>A');
    });

    test('text after style element', () => {
      assertRender(html`<style></style>${'A'}`, '<style></style>A');
    });

    test('text inside raw text element, after different raw tag', () => {
      assertRender(
        html`<script type="foo"><style></style>"<div a=${'A'}></div>"</script>`,
        '<script type="foo"><style></style>"<div a=A></div>"</script>'
      );
    });

    test('text inside raw text element, after different raw end tag', () => {
      assertRender(
        html`<script type="foo"></style>"<div a=${'A'}></div>"</script>`,
        '<script type="foo"></style>"<div a=A></div>"</script>'
      );
    });

    test('renders inside raw-like element', () => {
      assertRender(html`<scriptx>${'foo'}</scriptx>`, '<scriptx>foo</scriptx>');
    });

    test('attribute after raw text element', () => {
      assertRender(
        html`<script></script><div a=${'A'}></div>`,
        '<script></script><div a="A"></div>'
      );
    });

    test('unquoted attribute', () => {
      assertRender(html`<div a=${'A'}></div>`, '<div a="A"></div>');
      assertRender(html`<div abc=${'A'}></div>`, '<div abc="A"></div>');
      assertRender(html`<div abc = ${'A'}></div>`, '<div abc="A"></div>');
    });

    test('quoted attribute', () => {
      assertRender(html`<div a="${'A'}"></div>`, '<div a="A"></div>');
      assertRender(html`<div abc="${'A'}"></div>`, '<div abc="A"></div>');
      assertRender(html`<div abc = "${'A'}"></div>`, '<div abc="A"></div>');
    });

    test('second quoted attribute', () => {
      assertRender(
        html`<div a="b" c="${'A'}"></div>`,
        '<div a="b" c="A"></div>'
      );
    });

    test('two quoted attributes', () => {
      assertRender(
        html`<div a="${'A'}" b="${'A'}"></div>`,
        '<div a="A" b="A"></div>'
      );
    });

    test('two unquoted attributes', () => {
      assertRender(
        html`<div a=${'A'} b=${'A'}></div>`,
        '<div a="A" b="A"></div>'
      );
    });

    test('quoted attribute multi', () => {
      assertRender(html`<div a="${'A'} ${'A'}"></div>`, '<div a="A A"></div>');
    });

    test('quoted attribute with markup', () => {
      assertRender(
        html`<div a="<table>${'A'}"></div>`,
        '<div a="<table>A"></div>'
      );
    });

    test('text after quoted bound attribute', () => {
      assertRender(html`<div a="${'A'}">${'A'}</div>`, '<div a="A">A</div>');
      assertRender(
        html`<script type="foo" a="${'A'}">${'A'}</script>`,
        '<script type="foo" a="A">A</script>'
      );
    });

    test('text after unquoted bound attribute', () => {
      assertRender(html`<div a=${'A'}>${'A'}</div>`, '<div a="A">A</div>');
      assertRender(
        html`<script type="foo" a=${'A'}>${'A'}</script>`,
        '<script type="foo" a="A">A</script>'
      );
    });

    test('inside start tag', () => {
      assertRender(html`<div ${`a`}></div>`, '<div></div>');
    });

    test('inside start tag x2', () => {
      // We don't support multiple attribute-position bindings yet, so just
      // ensure this parses ok
      assertRender(html`<div ${`a`} ${`a`}></div>`, '<div></div>');
    });

    test('inside start tag after quoted attribute', () => {
      assertRender(html`<div a="b" ${`c`}></div>`, '<div a="b"></div>');
      assertRender(
        html`<script a="b" ${`c`}></script>`,
        '<script a="b"></script>'
      );
    });

    test('inside start tag after unquoted attribute', () => {
      // prettier-ignore
      assertRender(html`<div a=b ${`c`}></div>`, '<div a="b"></div>');
    });

    test('inside start tag before unquoted attribute', () => {
      // bound attributes always appear after static attributes
      assertRender(html`<div ${`c`} a="b"></div>`, '<div a="b"></div>');
    });

    test('inside start tag before quoted attribute', () => {
      // bound attributes always appear after static attributes
      assertRender(html`<div ${`c`} a="b"></div>`, '<div a="b"></div>');
    });

    test('"dynamic" tag name', () => {
      render(html`<${'A'}></${'A'}>`, container);
      assert.equal(stripExpressionMarkers(container.innerHTML), '<></>');
    });

    test('malformed "dynamic" tag name', () => {
      // `</ ` starts a comment
      render(html`<${'A'}></ ${'A'}>`, container);
      assert.equal(
        stripExpressionMarkers(container.innerHTML),
        '<><!-- --></>'
      );

      // Currently fails:
      // render(html`<${'A'}></ ${'A'}>${'B'}`, container);
      // assert.equal(stripExpressionMarkers(container.innerHTML), '<><!-- -->B</>');
    });

    test('binding after end tag name', () => {
      // we don't really care what the syntax position is here
      assertRender(html`<div></div ${'A'}>`, '<div></div>');

      // TODO (justinfagnani): This will fail. TBD how we want to handle it.
      // assertRender(html`<div></div ${'A'}>${'B'}`, '<div></div>B');
    });

    test('comment', () => {
      render(html`<!--${'A'}-->`, container);
      assert.equal(stripExpressionMarkers(container.innerHTML), '<!---->');
    });

    test('comment with attribute-like content', () => {
      render(html`<!-- a=${'A'}-->`, container);
      assert.equal(stripExpressionMarkers(container.innerHTML), '<!-- a=-->');
    });

    test('comment with element-like content', () => {
      render(html`<!-- <div>${'A'}</div> -->`, container);
      assert.equal(
        stripExpressionMarkers(container.innerHTML),
        '<!-- <div></div> -->'
      );
    });

    test('text after comment', () => {
      assertRender(html`<!-- -->${'A'}`, '<!-- -->A');
    });

    test('renders after existing content', () => {
      container.appendChild(document.createElement('div'));
      assertRender(html`<span></span>`, '<div></div><span></span>');
    });

    test('renders/updates before `renderBefore`, if specified', () => {
      const renderBefore = container.appendChild(document.createElement('div'));
      const template = html`<span></span>`;
      assertRender(template, '<span></span><div></div>', {
        renderBefore,
      });
      // Ensure re-render updates rather than re-rendering.
      const containerChildNodes = Array.from(container.childNodes);
      assertRender(template, '<span></span><div></div>', {
        renderBefore,
      });
      assert.sameMembers(Array.from(container.childNodes), containerChildNodes);
    });

    test('renders/updates same template before different `renderBefore` nodes', () => {
      const renderBefore1 = container.appendChild(
        document.createElement('div')
      );
      const renderBefore2 = container.appendChild(
        document.createElement('div')
      );
      const template = html`<span></span>`;
      assertRender(template, '<span></span><div></div><div></div>', {
        renderBefore: renderBefore1,
      });
      const renderedNode1 = container.querySelector('span');
      assertRender(
        template,
        '<span></span><div></div><span></span><div></div>',
        {
          renderBefore: renderBefore2,
        }
      );
      const renderedNode2 = container.querySelector('span:last-of-type');
      // Ensure updates are handled as expected.
      assertRender(
        template,
        '<span></span><div></div><span></span><div></div>',
        {
          renderBefore: renderBefore1,
        }
      );
      assert.equal(container.querySelector('span'), renderedNode1);
      assert.equal(container.querySelector('span:last-of-type'), renderedNode2);
      assertRender(
        template,
        '<span></span><div></div><span></span><div></div>',
        {
          renderBefore: renderBefore2,
        }
      );
      assert.equal(container.querySelector('span'), renderedNode1);
      assert.equal(container.querySelector('span:last-of-type'), renderedNode2);
    });

    test('renders/updates when specifying `renderBefore` node or not', () => {
      const template = html`<span></span>`;
      const renderBefore = container.appendChild(document.createElement('div'));
      assertRender(template, '<div></div><span></span>');
      const containerRenderedNode = container.querySelector('span');
      assertRender(template, '<span></span><div></div><span></span>', {
        renderBefore,
      });
      const beforeRenderedNode = container.querySelector('span');
      // Ensure re-render updates rather than re-rendering.
      assertRender(template, '<span></span><div></div><span></span>');
      assert.equal(
        container.querySelector('span:last-of-type'),
        containerRenderedNode
      );
      assert.equal(container.querySelector('span'), beforeRenderedNode);
      assertRender(template, '<span></span><div></div><span></span>', {
        renderBefore,
      });
      assert.equal(
        container.querySelector('span:last-of-type'),
        containerRenderedNode
      );
      assert.equal(container.querySelector('span'), beforeRenderedNode);
    });
  });

  suite('text', () => {
    test('renders plain text expression', () => {
      render(html`test`, container);
      assert.equal(stripExpressionComments(container.innerHTML), 'test');
    });

    test('renders a string', () => {
      render(html`<div>${'foo'}</div>`, container);
      assert.equal(
        stripExpressionComments(container.innerHTML),
        '<div>foo</div>'
      );
    });

    test('renders a number', () => {
      render(html`<div>${123}</div>`, container);
      assert.equal(
        stripExpressionComments(container.innerHTML),
        '<div>123</div>'
      );
    });

    test('renders undefined as empty string', () => {
      render(html`<div>${undefined}</div>`, container);
      assert.equal(stripExpressionComments(container.innerHTML), '<div></div>');
    });

    test('renders null as empty string', () => {
      render(html`<div>${null}</div>`, container);
      assert.equal(stripExpressionComments(container.innerHTML), '<div></div>');
    });

    test('renders noChange', () => {
      const template = (i: any) => html`<div>${i}</div>`;
      render(template('foo'), container);
      render(template(noChange), container);
      assert.equal(
        stripExpressionComments(container.innerHTML),
        '<div>foo</div>'
      );
    });

    test('renders nothing', () => {
      const template = (i: any) => html`<div>${i}</div>`;
      render(template('foo'), container);
      render(template(nothing), container);
      const children = Array.from(container.querySelector('div')!.childNodes);
      assert.isEmpty(
        children.filter((node) => node.nodeType !== Node.COMMENT_NODE)
      );
    });

    test.skip('renders a Symbol', () => {
      render(html`<div>${Symbol('A')}</div>`, container);
      assert.include(
        container.querySelector('div')!.textContent!.toLowerCase(),
        'symbol'
      );
    });

    test('does not call a function bound to text', () => {
      const f = () => {
        throw new Error();
      };
      render(html`${f}`, container);
    });

    test('renders nested templates', () => {
      const partial = html`<h1>${'foo'}</h1>`;
      render(html`${partial}${'bar'}`, container);
      assert.equal(
        stripExpressionComments(container.innerHTML),
        '<h1>foo</h1>bar'
      );
    });

    test('renders a template nested multiple times', () => {
      const partial = html`<h1>${'foo'}</h1>`;
      render(html`${partial}${'bar'}${partial}${'baz'}qux`, container);
      assert.equal(
        stripExpressionComments(container.innerHTML),
        '<h1>foo</h1>bar<h1>foo</h1>bazqux'
      );
    });

    test('renders an element', () => {
      const child = document.createElement('p');
      render(html`<div>${child}</div>`, container);
      assert.equal(
        stripExpressionComments(container.innerHTML),
        '<div><p></p></div>'
      );
    });

    test('renders forms as elements', () => {
      // Forms are both a Node and iterable, so make sure they are rendered as
      // a Node.

      const form = document.createElement('form');
      const inputOne = document.createElement('input');
      inputOne.name = 'one';
      const inputTwo = document.createElement('input');
      inputTwo.name = 'two';

      form.appendChild(inputOne);
      form.appendChild(inputTwo);

      render(html`${form}`, container);

      assert.equal(
        stripExpressionComments(container.innerHTML),
        '<form><input name="one"><input name="two"></form>'
      );
    });
  });

  suite('arrays & iterables', () => {
    test('renders arrays', () => {
      render(html`<div>${[1, 2, 3]}</div>`, container);
      assert.equal(
        stripExpressionComments(container.innerHTML),
        '<div>123</div>'
      );
    });

    test('renders arrays of nested templates', () => {
      render(html`<div>${[1, 2, 3].map((i) => html`${i}`)}</div>`, container);
      assert.equal(
        stripExpressionComments(container.innerHTML),
        '<div>123</div>'
      );
    });

    test('renders an array of elements', () => {
      const children = [
        document.createElement('p'),
        document.createElement('a'),
        document.createElement('span'),
      ];
      render(html`<div>${children}</div>`, container);
      assert.equal(
        stripExpressionComments(container.innerHTML),
        '<div><p></p><a></a><span></span></div>'
      );
    });

    test('updates when called multiple times with arrays', () => {
      const ul = (list: string[]) => {
        const items = list.map((item) => html`<li>${item}</li>`);
        return html`<ul>${items}</ul>`;
      };
      render(ul(['a', 'b', 'c']), container);
      assert.equal(
        stripExpressionComments(container.innerHTML),
        '<ul><li>a</li><li>b</li><li>c</li></ul>'
      );
      render(ul(['x', 'y']), container);
      assert.equal(
        stripExpressionComments(container.innerHTML),
        '<ul><li>x</li><li>y</li></ul>'
      );
    });

    test('updates arrays', () => {
      let items = [1, 2, 3];
      const t = () => html`<div>${items}</div>`;
      render(t(), container);
      assert.equal(
        stripExpressionComments(container.innerHTML),
        '<div>123</div>'
      );

      items = [3, 2, 1];
      render(t(), container);
      assert.equal(
        stripExpressionComments(container.innerHTML),
        '<div>321</div>'
      );
    });

    test('updates arrays that shrink then grow', () => {
      let items: number[];
      const t = () => html`<div>${items}</div>`;

      items = [1, 2, 3];
      render(t(), container);
      assert.equal(
        stripExpressionComments(container.innerHTML),
        '<div>123</div>'
      );

      items = [4];
      render(t(), container);
      assert.equal(
        stripExpressionComments(container.innerHTML),
        '<div>4</div>'
      );

      items = [5, 6, 7];
      render(t(), container);
      assert.equal(
        stripExpressionComments(container.innerHTML),
        '<div>567</div>'
      );
    });

    test('updates an array of elements', () => {
      let children: any = [
        document.createElement('p'),
        document.createElement('a'),
        document.createElement('span'),
      ];
      const t = () => html`<div>${children}</div>`;
      render(t(), container);
      assert.equal(
        stripExpressionComments(container.innerHTML),
        '<div><p></p><a></a><span></span></div>'
      );

      children = null;
      render(t(), container);
      assert.equal(stripExpressionComments(container.innerHTML), '<div></div>');

      children = document.createTextNode('foo');
      render(t(), container);
      assert.equal(
        stripExpressionComments(container.innerHTML),
        '<div>foo</div>'
      );
    });
  });

  suite('svg', () => {
    test('renders SVG', () => {
      const container = document.createElement('svg');
      const t = svg`<line y1="1" y2="1"/>`;
      render(t, container);
      const line = container.firstElementChild!;
      assert.equal(line.tagName, 'line');
      assert.equal(line.namespaceURI, 'http://www.w3.org/2000/svg');
    });
  });

  suite('attributes', () => {
    test('renders to a quoted attribute', () => {
      render(html`<div foo="${'bar'}"></div>`, container);
      assert.equal(
        stripExpressionComments(container.innerHTML),
        '<div foo="bar"></div>'
      );
    });

    test('renders to an unquoted attribute', () => {
      assertRender(html`<div foo=${'bar'}></div>`, '<div foo="bar"></div>');
      assertRender(
        html`<div foo=${'bar'}/baz></div>`,
        '<div foo="bar/baz"></div>'
      );
    });

    test('renders to an unquoted attribute after an unbound unquoted attribute', () => {
      assertRender(
        html`<div foo=bar baz=${'qux'}></div>`,
        '<div foo="bar" baz="qux"></div>'
      );
      assertRender(
        html`<div foo=a/b baz=${'qux'}></div>`,
        '<div foo="a/b" baz="qux"></div>'
      );
    });

    test('renders interpolation to a quoted attribute', () => {
      render(html`<div foo="A${'B'}C"></div>`, container);
      assert.equal(
        stripExpressionComments(container.innerHTML),
        '<div foo="ABC"></div>'
      );
      render(html`<div foo="${'A'}B${'C'}"></div>`, container);
      assert.equal(
        stripExpressionComments(container.innerHTML),
        '<div foo="ABC"></div>'
      );
    });

    test('renders interpolation to an unquoted attribute', () => {
      render(html`<div foo=A${'B'}C></div>`, container);
      assert.equal(
        stripExpressionComments(container.innerHTML),
        '<div foo="ABC"></div>'
      );
      render(html`<div foo=${'A'}B${'C'}></div>`, container);
      assert.equal(
        stripExpressionComments(container.innerHTML),
        '<div foo="ABC"></div>'
      );
    });

    test('renders multiple bindings in an attribute', () => {
      render(html`<div foo="a${'b'}c${'d'}e"></div>`, container);
      assert.equal(
        stripExpressionComments(container.innerHTML),
        '<div foo="abcde"></div>'
      );
    });

    test('renders two attributes on one element', () => {
      const result = html`<div a="${1}" b="${2}"></div>`;
      render(result, container);
      assert.equal(
        stripExpressionComments(container.innerHTML),
        '<div a="1" b="2"></div>'
      );
    });

    test('renders multiple bindings in two attributes', () => {
      render(
        html`<div foo="a${'b'}c${'d'}e" bar="a${'b'}c${'d'}e"></div>`,
        container
      );
      assert.equal(
        stripExpressionComments(container.innerHTML),
        '<div foo="abcde" bar="abcde"></div>'
      );
    });

    test.skip('renders a Symbol to an attribute', () => {
      render(html`<div foo=${Symbol('A')}></div>`, container);
      assert.include(
        container.querySelector('div')!.getAttribute('foo')!.toLowerCase(),
        'symbol'
      );
    });

    test.skip('renders a Symbol in an array to an attribute', () => {
      render(html`<div foo=${[Symbol('A')] as any}></div>`, container);
      assert.include(
        container.querySelector('div')!.getAttribute('foo')!.toLowerCase(),
        'symbol'
      );
    });

    test('renders a binding in a style attribute', () => {
      const t = html`<div style="color: ${'red'}"></div>`;
      render(t, container);
      if (isIe) {
        assert.equal(
          stripExpressionComments(container.innerHTML),
          '<div style="color: red;"></div>'
        );
      } else {
        assert.equal(
          stripExpressionComments(container.innerHTML),
          '<div style="color: red"></div>'
        );
      }
    });

    test('renders multiple bindings in a style attribute', () => {
      const t = html`<div style="${'color'}: ${'red'}"></div>`;
      render(t, container);
      if (isIe) {
        assert.equal(
          stripExpressionComments(container.innerHTML),
          '<div style="color: red;"></div>'
        );
      } else {
        assert.equal(
          stripExpressionComments(container.innerHTML),
          '<div style="color: red"></div>'
        );
      }
    });

    test('renders a binding in a class attribute', () => {
      render(html`<div class="${'red'}"></div>`, container);
      assert.equal(
        stripExpressionComments(container.innerHTML),
        '<div class="red"></div>'
      );
    });

    test('renders a binding in an input value attribute', () => {
      render(html`<input value="${'the-value'}" />`, container);
      assert.equal(
        stripExpressionComments(container.innerHTML),
        '<input value="the-value">'
      );
      assert.equal(container.querySelector('input')!.value, 'the-value');
    });

    test('renders a case-sensitive attribute', () => {
      const size = 100;
      render(html`<svg viewBox="0 0 ${size} ${size}"></svg>`, container);
      assert.include(
        stripExpressionComments(container.innerHTML),
        'viewBox="0 0 100 100"'
      );

      // Make sure non-alpha valid attribute name characters are handled
      render(html`<svg view_Box="0 0 ${size} ${size}"></svg>`, container);
      assert.include(
        stripExpressionComments(container.innerHTML),
        'view_Box="0 0 100 100"'
      );
    });

    test('renders to an attribute expression after an attribute literal', () => {
      render(html`<div a="b" foo="${'bar'}"></div>`, container);
      // IE and Edge can switch attribute order!
      assert.include(
        ['<div a="b" foo="bar"></div>', '<div foo="bar" a="b"></div>'],
        stripExpressionComments(container.innerHTML)
      );
    });

    test('renders to an attribute expression before an attribute literal', () => {
      render(html`<div foo="${'bar'}" a="b"></div>`, container);
      // IE and Edge can switch attribute order!
      assert.include(
        ['<div a="b" foo="bar"></div>', '<div foo="bar" a="b"></div>'],
        stripExpressionComments(container.innerHTML)
      );
    });

    // Regression test for exception in template parsing caused by attributes
    // reordering when a attribute binding precedes an attribute literal.
    test('renders attribute binding after attribute binding that moved', () => {
      render(
        html`<a href="${'foo'}" class="bar"><div id=${'a'}></div></a>`,
        container
      );
      assert.equal(
        stripExpressionComments(container.innerHTML),
        `<a class="bar" href="foo"><div id="a"></div></a>`
      );
    });

    test('renders a bound attribute without quotes', () => {
      render(html`<div foo=${'bar'}></div>`, container);
      assert.equal(
        stripExpressionComments(container.innerHTML),
        '<div foo="bar"></div>'
      );
    });

    test('renders multiple bound attributes', () => {
      render(
        html`<div foo="${'Foo'}" bar="${'Bar'}" baz=${'Baz'}></div>`,
        container
      );
      assert.oneOf(stripExpressionComments(container.innerHTML), [
        '<div foo="Foo" bar="Bar" baz="Baz"></div>',
        '<div foo="Foo" baz="Baz" bar="Bar"></div>',
        '<div bar="Bar" foo="Foo" baz="Baz"></div>',
      ]);
    });

    test('renders multiple bound attributes without quotes', () => {
      render(
        html`<div foo=${'Foo'} bar=${'Bar'} baz=${'Baz'}></div>`,
        container
      );
      assert.oneOf(stripExpressionComments(container.innerHTML), [
        '<div foo="Foo" bar="Bar" baz="Baz"></div>',
        '<div foo="Foo" baz="Baz" bar="Bar"></div>',
        '<div bar="Bar" foo="Foo" baz="Baz"></div>',
      ]);
    });

    test('renders multi-expression attribute without quotes', () => {
      render(html`<div foo="${'Foo'}${'Bar'}"></div>`, container);
      assert.equal(
        stripExpressionComments(container.innerHTML),
        '<div foo="FooBar"></div>'
      );
    });

    test('renders to attributes with attribute-like values', () => {
      render(html`<div foo="bar=${'foo'}"></div>`, container);
      assert.equal(
        stripExpressionComments(container.innerHTML),
        '<div foo="bar=foo"></div>'
      );
    });

    test('does not call a function bound to an attribute', () => {
      const f = () => {
        throw new Error();
      };
      render(html`<div foo=${f as any}></div>`, container);
      const div = container.querySelector('div')!;
      assert.isTrue(div.hasAttribute('foo'));
    });

    test('renders an array to an attribute', () => {
      render(html`<div foo=${['1', '2', '3'] as any}></div>`, container);
      assert.equal(
        stripExpressionComments(container.innerHTML),
        '<div foo="1,2,3"></div>'
      );
    });

    test('renders to an attribute before a node', () => {
      render(html`<div foo="${'bar'}">${'baz'}</div>`, container);
      assert.equal(
        stripExpressionComments(container.innerHTML),
        '<div foo="bar">baz</div>'
      );
    });

    test('renders to an attribute after a node', () => {
      render(html`<div>${'baz'}</div><div foo="${'bar'}"></div>`, container);
      assert.equal(
        stripExpressionComments(container.innerHTML),
        '<div>baz</div><div foo="bar"></div>'
      );
    });

    test('renders undefined in attributes', () => {
      render(html`<div attribute="it's ${undefined}"></div>`, container);
      assert.equal(
        stripExpressionComments(container.innerHTML),
        '<div attribute="it\'s "></div>'
      );
    });

    test('renders undefined in attributes', () => {
      render(html`<div attribute="${undefined as any}"></div>`, container);
      assert.equal(
        stripExpressionComments(container.innerHTML),
        '<div attribute=""></div>'
      );
    });

    test('nothing sentinel removes an attribute', () => {
      const go = (v: any) => html`<div a=${v}></div>`;
      render(go(nothing), container);
      assert.equal(stripExpressionComments(container.innerHTML), '<div></div>');

      render(go('a'), container);
      assert.equal(
        stripExpressionComments(container.innerHTML),
        '<div a="a"></div>'
      );

      render(go(nothing), container);
      assert.equal(stripExpressionComments(container.innerHTML), '<div></div>');
    });

    test('interpolated nothing sentinel removes an attribute', () => {
      const go = (v: any) => html`<div a="A${v}"></div>`;
      render(go('a'), container);
      assert.equal(
        stripExpressionComments(container.innerHTML),
        '<div a="Aa"></div>'
      );

      render(go(nothing), container);
      assert.equal(stripExpressionComments(container.innerHTML), '<div></div>');
    });

    test('noChange works', () => {
      const go = (v: any) => render(html`<div foo=${v}></div>`, container);
      go('A');
      assert.equal(
        stripExpressionComments(container.innerHTML),
        '<div foo="A"></div>',
        'A'
      );
      const observer = new MutationObserver(() => {});
      observer.observe(container, {attributes: true, subtree: true});

      go(noChange);
      assert.equal(
        stripExpressionComments(container.innerHTML),
        '<div foo="A"></div>',
        'B'
      );
      assert.isEmpty(observer.takeRecords());
    });

    test('noChange works on one of multiple expressions', () => {
      const go = (a: any, b: any) =>
        render(html`<div foo="${a}:${b}"></div>`, container);
      go('A', 'B');
      assert.equal(
        stripExpressionComments(container.innerHTML),
        '<div foo="A:B"></div>',
        'A'
      );
      go(noChange, 'C');
      assert.equal(
        stripExpressionComments(container.innerHTML),
        '<div foo="A:C"></div>',
        'B'
      );
    });
  });

  suite('boolean attributes', () => {
    test('adds attributes for true values', () => {
      render(html`<div ?foo=${true}></div>`, container);
      assert.equal(
        stripExpressionComments(container.innerHTML),
        '<div foo=""></div>'
      );
    });

    test('removes attributes for false values', () => {
      render(html`<div ?foo=${false}></div>`, container);
      assert.equal(stripExpressionComments(container.innerHTML), '<div></div>');
    });

    test('removes attributes for nothing values', () => {
      const go = (v: any) => render(html`<div ?foo=${v}></div>`, container);

      go(nothing);
      assert.equal(stripExpressionComments(container.innerHTML), '<div></div>');

      go(true);
      assert.equal(
        stripExpressionComments(container.innerHTML),
        '<div foo=""></div>'
      );

      go(nothing);
      assert.equal(stripExpressionComments(container.innerHTML), '<div></div>');
    });

    test('noChange works', () => {
      const go = (v: any) => render(html`<div ?foo=${v}></div>`, container);
      go(true);
      assert.equal(
        stripExpressionComments(container.innerHTML),
        '<div foo=""></div>'
      );
      const observer = new MutationObserver(() => {});
      observer.observe(container, {attributes: true, subtree: true});
      go(noChange);
      assert.equal(
        stripExpressionComments(container.innerHTML),
        '<div foo=""></div>'
      );
      assert.isEmpty(observer.takeRecords());
    });
  });

  suite('properties', () => {
    test('sets properties', () => {
      render(html`<div .foo=${123} .Bar=${456}></div>`, container);
      const div = container.querySelector('div')!;
      assert.strictEqual((div as any).foo, 123);
      assert.strictEqual((div as any).Bar, 456);
    });

    test('nothing becomes undefined', () => {
      const go = (v: any) => render(html`<div .foo=${v}></div>`, container);

      go(1);
      const div = container.querySelector('div')!;
      assert.strictEqual((div as any).foo, 1);

      go(nothing);
      assert.strictEqual((div as any).foo, undefined);
    });

    test('null sets null', () => {
      const go = (v: any) => render(html`<div .foo=${v}></div>`, container);

      go(null);
      const div = container.querySelector('div')!;
      assert.strictEqual((div as any).foo, null);
    });

    test('null in multiple part sets empty string', () => {
      const go = (v1: any, v2: any) =>
        render(html`<div .foo="${v1}${v2}"></div>`, container);

      go('hi', null);
      const div = container.querySelector('div')!;
      assert.strictEqual((div as any).foo, 'hi');
    });

    test('undefined sets undefined', () => {
      const go = (v: any) => render(html`<div .foo=${v}></div>`, container);

      go(undefined);
      const div = container.querySelector('div')!;
      assert.strictEqual((div as any).foo, undefined);
    });

    test('undefined in multiple part sets empty string', () => {
      const go = (v1: any, v2: any) =>
        render(html`<div .foo="${v1}${v2}"></div>`, container);

      go('hi', undefined);
      const div = container.querySelector('div')!;
      assert.strictEqual((div as any).foo, 'hi');
    });

    test('noChange works', () => {
      const go = (v: any) => render(html`<div .foo=${v}></div>`, container);
      go(1);
      const div = container.querySelector('div')!;
      assert.strictEqual((div as any).foo, 1);

      go(noChange);
      assert.strictEqual((div as any).foo, 1);
    });
  });

  suite('events', () => {
    setup(() => {
      document.body.appendChild(container);
    });

    teardown(() => {
      document.body.removeChild(container);
    });

    test('adds event listener functions, calls with right this value', () => {
      let thisValue;
      let event: Event | undefined = undefined;
      const listener = function (this: any, e: any) {
        event = e;
        thisValue = this;
      };
      const eventContext = {} as EventTarget;
      render(html`<div @click=${listener}></div>`, container, {eventContext});
      const div = container.querySelector('div')!;
      div.click();
      if (event === undefined) {
        throw new Error(`Event listener never fired!`);
      }
      assert.equal(thisValue, eventContext);

      // MouseEvent is not a function in IE, so the event cannot be an instance
      // of it
      if (typeof MouseEvent === 'function') {
        assert.instanceOf(event, MouseEvent);
      } else {
        assert.isDefined((event as MouseEvent).initMouseEvent);
      }
    });

    test('adds event listener objects, calls with right this value', () => {
      let thisValue;
      const listener = {
        handleEvent(_e: Event) {
          thisValue = this;
        },
      };
      const eventContext = {} as EventTarget;
      render(html`<div @click=${listener}></div>`, container, {eventContext});
      const div = container.querySelector('div')!;
      div.click();
      assert.equal(thisValue, listener);
    });

    test('only adds event listener once', () => {
      let count = 0;
      const listener = () => {
        count++;
      };
      render(html`<div @click=${listener}></div>`, container);
      render(html`<div @click=${listener}></div>`, container);

      const div = container.querySelector('div')!;
      div.click();
      assert.equal(count, 1);
    });

    test('allows updating event listener', () => {
      let count1 = 0;
      const listener1 = () => {
        count1++;
      };
      let count2 = 0;
      const listener2 = () => {
        count2++;
      };
      const t = (listener: () => void) => html`<div @click=${listener}></div>`;
      render(t(listener1), container);
      render(t(listener2), container);

      const div = container.querySelector('div')!;
      div.click();
      assert.equal(count1, 0);
      assert.equal(count2, 1);
    });

    test('allows updating event listener without extra calls to remove/addEventListener', () => {
      let listener: Function | null;
      const t = () => html`<div @click=${listener}></div>`;
      render(t(), container);
      const div = container.querySelector('div')!;

      let addCount = 0;
      let removeCount = 0;
      div.addEventListener = () => addCount++;
      div.removeEventListener = () => removeCount++;

      listener = () => {};
      render(t(), container);
      assert.equal(addCount, 1);
      assert.equal(removeCount, 0);

      listener = () => {};
      render(t(), container);
      assert.equal(addCount, 1);
      assert.equal(removeCount, 0);

      listener = null;
      render(t(), container);
      assert.equal(addCount, 1);
      assert.equal(removeCount, 1);

      listener = () => {};
      render(t(), container);
      assert.equal(addCount, 2);
      assert.equal(removeCount, 1);

      listener = () => {};
      render(t(), container);
      assert.equal(addCount, 2);
      assert.equal(removeCount, 1);
    });

    test('removes event listeners', () => {
      let target;
      let listener: any = (e: any) => (target = e.target);
      const t = () => html`<div @click=${listener}></div>`;
      render(t(), container);
      const div = container.querySelector('div')!;
      div.click();
      assert.equal(target, div);

      listener = null;
      target = undefined;
      render(t(), container);
      div.click();
      assert.equal(target, undefined);
    });

    test('allows capturing events', () => {
      let event!: Event;
      let eventPhase!: number;
      const listener = {
        handleEvent(e: Event) {
          event = e;
          // read here because it changes
          eventPhase = event.eventPhase;
        },
        capture: true,
      };
      render(
        html`
          <div id="outer" @test=${listener}>
            <div id="inner"><div></div></div>
          </div>
        `,
        container
      );
      const inner = container.querySelector('#inner')!;
      inner.dispatchEvent(new Event('test'));
      assert.isOk(event);
      assert.equal(eventPhase, Event.CAPTURING_PHASE);
    });

    test('event listeners can see events fired by dynamic children', () => {
      // This tests that node directives are called in the commit phase, not
      // the setValue phase
      class TestElement1 extends HTMLElement {
        connectedCallback() {
          this.dispatchEvent(
            new CustomEvent('test-event', {
              bubbles: true,
            })
          );
        }
      }
      customElements.define('test-element-1', TestElement1);

      let event: Event | undefined = undefined;
      const listener = (e: Event) => {
        event = e;
      };
      document.body.appendChild(container);
      render(
        html`<div @test-event=${listener}>
          ${html`<test-element-1></test-element-1>`}
        </div>`,
        container
      );
      assert.isOk(event);
    });
  });

  suite('updates', () => {
    let container: HTMLElement;

    setup(() => {
      container = document.createElement('div');
    });

    test('dirty checks simple values', () => {
      const foo = 'aaa';

      const t = () => html`<div>${foo}</div>`;

      render(t(), container);
      assert.equal(
        stripExpressionComments(container.innerHTML),
        '<div>aaa</div>'
      );
      const text = container.querySelector('div')!;
      assert.equal(text.textContent, 'aaa');

      // Set textContent manually. Since lit-html doesn't dirty check against
      // actual DOM, but again previous part values, this modification should
      // persist through the next render with the same value.
      text.textContent = 'bbb';
      assert.equal(text.textContent, 'bbb');
      assert.equal(
        stripExpressionComments(container.innerHTML),
        '<div>bbb</div>'
      );

      // Re-render with the same content, should be a no-op
      render(t(), container);
      assert.equal(
        stripExpressionComments(container.innerHTML),
        '<div>bbb</div>'
      );
      const text2 = container.querySelector('div')!;

      // The next node should be the same too
      assert.strictEqual(text, text2);
    });

    test('dirty checks node values', async () => {
      const node = document.createElement('div');
      const t = () => html`${node}`;

      const observer = new MutationObserver(() => {});
      observer.observe(container, {childList: true, subtree: true});

      assert.equal(stripExpressionComments(container.innerHTML), '');
      render(t(), container);
      assert.equal(stripExpressionComments(container.innerHTML), '<div></div>');

      const elementNodes: Node[] = [];
      let mutationRecords: MutationRecord[] = observer.takeRecords();
      for (const record of mutationRecords) {
        elementNodes.push(
          ...Array.from(record.addedNodes).filter(
            (n) => n.nodeType === Node.ELEMENT_NODE
          )
        );
      }
      assert.equal(elementNodes.length, 1);

      mutationRecords = [];
      render(t(), container);
      assert.equal(stripExpressionComments(container.innerHTML), '<div></div>');
      mutationRecords = observer.takeRecords();
      assert.equal(mutationRecords.length, 0);
    });

    test('renders to and updates a container', () => {
      let foo = 'aaa';

      const t = () => html`<div>${foo}</div>`;

      render(t(), container);
      assert.equal(
        stripExpressionComments(container.innerHTML),
        '<div>aaa</div>'
      );
      const div = container.querySelector('div')!;
      assert.equal(div.tagName, 'DIV');

      foo = 'bbb';
      render(t(), container);
      assert.equal(
        stripExpressionComments(container.innerHTML),
        '<div>bbb</div>'
      );
      const div2 = container.querySelector('div')!;
      // check that only the part changed
      assert.equal(div, div2);
    });

    test('renders to and updates sibling parts', () => {
      let foo = 'foo';
      const bar = 'bar';

      const t = () => html`<div>${foo}${bar}</div>`;

      render(t(), container);
      assert.equal(
        stripExpressionComments(container.innerHTML),
        '<div>foobar</div>'
      );

      foo = 'bbb';
      render(t(), container);
      assert.equal(
        stripExpressionComments(container.innerHTML),
        '<div>bbbbar</div>'
      );
    });

    test('renders and updates attributes', () => {
      let foo = 'foo';
      const bar = 'bar';

      const t = () => html`<div a="${foo}:${bar}"></div>`;

      render(t(), container);
      assert.equal(
        stripExpressionComments(container.innerHTML),
        '<div a="foo:bar"></div>'
      );

      foo = 'bbb';
      render(t(), container);
      assert.equal(
        stripExpressionComments(container.innerHTML),
        '<div a="bbb:bar"></div>'
      );
    });

    test('updates nested templates', () => {
      let foo = 'foo';
      const bar = 'bar';
      const baz = 'baz';

      const t = (x: boolean) => {
        let partial;
        if (x) {
          partial = html`<h1>${foo}</h1>`;
        } else {
          partial = html`<h2>${bar}</h2>`;
        }

        return html`${partial}${baz}`;
      };

      render(t(true), container);
      assert.equal(
        stripExpressionComments(container.innerHTML),
        '<h1>foo</h1>baz'
      );

      foo = 'bbb';
      render(t(true), container);
      assert.equal(
        stripExpressionComments(container.innerHTML),
        '<h1>bbb</h1>baz'
      );

      render(t(false), container);
      assert.equal(
        stripExpressionComments(container.innerHTML),
        '<h2>bar</h2>baz'
      );
    });

    test('updates an element', () => {
      let child: any = document.createElement('p');
      const t = () => html`<div>${child}<div></div></div>`;
      render(t(), container);
      assert.equal(
        stripExpressionComments(container.innerHTML),
        '<div><p></p><div></div></div>'
      );

      child = undefined;
      render(t(), container);
      assert.equal(
        stripExpressionComments(container.innerHTML),
        '<div><div></div></div>'
      );

      child = document.createTextNode('foo');
      render(t(), container);
      assert.equal(
        stripExpressionComments(container.innerHTML),
        '<div>foo<div></div></div>'
      );
    });

    test(
      'overwrites an existing TemplateInstance if one exists and does ' +
        'not have a matching Template',
      () => {
        render(html`<div>foo</div>`, container);

        assert.equal(container.children.length, 1);
        const fooDiv = container.children[0];
        assert.equal(fooDiv.textContent, 'foo');

        render(html`<div>bar</div>`, container);

        assert.equal(container.children.length, 1);
        const barDiv = container.children[0];
        assert.equal(barDiv.textContent, 'bar');

        assert.notEqual(fooDiv, barDiv);
      }
    );
  });

  suite('directives', () => {
    // A stateful directive
    class CountDirective extends Directive {
      count = 0;
      render(v: unknown) {
        return `${v}:${++this.count}`;
      }
    }
    const count = directive(CountDirective);

    test('renders directives on NodeParts', () => {
      class TestDirective extends Directive {
        render(v: string) {
          return html`TEST:${v}`;
        }
      }
      const testDirective = directive(TestDirective);

      render(html`<div>${testDirective('A')}</div>`, container);
      assert.equal(
        stripExpressionComments(container.innerHTML),
        '<div>TEST:A</div>'
      );
    });

    test('directives are stateful', () => {
      const go = (v: string) => {
        render(html`<div>${count(v)}</div>`, container);
      };
      go('A');
      assert.equal(
        stripExpressionComments(container.innerHTML),
        '<div>A:1</div>'
      );
      go('A');
      assert.equal(
        stripExpressionComments(container.innerHTML),
        '<div>A:2</div>'
      );
      go('B');
      assert.equal(
        stripExpressionComments(container.innerHTML),
        '<div>B:3</div>'
      );
    });

    test('directives can update', () => {
      let receivedPart: NodePart;
      let receivedValue: unknown;

      class TestUpdateDirective extends Directive {
        render(v: unknown) {
          return v;
        }

        update(part: NodePart, [v]: Parameters<this['render']>) {
          receivedPart = part;
          receivedValue = v;
          return this.render(v);
        }
      }
      const update = directive(TestUpdateDirective);
      const go = (v: boolean) => {
        render(html`<div>${update(v)}</div>`, container);
      };
      go(true);
      assert.equal(
        stripExpressionComments(container.innerHTML),
        '<div>true</div>'
      );
      assert.instanceOf(receivedPart!, NodePart);
      assert.equal(receivedValue, true);
    });

    test('renders directives on AttributeParts', () => {
      const go = () => html`<div foo=${count('A')}></div>`;
      render(go(), container);
      assert.equal(
        stripExpressionMarkers(container.innerHTML),
        '<div foo="A:1"></div>'
      );
      render(go(), container);
      assert.equal(
        stripExpressionMarkers(container.innerHTML),
        '<div foo="A:2"></div>'
      );
    });

    test('renders multiple directives on AttributeParts', () => {
      const go = () => html`<div foo="a:${count('A')}:b:${count('B')}"></div>`;
      render(go(), container);
      assert.equal(
        stripExpressionMarkers(container.innerHTML),
        '<div foo="a:A:1:b:B:1"></div>'
      );
      render(go(), container);
      assert.equal(
        stripExpressionMarkers(container.innerHTML),
        '<div foo="a:A:2:b:B:2"></div>'
      );
    });

    test('renders directives on PropertyParts', () => {
      render(html`<div .foo=${count('A')}></div>`, container);
      assert.equal(stripExpressionMarkers(container.innerHTML), '<div></div>');
      assert.strictEqual((container.firstElementChild as any).foo, 'A:1');
    });

    test('renders directives on EventParts', () => {
      const handle = directive(
        class extends Directive {
          count = 0;
          render(value: string) {
            return (e: Event) => {
              (e.target as any).__clicked = `${value}:${++this.count}`;
            };
          }
        }
      );
      const template = (value: string) =>
        html`<div @click=${handle(value)}></div>`;
      render(template('A'), container);
      assert.equal(stripExpressionMarkers(container.innerHTML), '<div></div>');
      (container.firstElementChild as HTMLDivElement).click();
      assert.strictEqual((container.firstElementChild as any).__clicked, 'A:1');
      (container.firstElementChild as HTMLDivElement).click();
      assert.strictEqual((container.firstElementChild as any).__clicked, 'A:2');
      render(template('B'), container);
      (container.firstElementChild as HTMLDivElement).click();
      assert.strictEqual((container.firstElementChild as any).__clicked, 'B:3');
      (container.firstElementChild as HTMLDivElement).click();
      assert.strictEqual((container.firstElementChild as any).__clicked, 'B:4');
    });

    test('event listeners can see events fired in attribute directives', () => {
      class FireEventDirective extends Directive {
        render() {
          return nothing;
        }
        // TODO (justinfagnani): make this work on SpreadPart
        update(part: AttributePart) {
          part.element.dispatchEvent(
            new CustomEvent('test-event', {
              bubbles: true,
            })
          );
          return nothing;
        }
      }
      const fireEvent = directive(FireEventDirective);
      let event = undefined;
      const listener = (e: Event) => {
        event = e;
      };
      render(
        html`<div @test-event=${listener} b=${fireEvent()}></div>`,
        container
      );
      assert.isOk(event);
    });
  });

<<<<<<< HEAD
  // suite('spread', () => {
  //   test('renders a static attr result', () => {
  //     render(html`<div ${attr`foo=bar`} a="b"></div>`, container);
  //     assert.equal(
  //       stripExpressionComments(container.innerHTML),
  //       '<div a="b" foo="bar"></div>'
  //     );
  //   });

  //   test('renders a dynamic attr result', () => {
  //     render(html`<div ${attr`foo=${'bar'}`} a="b"></div>`, container);
  //     assert.equal(
  //       stripExpressionComments(container.innerHTML),
  //       '<div a="b" foo="bar"></div>'
  //     );
  //   });

  //   test.skip('renders a property', () => {
  //     render(html`<div ${attr`.foo=${'bar'}`} a="b"></div>`, container);
  //     assert.equal(
  //       stripExpressionComments(container.innerHTML),'<div a="b"></div>'
  //     );
  //     const div = container.querySelector('div');
  //     assert.equal((div as any).foo, 'bar');
  //   });
  // });
=======
  let securityHooksSuiteFunction:
    | Mocha.SuiteFunction
    | Mocha.PendingSuiteFunction = suite;
  if (!DEV_MODE) {
    securityHooksSuiteFunction = suite.skip;
  }
  securityHooksSuiteFunction('enahnced security hooks', () => {
    class FakeSanitizedWrapper {
      sanitizeTo: string;
      constructor(sanitizeTo: string) {
        this.sanitizeTo = sanitizeTo;
      }

      toString() {
        return `FakeSanitizedWrapper(${this.sanitizeTo})`;
      }
    }
    const sanitizerCalls: Array<{
      name: string;
      type: 'property' | 'attribute' | 'text';
      nodeName: string;
      values: readonly unknown[];
    }> = [];
    const testSanitizer = (value: unknown) => {
      if (value instanceof FakeSanitizedWrapper) {
        return value.sanitizeTo;
      }
      return 'safeString';
    };
    const testSanitizerFactory: SanitizerFactory = (node, name, type) => {
      const values: unknown[] = [];
      sanitizerCalls.push({values, name, type, nodeName: node.nodeName});
      return (value) => {
        values.push(value);
        return testSanitizer(value);
      };
    };
    setup(() => {
      render.setSanitizer(testSanitizerFactory);
    });
    teardown(() => {
      render._testOnlyClearSanitizerFactoryDoNotCallOrElse();
      sanitizerCalls.length = 0;
    });

    test('sanitizes text content when the text is alone', () => {
      const getTemplate = (value: unknown) => html`<div>${value}</div>`;
      render(getTemplate('foo'), container);
      assert.equal(
        stripExpressionMarkers(container.innerHTML),
        '<div>safeString</div>'
      );

      const safeFoo = new FakeSanitizedWrapper('foo');
      render(getTemplate(safeFoo), container);
      assert.equal(
        stripExpressionMarkers(container.innerHTML),
        '<div>foo</div>'
      );

      assert.deepEqual(sanitizerCalls, [
        {
          values: ['foo', safeFoo],
          name: 'data',
          type: 'property',
          nodeName: '#text',
        },
      ]);
    });

    test('sanitizes text content when the text is interpolated', () => {
      const getTemplate = (value: unknown) =>
        html`<div>hello ${value} world</div>`;
      render(getTemplate('big'), container);
      assert.equal(
        stripExpressionMarkers(container.innerHTML),
        '<div>hello safeString world</div>'
      );

      const safeBig = new FakeSanitizedWrapper('big');

      render(getTemplate(safeBig), container);
      assert.equal(
        stripExpressionMarkers(container.innerHTML),
        '<div>hello big world</div>'
      );

      assert.deepEqual(sanitizerCalls, [
        {
          values: ['big', safeBig],
          name: 'data',
          type: 'property',
          nodeName: '#text',
        },
      ]);
    });

    test('sanitizes full attribute values', () => {
      const getTemplate = (value: unknown) => html`<div attrib=${value}></div>`;
      render(getTemplate('bad'), container);
      assert.equal(
        stripExpressionMarkers(container.innerHTML),
        '<div attrib="safeString"></div>'
      );

      const safe = new FakeSanitizedWrapper('good');
      render(getTemplate(safe), container);
      assert.equal(
        stripExpressionMarkers(container.innerHTML),
        '<div attrib="good"></div>'
      );

      assert.deepEqual(sanitizerCalls, [
        {
          values: ['bad', safe],
          name: 'attrib',
          type: 'attribute',
          nodeName: 'DIV',
        },
      ]);
    });

    test('sanitizes concatonated attributes after contatonation', () => {
      render(html`<div attrib="hello ${'big'} world"></div>`, container);
      assert.equal(
        stripExpressionMarkers(container.innerHTML),
        '<div attrib="safeString"></div>'
      );

      assert.deepEqual(sanitizerCalls, [
        {
          values: ['hello big world'],
          name: 'attrib',
          type: 'attribute',
          nodeName: 'DIV',
        },
      ]);
    });

    test('sanitizes properties', () => {
      const getTemplate = (value: unknown) => html`<div .foo=${value}></div>`;
      render(getTemplate('bad'), container);
      assert.equal(stripExpressionMarkers(container.innerHTML), '<div></div>');
      assert.equal((container.querySelector('div')! as any).foo, 'safeString');

      const safe = new FakeSanitizedWrapper('good');
      render(getTemplate(safe), container);
      assert.equal(stripExpressionMarkers(container.innerHTML), '<div></div>');
      assert.equal((container.querySelector('div')! as any).foo, 'good');

      assert.deepEqual(sanitizerCalls, [
        {values: ['bad', safe], name: 'foo', type: 'property', nodeName: 'DIV'},
      ]);
    });
  });
>>>>>>> cc4de7bb
});<|MERGE_RESOLUTION|>--- conflicted
+++ resolved
@@ -1765,7 +1765,6 @@
     });
   });
 
-<<<<<<< HEAD
   // suite('spread', () => {
   //   test('renders a static attr result', () => {
   //     render(html`<div ${attr`foo=bar`} a="b"></div>`, container);
@@ -1792,7 +1791,7 @@
   //     assert.equal((div as any).foo, 'bar');
   //   });
   // });
-=======
+
   let securityHooksSuiteFunction:
     | Mocha.SuiteFunction
     | Mocha.PendingSuiteFunction = suite;
@@ -1948,5 +1947,4 @@
       ]);
     });
   });
->>>>>>> cc4de7bb
 });