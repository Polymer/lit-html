/**
 * @license
 * Copyright (c) 2017 The Polymer Project Authors. All rights reserved.
 * This code may only be used under the BSD style license found at
 * http://polymer.github.io/LICENSE.txt
 * The complete set of authors may be found at
 * http://polymer.github.io/AUTHORS.txt
 * The complete set of contributors may be found at
 * http://polymer.github.io/CONTRIBUTORS.txt
 * Code distributed by Google as part of the polymer project is also
 * subject to an additional IP rights grant found at
 * http://polymer.github.io/PATENTS.txt
 */
import {
  AttributePart,
  Directive,
  directive,
  html,
  noChange,
  NodePart,
  nothing,
  render,
  svg,
  TemplateResult,
  RenderOptions,
  SanitizerFactory,
} from '../lit-html.js';
import {assert} from '@esm-bundle/chai';
import {
  stripExpressionComments,
  stripExpressionMarkers,
} from './test-utils/strip-markers.js';

const ua = window.navigator.userAgent;
const isIe = ua.indexOf('Trident/') > 0;
// We don't have direct access to DEV_MODE, but this is a good enough
// proxy.
const DEV_MODE = render.setSanitizer != null;

suite('lit-html', () => {
  let container: HTMLDivElement;

  setup(() => {
    container = document.createElement('div');
  });

  const assertRender = (
    r: TemplateResult,
    expected: string,
    options?: RenderOptions
  ) => {
    render(r, container, options);
    assert.equal(stripExpressionComments(container.innerHTML), expected);
  };

  /**
   * These test the ability to insert the correct expression marker into the
   * HTML string before being parsed by innerHTML. Some of the tests have
   * malformed HTML to test for reasonable (non-crashing) behavior in edge
   * cases, though the exact behavior is undefined.
   */
  suite('marker insertion', () => {
    test('only text', () => {
      assertRender(html`${'A'}`, 'A');
    });

    test('attribute-like text', () => {
      assertRender(html`a=${'A'}`, 'a=A');
    });

    test('< in text', () => {
      assertRender(html`a < ${'b'}`, 'a &lt; b');
    });

    test('after tag-like in text', () => {
      assertRender(html`a <1a> ${'b'}`, 'a &lt;1a&gt; b');
      assertRender(html`a <-a> ${'b'}`, 'a &lt;-a&gt; b');
      assertRender(html`a <:a> ${'b'}`, 'a &lt;:a&gt; b');
    });

    test('text child', () => {
      assertRender(html`<div>${'A'}</div>`, '<div>A</div>');
    });

    test('text child of various tag names', () => {
      assertRender(html`<x-foo>${'A'}</x-foo>`, '<x-foo>A</x-foo>');
      assertRender(html`<x=foo>${'A'}</x=foo>`, '<x=foo>A</x=foo>');
      assertRender(html`<x:foo>${'A'}</x:foo>`, '<x:foo>A</x:foo>');
      assertRender(html`<x1>${'A'}</x1>`, '<x1>A</x1>');
    });

    test('text after self-closing tag', () => {
      assertRender(html`<input />${'A'}`, '<input>A');
      assertRender(
        html`<!-- @ts-ignore --><x-foo />${'A'}`,
        '<!-- @ts-ignore --><x-foo>A</x-foo>'
      );
    });

    test('text child of element with unbound quoted attribute', () => {
      assertRender(html`<div a="b">${'d'}</div>`, '<div a="b">d</div>');

      render(html`<script a="b" type="foo">${'d'}</script>`, container);
      assert.include(
        [
          '<script a="b" type="foo">d</script>',
          '<script type="foo" a="b">d</script>',
        ],
        stripExpressionComments(container.innerHTML)
      );
    });

    test('text child of element with unbound unquoted attribute', () => {
      assertRender(html`<div a=b>${'d'}</div>`, '<div a="b">d</div>');

      render(html`<script a=b type="foo">${'d'}</script>`, container);
      assert.include(
        [
          '<script a="b" type="foo">d</script>',
          '<script type="foo" a="b">d</script>',
        ],
        stripExpressionComments(container.innerHTML)
      );
    });

    test('renders parts with whitespace after them', () => {
      assertRender(html`<div>${'foo'} </div>`, '<div>foo </div>');
    });

    test('renders parts that look like attributes', () => {
      assertRender(html`<div>foo bar=${'baz'}</div>`, '<div>foo bar=baz</div>');
    });

    test('renders multiple parts per element, preserving whitespace', () => {
      assertRender(html`<div>${'foo'} ${'bar'}</div>`, '<div>foo bar</div>');
    });

    test('renders templates with comments', () => {
      assertRender(
        html`
        <div>
          <!-- this is a comment -->
          <h1 class="${'foo'}">title</h1>
          <p>${'foo'}</p>
        </div>`,
        `
        <div>
          <!-- this is a comment -->
          <h1 class="foo">title</h1>
          <p>foo</p>
        </div>`
      );
    });

    test('text after element', () => {
      assertRender(html`<div></div>${'A'}`, '<div></div>A');
    });

    test('renders next templates with preceding elements', () => {
      assertRender(
        html`<a>${'foo'}</a>${html`<h1>${'bar'}</h1>`}`,
        '<a>foo</a><h1>bar</h1>'
      );
    });

    test('renders expressions with preceding elements', () => {
      // This is nearly the same test case as above, but was causing a
      // different stack trace
      assertRender(html`<a>${'foo'}</a>${'bar'}`, '<a>foo</a>bar');
    });

    test('text in raw text element after <', () => {
      // It doesn't matter much what marker we use in <script>, <style> and
      // <textarea> since comments aren't parsed and we have to search the text
      // anyway.
      assertRender(
        html`<script type="foo">i < j ${'A'}</script>`,
        '<script type="foo">i < j A</script>'
      );
    });

    test('text in raw text element after >', () => {
      assertRender(
        html`<script type="foo">i > j ${'A'}</script>`,
        '<script type="foo">i > j A</script>'
      );
    });

    test('text in raw text element inside tag-like string', () => {
      assertRender(
        html`<script type="foo">"<div a=${'A'}></div>";</script>`,
        '<script type="foo">"<div a=A></div>";</script>'
      );
    });

    test('renders inside <script>: only node', () => {
      assertRender(
        html`<script type="foo">${'foo'}</script>`,
        '<script type="foo">foo</script>'
      );
    });

    test('renders inside <script>: first node', () => {
      assertRender(
        html`<script type="foo">${'foo'}A</script>`,
        '<script type="foo">fooA</script>'
      );
    });

    test('renders inside <script>: last node', () => {
      assertRender(
        html`<script type="foo">A${'foo'}</script>`,
        '<script type="foo">Afoo</script>'
      );
    });

    test('renders inside <script>: multiple bindings', () => {
      assertRender(
        html`<script type="foo">A${'foo'}B${'bar'}C</script>`,
        '<script type="foo">AfooBbarC</script>'
      );
    });

    test('renders inside <script>: attribute-like', () => {
      assertRender(
        html`<script type="foo">a=${'foo'}</script>`,
        '<script type="foo">a=foo</script>'
      );
    });

    test('text after script element', () => {
      assertRender(html`<script></script>${'A'}`, '<script></script>A');
    });

    test('text after style element', () => {
      assertRender(html`<style></style>${'A'}`, '<style></style>A');
    });

    test('text inside raw text element, after different raw tag', () => {
      assertRender(
        html`<script type="foo"><style></style>"<div a=${'A'}></div>"</script>`,
        '<script type="foo"><style></style>"<div a=A></div>"</script>'
      );
    });

    test('text inside raw text element, after different raw end tag', () => {
      assertRender(
        html`<script type="foo"></style>"<div a=${'A'}></div>"</script>`,
        '<script type="foo"></style>"<div a=A></div>"</script>'
      );
    });

    test('renders inside raw-like element', () => {
      assertRender(html`<scriptx>${'foo'}</scriptx>`, '<scriptx>foo</scriptx>');
    });

    test('attribute after raw text element', () => {
      assertRender(
        html`<script></script><div a=${'A'}></div>`,
        '<script></script><div a="A"></div>'
      );
    });

    test('unquoted attribute', () => {
      assertRender(html`<div a=${'A'}></div>`, '<div a="A"></div>');
      assertRender(html`<div abc=${'A'}></div>`, '<div abc="A"></div>');
      assertRender(html`<div abc = ${'A'}></div>`, '<div abc="A"></div>');
    });

    test('quoted attribute', () => {
      assertRender(html`<div a="${'A'}"></div>`, '<div a="A"></div>');
      assertRender(html`<div abc="${'A'}"></div>`, '<div abc="A"></div>');
      assertRender(html`<div abc = "${'A'}"></div>`, '<div abc="A"></div>');
    });

    test('second quoted attribute', () => {
      assertRender(
        html`<div a="b" c="${'A'}"></div>`,
        '<div a="b" c="A"></div>'
      );
    });

    test('two quoted attributes', () => {
      assertRender(
        html`<div a="${'A'}" b="${'A'}"></div>`,
        '<div a="A" b="A"></div>'
      );
    });

    test('two unquoted attributes', () => {
      assertRender(
        html`<div a=${'A'} b=${'A'}></div>`,
        '<div a="A" b="A"></div>'
      );
    });

    test('quoted attribute multi', () => {
      assertRender(html`<div a="${'A'} ${'A'}"></div>`, '<div a="A A"></div>');
    });

    test('quoted attribute with markup', () => {
      assertRender(
        html`<div a="<table>${'A'}"></div>`,
        '<div a="<table>A"></div>'
      );
    });

    test('text after quoted bound attribute', () => {
      assertRender(html`<div a="${'A'}">${'A'}</div>`, '<div a="A">A</div>');
      assertRender(
        html`<script type="foo" a="${'A'}">${'A'}</script>`,
        '<script type="foo" a="A">A</script>'
      );
    });

    test('text after unquoted bound attribute', () => {
      assertRender(html`<div a=${'A'}>${'A'}</div>`, '<div a="A">A</div>');
      assertRender(
        html`<script type="foo" a=${'A'}>${'A'}</script>`,
        '<script type="foo" a="A">A</script>'
      );
    });

    // test('inside start tag', () => {
    //   assertRender(html`<div ${attr`a="b"`}></div>`, '<div a="b"></div>');
    // });

    // test('inside start tag x2', () => {
    //   // We don't support multiple attribute-position bindings yet, so just
    //   // ensure this parses ok
    //   assertRender(
    //     html`<div ${attr`a="b"`} ${attr`c="d"`}></div>`,
    //     '<div a="b"></div>'
    //   );
    // });

    test('inside start tag after quoted attribute', () => {
      assertRender(html`<div a="b" ${'c'}></div>`, '<div a="b"></div>');
      assertRender(
        html`<script a="b" ${'c'}></script>`,
        '<script a="b"></script>'
      );
    });

    test('inside start tag after unquoted attribute', () => {
      assertRender(html`<div a=b ${'c'}></div>`, '<div a="b"></div>');
      assertRender(
        html`<script a=b ${'c'}></script>`,
        '<script a="b"></script>'
      );
    });

    test('inside start tag', () => {
      assertRender(html`<div ${'a'}></div>`, '<div></div>');
    });

    // test('inside start tag after quoted attribute', () => {
    //   assertRender(html`<div a="b" ${attr`c="d"`}></div>`, '<div a="b" c="d"></div>');
    // });

    // test('inside start tag before unquoted attribute', () => {
    //   // bound attributes always appear after static attributes
    //   assertRender(
    //     html`<div ${attr`c="d"`} a="b"></div>`,
    //     '<div a="b" c="d"></div>'
    //   );
    // });

    // test('inside start tag before quoted attribute', () => {
    //   // bound attributes always appear after static attributes
    //   assertRender(
    //     html`<div ${attr`c="d"`} a="b"></div>`,
    //     '<div a="b" c="d"></div>'
    //   );
    // });

    test('"dynamic" tag name', () => {
      render(html`<${'A'}></${'A'}>`, container);
      assert.equal(stripExpressionMarkers(container.innerHTML), '<></>');
    });

    test('malformed "dynamic" tag name', () => {
      // `</ ` starts a comment
      render(html`<${'A'}></ ${'A'}>`, container);
      assert.equal(
        stripExpressionMarkers(container.innerHTML),
        '<><!-- --></>'
      );

      // Currently fails:
      // render(html`<${'A'}></ ${'A'}>${'B'}`, container);
      // assert.equal(stripExpressionMarkers(container.innerHTML), '<><!-- -->B</>');
    });

    test('binding after end tag name', () => {
      // we don't really care what the syntax position is here
      assertRender(html`<div></div ${'A'}>`, '<div></div>');

      // TODO (justinfagnani): This will fail. TBD how we want to handle it.
      // assertRender(html`<div></div ${'A'}>${'B'}`, '<div></div>B');
    });

    test('comment', () => {
      render(html`<!--${'A'}-->`, container);
      assert.equal(stripExpressionMarkers(container.innerHTML), '<!---->');
    });

    test('comment with attribute-like content', () => {
      render(html`<!-- a=${'A'}-->`, container);
      assert.equal(stripExpressionMarkers(container.innerHTML), '<!-- a=-->');
    });

    test('comment with element-like content', () => {
      render(html`<!-- <div>${'A'}</div> -->`, container);
      assert.equal(
        stripExpressionMarkers(container.innerHTML),
        '<!-- <div></div> -->'
      );
    });

    test('text after comment', () => {
      assertRender(html`<!-- -->${'A'}`, '<!-- -->A');
    });

    test('renders after existing content', () => {
      container.appendChild(document.createElement('div'));
      assertRender(html`<span></span>`, '<div></div><span></span>');
    });

    test('renders/updates before `renderBefore`, if specified', () => {
      const renderBefore = container.appendChild(document.createElement('div'));
      const template = html`<span></span>`;
      assertRender(template, '<span></span><div></div>', {
        renderBefore,
      });
      // Ensure re-render updates rather than re-rendering.
      const containerChildNodes = Array.from(container.childNodes);
      assertRender(template, '<span></span><div></div>', {
        renderBefore,
      });
      assert.sameMembers(Array.from(container.childNodes), containerChildNodes);
    });

    test('renders/updates same template before different `renderBefore` nodes', () => {
      const renderBefore1 = container.appendChild(
        document.createElement('div')
      );
      const renderBefore2 = container.appendChild(
        document.createElement('div')
      );
      const template = html`<span></span>`;
      assertRender(template, '<span></span><div></div><div></div>', {
        renderBefore: renderBefore1,
      });
      const renderedNode1 = container.querySelector('span');
      assertRender(
        template,
        '<span></span><div></div><span></span><div></div>',
        {
          renderBefore: renderBefore2,
        }
      );
      const renderedNode2 = container.querySelector('span:last-of-type');
      // Ensure updates are handled as expected.
      assertRender(
        template,
        '<span></span><div></div><span></span><div></div>',
        {
          renderBefore: renderBefore1,
        }
      );
      assert.equal(container.querySelector('span'), renderedNode1);
      assert.equal(container.querySelector('span:last-of-type'), renderedNode2);
      assertRender(
        template,
        '<span></span><div></div><span></span><div></div>',
        {
          renderBefore: renderBefore2,
        }
      );
      assert.equal(container.querySelector('span'), renderedNode1);
      assert.equal(container.querySelector('span:last-of-type'), renderedNode2);
    });

    test('renders/updates when specifying `renderBefore` node or not', () => {
      const template = html`<span></span>`;
      const renderBefore = container.appendChild(document.createElement('div'));
      assertRender(template, '<div></div><span></span>');
      const containerRenderedNode = container.querySelector('span');
      assertRender(template, '<span></span><div></div><span></span>', {
        renderBefore,
      });
      const beforeRenderedNode = container.querySelector('span');
      // Ensure re-render updates rather than re-rendering.
      assertRender(template, '<span></span><div></div><span></span>');
      assert.equal(
        container.querySelector('span:last-of-type'),
        containerRenderedNode
      );
      assert.equal(container.querySelector('span'), beforeRenderedNode);
      assertRender(template, '<span></span><div></div><span></span>', {
        renderBefore,
      });
      assert.equal(
        container.querySelector('span:last-of-type'),
        containerRenderedNode
      );
      assert.equal(container.querySelector('span'), beforeRenderedNode);
    });
  });

  suite('text', () => {
    test('renders plain text expression', () => {
      render(html`test`, container);
      assert.equal(stripExpressionComments(container.innerHTML), 'test');
    });

    test('renders a string', () => {
      render(html`<div>${'foo'}</div>`, container);
      assert.equal(
        stripExpressionComments(container.innerHTML),
        '<div>foo</div>'
      );
    });

    test('renders a number', () => {
      render(html`<div>${123}</div>`, container);
      assert.equal(
        stripExpressionComments(container.innerHTML),
        '<div>123</div>'
      );
    });

    test('renders undefined as empty string', () => {
      render(html`<div>${undefined}</div>`, container);
      assert.equal(stripExpressionComments(container.innerHTML), '<div></div>');
    });

    test('renders null as empty string', () => {
      render(html`<div>${null}</div>`, container);
      assert.equal(stripExpressionComments(container.innerHTML), '<div></div>');
    });

    test('renders noChange', () => {
      const template = (i: any) => html`<div>${i}</div>`;
      render(template('foo'), container);
      render(template(noChange), container);
      assert.equal(
        stripExpressionComments(container.innerHTML),
        '<div>foo</div>'
      );
    });

    test('renders nothing', () => {
      const template = (i: any) => html`<div>${i}</div>`;
      render(template('foo'), container);
      render(template(nothing), container);
      const children = Array.from(container.querySelector('div')!.childNodes);
      assert.isEmpty(
        children.filter((node) => node.nodeType !== Node.COMMENT_NODE)
      );
    });

    test.skip('renders a Symbol', () => {
      render(html`<div>${Symbol('A')}</div>`, container);
      assert.include(
        container.querySelector('div')!.textContent!.toLowerCase(),
        'symbol'
      );
    });

    test('does not call a function bound to text', () => {
      const f = () => {
        throw new Error();
      };
      render(html`${f}`, container);
    });

    test('renders nested templates', () => {
      const partial = html`<h1>${'foo'}</h1>`;
      render(html`${partial}${'bar'}`, container);
      assert.equal(
        stripExpressionComments(container.innerHTML),
        '<h1>foo</h1>bar'
      );
    });

    test('renders a template nested multiple times', () => {
      const partial = html`<h1>${'foo'}</h1>`;
      render(html`${partial}${'bar'}${partial}${'baz'}qux`, container);
      assert.equal(
        stripExpressionComments(container.innerHTML),
        '<h1>foo</h1>bar<h1>foo</h1>bazqux'
      );
    });

    test('renders an element', () => {
      const child = document.createElement('p');
      render(html`<div>${child}</div>`, container);
      assert.equal(
        stripExpressionComments(container.innerHTML),
        '<div><p></p></div>'
      );
    });

    test('renders forms as elements', () => {
      // Forms are both a Node and iterable, so make sure they are rendered as
      // a Node.

      const form = document.createElement('form');
      const inputOne = document.createElement('input');
      inputOne.name = 'one';
      const inputTwo = document.createElement('input');
      inputTwo.name = 'two';

      form.appendChild(inputOne);
      form.appendChild(inputTwo);

      render(html`${form}`, container);

      assert.equal(
        stripExpressionComments(container.innerHTML),
        '<form><input name="one"><input name="two"></form>'
      );
    });
  });

  suite('arrays & iterables', () => {
    test('renders arrays', () => {
      render(html`<div>${[1, 2, 3]}</div>`, container);
      assert.equal(
        stripExpressionComments(container.innerHTML),
        '<div>123</div>'
      );
    });

    test('renders arrays of nested templates', () => {
      render(html`<div>${[1, 2, 3].map((i) => html`${i}`)}</div>`, container);
      assert.equal(
        stripExpressionComments(container.innerHTML),
        '<div>123</div>'
      );
    });

    test('renders an array of elements', () => {
      const children = [
        document.createElement('p'),
        document.createElement('a'),
        document.createElement('span'),
      ];
      render(html`<div>${children}</div>`, container);
      assert.equal(
        stripExpressionComments(container.innerHTML),
        '<div><p></p><a></a><span></span></div>'
      );
    });

    test('updates when called multiple times with arrays', () => {
      const ul = (list: string[]) => {
        const items = list.map((item) => html`<li>${item}</li>`);
        return html`<ul>${items}</ul>`;
      };
      render(ul(['a', 'b', 'c']), container);
      assert.equal(
        stripExpressionComments(container.innerHTML),
        '<ul><li>a</li><li>b</li><li>c</li></ul>'
      );
      render(ul(['x', 'y']), container);
      assert.equal(
        stripExpressionComments(container.innerHTML),
        '<ul><li>x</li><li>y</li></ul>'
      );
    });

    test('updates arrays', () => {
      let items = [1, 2, 3];
      const t = () => html`<div>${items}</div>`;
      render(t(), container);
      assert.equal(
        stripExpressionComments(container.innerHTML),
        '<div>123</div>'
      );

      items = [3, 2, 1];
      render(t(), container);
      assert.equal(
        stripExpressionComments(container.innerHTML),
        '<div>321</div>'
      );
    });

    test('updates arrays that shrink then grow', () => {
      let items: number[];
      const t = () => html`<div>${items}</div>`;

      items = [1, 2, 3];
      render(t(), container);
      assert.equal(
        stripExpressionComments(container.innerHTML),
        '<div>123</div>'
      );

      items = [4];
      render(t(), container);
      assert.equal(
        stripExpressionComments(container.innerHTML),
        '<div>4</div>'
      );

      items = [5, 6, 7];
      render(t(), container);
      assert.equal(
        stripExpressionComments(container.innerHTML),
        '<div>567</div>'
      );
    });

    test('updates an array of elements', () => {
      let children: any = [
        document.createElement('p'),
        document.createElement('a'),
        document.createElement('span'),
      ];
      const t = () => html`<div>${children}</div>`;
      render(t(), container);
      assert.equal(
        stripExpressionComments(container.innerHTML),
        '<div><p></p><a></a><span></span></div>'
      );

      children = null;
      render(t(), container);
      assert.equal(stripExpressionComments(container.innerHTML), '<div></div>');

      children = document.createTextNode('foo');
      render(t(), container);
      assert.equal(
        stripExpressionComments(container.innerHTML),
        '<div>foo</div>'
      );
    });
  });

  suite('svg', () => {
    test('renders SVG', () => {
      const container = document.createElement('svg');
      const t = svg`<line y1="1" y2="1"/>`;
      render(t, container);
      const line = container.firstElementChild!;
      assert.equal(line.tagName, 'line');
      assert.equal(line.namespaceURI, 'http://www.w3.org/2000/svg');
    });
  });

  suite('attributes', () => {
    test('renders to a quoted attribute', () => {
      render(html`<div foo="${'bar'}"></div>`, container);
      assert.equal(
        stripExpressionComments(container.innerHTML),
        '<div foo="bar"></div>'
      );
    });

    test('renders to an unquoted attribute', () => {
      assertRender(html`<div foo=${'bar'}></div>`, '<div foo="bar"></div>');
      assertRender(
        html`<div foo=${'bar'}/baz></div>`,
        '<div foo="bar/baz"></div>'
      );
    });

    test('renders to an unquoted attribute after an unbound unquoted attribute', () => {
      assertRender(
        html`<div foo=bar baz=${'qux'}></div>`,
        '<div foo="bar" baz="qux"></div>'
      );
      assertRender(
        html`<div foo=a/b baz=${'qux'}></div>`,
        '<div foo="a/b" baz="qux"></div>'
      );
    });

    test('renders interpolation to an unquoted attribute', () => {
      render(html`<div foo=A${'B'}C></div>`, container);
      assert.equal(
        stripExpressionComments(container.innerHTML),
        '<div foo="ABC"></div>'
      );
      render(html`<div foo=${'A'}B${'C'}></div>`, container);
      assert.equal(
        stripExpressionComments(container.innerHTML),
        '<div foo="ABC"></div>'
      );
    });

    test('renders interpolation to an unquoted attribute', () => {
      render(html`<div foo=A${'B'}C></div>`, container);
      assert.equal(
        stripExpressionComments(container.innerHTML),
        '<div foo="ABC"></div>'
      );
      render(html`<div foo=${'A'}B${'C'}></div>`, container);
      assert.equal(
        stripExpressionComments(container.innerHTML),
        '<div foo="ABC"></div>'
      );
    });

    test('renders multiple bindings in an attribute', () => {
      render(html`<div foo="a${'b'}c${'d'}e"></div>`, container);
      assert.equal(
        stripExpressionComments(container.innerHTML),
        '<div foo="abcde"></div>'
      );
    });

    test('renders two attributes on one element', () => {
      const result = html`<div a="${1}" b="${2}"></div>`;
      render(result, container);
      assert.equal(
        stripExpressionComments(container.innerHTML),
        '<div a="1" b="2"></div>'
      );
    });

    test('renders multiple bindings in two attributes', () => {
      render(
        html`<div foo="a${'b'}c${'d'}e" bar="a${'b'}c${'d'}e"></div>`,
        container
      );
      assert.equal(
        stripExpressionComments(container.innerHTML),
        '<div foo="abcde" bar="abcde"></div>'
      );
    });

    test.skip('renders a Symbol to an attribute', () => {
      render(html`<div foo=${Symbol('A')}></div>`, container);
      assert.include(
        container.querySelector('div')!.getAttribute('foo')!.toLowerCase(),
        'symbol'
      );
    });

    test.skip('renders a Symbol in an array to an attribute', () => {
      render(html`<div foo=${[Symbol('A')] as any}></div>`, container);
      assert.include(
        container.querySelector('div')!.getAttribute('foo')!.toLowerCase(),
        'symbol'
      );
    });

    test('renders a binding in a style attribute', () => {
      const t = html`<div style="color: ${'red'}"></div>`;
      render(t, container);
      if (isIe) {
        assert.equal(
          stripExpressionComments(container.innerHTML),
          '<div style="color: red;"></div>'
        );
      } else {
        assert.equal(
          stripExpressionComments(container.innerHTML),
          '<div style="color: red"></div>'
        );
      }
    });

    test('renders multiple bindings in a style attribute', () => {
      const t = html`<div style="${'color'}: ${'red'}"></div>`;
      render(t, container);
      if (isIe) {
        assert.equal(
          stripExpressionComments(container.innerHTML),
          '<div style="color: red;"></div>'
        );
      } else {
        assert.equal(
          stripExpressionComments(container.innerHTML),
          '<div style="color: red"></div>'
        );
      }
    });

    test('renders a binding in a class attribute', () => {
      render(html`<div class="${'red'}"></div>`, container);
      assert.equal(
        stripExpressionComments(container.innerHTML),
        '<div class="red"></div>'
      );
    });

    test('renders a binding in an input value attribute', () => {
      render(html`<input value="${'the-value'}" />`, container);
      assert.equal(
        stripExpressionComments(container.innerHTML),
        '<input value="the-value">'
      );
      assert.equal(container.querySelector('input')!.value, 'the-value');
    });

    test('renders a case-sensitive attribute', () => {
      const size = 100;
      render(html`<svg viewBox="0 0 ${size} ${size}"></svg>`, container);
      assert.include(
        stripExpressionComments(container.innerHTML),
        'viewBox="0 0 100 100"'
      );

      // Make sure non-alpha valid attribute name characters are handled
      render(html`<svg view_Box="0 0 ${size} ${size}"></svg>`, container);
      assert.include(
        stripExpressionComments(container.innerHTML),
        'view_Box="0 0 100 100"'
      );
    });

    test('renders to an attribute expression after an attribute literal', () => {
      render(html`<div a="b" foo="${'bar'}"></div>`, container);
      // IE and Edge can switch attribute order!
      assert.include(
        ['<div a="b" foo="bar"></div>', '<div foo="bar" a="b"></div>'],
        stripExpressionComments(container.innerHTML)
      );
    });

    test('renders to an attribute expression before an attribute literal', () => {
      render(html`<div foo="${'bar'}" a="b"></div>`, container);
      // IE and Edge can switch attribute order!
      assert.include(
        ['<div a="b" foo="bar"></div>', '<div foo="bar" a="b"></div>'],
        stripExpressionComments(container.innerHTML)
      );
    });

    // Regression test for exception in template parsing caused by attributes
    // reordering when a attribute binding precedes an attribute literal.
    test('renders attribute binding after attribute binding that moved', () => {
      render(
        html`<a href="${'foo'}" class="bar"><div id=${'a'}></div></a>`,
        container
      );
      assert.equal(
        stripExpressionComments(container.innerHTML),
        `<a class="bar" href="foo"><div id="a"></div></a>`
      );
    });

    test('renders a bound attribute without quotes', () => {
      render(html`<div foo=${'bar'}></div>`, container);
      assert.equal(
        stripExpressionComments(container.innerHTML),
        '<div foo="bar"></div>'
      );
    });

    test('renders multiple bound attributes', () => {
      render(
        html`<div foo="${'Foo'}" bar="${'Bar'}" baz=${'Baz'}></div>`,
        container
      );
      assert.oneOf(stripExpressionComments(container.innerHTML), [
        '<div foo="Foo" bar="Bar" baz="Baz"></div>',
        '<div foo="Foo" baz="Baz" bar="Bar"></div>',
        '<div bar="Bar" foo="Foo" baz="Baz"></div>',
      ]);
    });

    test('renders multiple bound attributes without quotes', () => {
      render(
        html`<div foo=${'Foo'} bar=${'Bar'} baz=${'Baz'}></div>`,
        container
      );
      assert.oneOf(stripExpressionComments(container.innerHTML), [
        '<div foo="Foo" bar="Bar" baz="Baz"></div>',
        '<div foo="Foo" baz="Baz" bar="Bar"></div>',
        '<div bar="Bar" foo="Foo" baz="Baz"></div>',
      ]);
    });

    test('renders multi-expression attribute without quotes', () => {
      render(html`<div foo="${'Foo'}${'Bar'}"></div>`, container);
      assert.equal(
        stripExpressionComments(container.innerHTML),
        '<div foo="FooBar"></div>'
      );
    });

    test('renders to attributes with attribute-like values', () => {
      render(html`<div foo="bar=${'foo'}"></div>`, container);
      assert.equal(
        stripExpressionComments(container.innerHTML),
        '<div foo="bar=foo"></div>'
      );
    });

    test('does not call a function bound to an attribute', () => {
      const f = () => {
        throw new Error();
      };
      render(html`<div foo=${f as any}></div>`, container);
      const div = container.querySelector('div')!;
      assert.isTrue(div.hasAttribute('foo'));
    });

    test('renders an array to an attribute', () => {
      render(html`<div foo=${['1', '2', '3'] as any}></div>`, container);
      assert.equal(
        stripExpressionComments(container.innerHTML),
        '<div foo="1,2,3"></div>'
      );
    });

    test('renders to an attribute before a node', () => {
      render(html`<div foo="${'bar'}">${'baz'}</div>`, container);
      assert.equal(
        stripExpressionComments(container.innerHTML),
        '<div foo="bar">baz</div>'
      );
    });

    test('renders to an attribute after a node', () => {
      render(html`<div>${'baz'}</div><div foo="${'bar'}"></div>`, container);
      assert.equal(
        stripExpressionComments(container.innerHTML),
        '<div>baz</div><div foo="bar"></div>'
      );
    });

    test('renders undefined in attributes', () => {
      render(html`<div attribute="it's ${undefined}"></div>`, container);
      assert.equal(
        stripExpressionComments(container.innerHTML),
        '<div attribute="it\'s "></div>'
      );
    });

    test('renders undefined in attributes', () => {
      render(html`<div attribute="${undefined as any}"></div>`, container);
      assert.equal(
        stripExpressionComments(container.innerHTML),
        '<div attribute=""></div>'
      );
    });

    test('nothing sentinel removes an attribute', () => {
      const go = (v: any) => html`<div a=${v}></div>`;
      render(go(nothing), container);
      assert.equal(stripExpressionComments(container.innerHTML), '<div></div>');

      render(go('a'), container);
      assert.equal(
        stripExpressionComments(container.innerHTML),
        '<div a="a"></div>'
      );

      render(go(nothing), container);
      assert.equal(stripExpressionComments(container.innerHTML), '<div></div>');
    });

    test('interpolated nothing sentinel removes an attribute', () => {
      const go = (v: any) => html`<div a="A${v}"></div>`;
      render(go('a'), container);
      assert.equal(
        stripExpressionComments(container.innerHTML),
        '<div a="Aa"></div>'
      );

      render(go(nothing), container);
      assert.equal(stripExpressionComments(container.innerHTML), '<div></div>');
    });

    test('noChange works', () => {
      const go = (v: any) => render(html`<div foo=${v}></div>`, container);
      go('A');
      assert.equal(
        stripExpressionComments(container.innerHTML),
        '<div foo="A"></div>',
        'A'
      );
      const observer = new MutationObserver(() => {});
      observer.observe(container, {attributes: true, subtree: true});

      go(noChange);
      assert.equal(
        stripExpressionComments(container.innerHTML),
        '<div foo="A"></div>',
        'B'
      );
      assert.isEmpty(observer.takeRecords());
    });

    test('noChange works on one of multiple expressions', () => {
      const go = (a: any, b: any) =>
        render(html`<div foo="${a}:${b}"></div>`, container);
      go('A', 'B');
      assert.equal(
        stripExpressionComments(container.innerHTML),
        '<div foo="A:B"></div>',
        'A'
      );
      go(noChange, 'C');
      assert.equal(
        stripExpressionComments(container.innerHTML),
        '<div foo="A:C"></div>',
        'B'
      );
    });
  });

  suite('boolean attributes', () => {
    test('adds attributes for true values', () => {
      render(html`<div ?foo=${true}></div>`, container);
      assert.equal(
        stripExpressionComments(container.innerHTML),
        '<div foo=""></div>'
      );
    });

    test('removes attributes for false values', () => {
      render(html`<div ?foo=${false}></div>`, container);
      assert.equal(stripExpressionComments(container.innerHTML), '<div></div>');
    });

    test('removes attributes for nothing values', () => {
      const go = (v: any) => render(html`<div ?foo=${v}></div>`, container);

      go(nothing);
      assert.equal(stripExpressionComments(container.innerHTML), '<div></div>');

      go(true);
      assert.equal(
        stripExpressionComments(container.innerHTML),
        '<div foo=""></div>'
      );

      go(nothing);
      assert.equal(stripExpressionComments(container.innerHTML), '<div></div>');
    });

    test('noChange works', () => {
      const go = (v: any) => render(html`<div ?foo=${v}></div>`, container);
      go(true);
      assert.equal(
        stripExpressionComments(container.innerHTML),
        '<div foo=""></div>'
      );
      const observer = new MutationObserver(() => {});
      observer.observe(container, {attributes: true, subtree: true});
      go(noChange);
      assert.equal(
        stripExpressionComments(container.innerHTML),
        '<div foo=""></div>'
      );
      assert.isEmpty(observer.takeRecords());
    });
  });

  suite('properties', () => {
    test('sets properties', () => {
      render(html`<div .foo=${123} .Bar=${456}></div>`, container);
      const div = container.querySelector('div')!;
      assert.strictEqual((div as any).foo, 123);
      assert.strictEqual((div as any).Bar, 456);
    });

    test('nothing becomes undefined', () => {
      const go = (v: any) => render(html`<div .foo=${v}></div>`, container);

      go(1);
      const div = container.querySelector('div')!;
      assert.strictEqual((div as any).foo, 1);

      go(nothing);
      assert.strictEqual((div as any).foo, undefined);
    });

    test('null sets null', () => {
      const go = (v: any) => render(html`<div .foo=${v}></div>`, container);

      go(null);
      const div = container.querySelector('div')!;
      assert.strictEqual((div as any).foo, null);
    });

    test('null in multiple part sets empty string', () => {
      const go = (v1: any, v2: any) =>
        render(html`<div .foo="${v1}${v2}"></div>`, container);

      go('hi', null);
      const div = container.querySelector('div')!;
      assert.strictEqual((div as any).foo, 'hi');
    });

    test('undefined sets undefined', () => {
      const go = (v: any) => render(html`<div .foo=${v}></div>`, container);

      go(undefined);
      const div = container.querySelector('div')!;
      assert.strictEqual((div as any).foo, undefined);
    });

    test('undefined in multiple part sets empty string', () => {
      const go = (v1: any, v2: any) =>
        render(html`<div .foo="${v1}${v2}"></div>`, container);

      go('hi', undefined);
      const div = container.querySelector('div')!;
      assert.strictEqual((div as any).foo, 'hi');
    });

    test('noChange works', () => {
      const go = (v: any) => render(html`<div .foo=${v}></div>`, container);
      go(1);
      const div = container.querySelector('div')!;
      assert.strictEqual((div as any).foo, 1);

      go(noChange);
      assert.strictEqual((div as any).foo, 1);
    });
  });

  suite('events', () => {
    setup(() => {
      document.body.appendChild(container);
    });

    teardown(() => {
      document.body.removeChild(container);
    });

    test('adds event listener functions, calls with right this value', () => {
      let thisValue;
      let event: Event | undefined = undefined;
      const listener = function (this: any, e: any) {
        event = e;
        thisValue = this;
      };
      const eventContext = {} as EventTarget;
      render(html`<div @click=${listener}></div>`, container, {eventContext});
      const div = container.querySelector('div')!;
      div.click();
      if (event === undefined) {
        throw new Error(`Event listener never fired!`);
      }
      assert.equal(thisValue, eventContext);

      // MouseEvent is not a function in IE, so the event cannot be an instance
      // of it
      if (typeof MouseEvent === 'function') {
        assert.instanceOf(event, MouseEvent);
      } else {
        assert.isDefined((event as MouseEvent).initMouseEvent);
      }
    });

    test('adds event listener objects, calls with right this value', () => {
      let thisValue;
      const listener = {
        handleEvent(_e: Event) {
          thisValue = this;
        },
      };
      const eventContext = {} as EventTarget;
      render(html`<div @click=${listener}></div>`, container, {eventContext});
      const div = container.querySelector('div')!;
      div.click();
      assert.equal(thisValue, listener);
    });

    test('only adds event listener once', () => {
      let count = 0;
      const listener = () => {
        count++;
      };
      render(html`<div @click=${listener}></div>`, container);
      render(html`<div @click=${listener}></div>`, container);

      const div = container.querySelector('div')!;
      div.click();
      assert.equal(count, 1);
    });

    test('allows updating event listener', () => {
      let count1 = 0;
      const listener1 = () => {
        count1++;
      };
      let count2 = 0;
      const listener2 = () => {
        count2++;
      };
      const t = (listener: () => void) => html`<div @click=${listener}></div>`;
      render(t(listener1), container);
      render(t(listener2), container);

      const div = container.querySelector('div')!;
      div.click();
      assert.equal(count1, 0);
      assert.equal(count2, 1);
    });

    test('allows updating event listener without extra calls to remove/addEventListener', () => {
      let listener: Function | null;
      const t = () => html`<div @click=${listener}></div>`;
      render(t(), container);
      const div = container.querySelector('div')!;

      let addCount = 0;
      let removeCount = 0;
      div.addEventListener = () => addCount++;
      div.removeEventListener = () => removeCount++;

      listener = () => {};
      render(t(), container);
      assert.equal(addCount, 1);
      assert.equal(removeCount, 0);

      listener = () => {};
      render(t(), container);
      assert.equal(addCount, 1);
      assert.equal(removeCount, 0);

      listener = null;
      render(t(), container);
      assert.equal(addCount, 1);
      assert.equal(removeCount, 1);

      listener = () => {};
      render(t(), container);
      assert.equal(addCount, 2);
      assert.equal(removeCount, 1);

      listener = () => {};
      render(t(), container);
      assert.equal(addCount, 2);
      assert.equal(removeCount, 1);
    });

    test('removes event listeners', () => {
      let target;
      let listener: any = (e: any) => (target = e.target);
      const t = () => html`<div @click=${listener}></div>`;
      render(t(), container);
      const div = container.querySelector('div')!;
      div.click();
      assert.equal(target, div);

      listener = null;
      target = undefined;
      render(t(), container);
      div.click();
      assert.equal(target, undefined);
    });

    test('allows capturing events', () => {
      let event!: Event;
      let eventPhase!: number;
      const listener = {
        handleEvent(e: Event) {
          event = e;
          // read here because it changes
          eventPhase = event.eventPhase;
        },
        capture: true,
      };
      render(
        html`
          <div id="outer" @test=${listener}>
            <div id="inner"><div></div></div>
          </div>
        `,
        container
      );
      const inner = container.querySelector('#inner')!;
      inner.dispatchEvent(new Event('test'));
      assert.isOk(event);
      assert.equal(eventPhase, Event.CAPTURING_PHASE);
    });

    test('event listeners can see events fired by dynamic children', () => {
      // This tests that node directives are called in the commit phase, not
      // the setValue phase
      class TestElement1 extends HTMLElement {
        connectedCallback() {
          this.dispatchEvent(
            new CustomEvent('test-event', {
              bubbles: true,
            })
          );
        }
      }
      customElements.define('test-element-1', TestElement1);

      let event: Event | undefined = undefined;
      const listener = (e: Event) => {
        event = e;
      };
      document.body.appendChild(container);
      render(
        html`<div @test-event=${listener}>
          ${html`<test-element-1></test-element-1>`}
        </div>`,
        container
      );
      assert.isOk(event);
    });
  });

  suite('updates', () => {
    let container: HTMLElement;

    setup(() => {
      container = document.createElement('div');
    });

    test('dirty checks simple values', () => {
      const foo = 'aaa';

      const t = () => html`<div>${foo}</div>`;

      render(t(), container);
      assert.equal(
        stripExpressionComments(container.innerHTML),
        '<div>aaa</div>'
      );
      const text = container.querySelector('div')!;
      assert.equal(text.textContent, 'aaa');

      // Set textContent manually. Since lit-html doesn't dirty check against
      // actual DOM, but again previous part values, this modification should
      // persist through the next render with the same value.
      text.textContent = 'bbb';
      assert.equal(text.textContent, 'bbb');
      assert.equal(
        stripExpressionComments(container.innerHTML),
        '<div>bbb</div>'
      );

      // Re-render with the same content, should be a no-op
      render(t(), container);
      assert.equal(
        stripExpressionComments(container.innerHTML),
        '<div>bbb</div>'
      );
      const text2 = container.querySelector('div')!;

      // The next node should be the same too
      assert.strictEqual(text, text2);
    });

    test('dirty checks node values', async () => {
      const node = document.createElement('div');
      const t = () => html`${node}`;

      const observer = new MutationObserver(() => {});
      observer.observe(container, {childList: true, subtree: true});

      assert.equal(stripExpressionComments(container.innerHTML), '');
      render(t(), container);
      assert.equal(stripExpressionComments(container.innerHTML), '<div></div>');

      const elementNodes: Node[] = [];
      let mutationRecords: MutationRecord[] = observer.takeRecords();
      for (const record of mutationRecords) {
        elementNodes.push(
          ...Array.from(record.addedNodes).filter(
            (n) => n.nodeType === Node.ELEMENT_NODE
          )
        );
      }
      assert.equal(elementNodes.length, 1);

      mutationRecords = [];
      render(t(), container);
      assert.equal(stripExpressionComments(container.innerHTML), '<div></div>');
      mutationRecords = observer.takeRecords();
      assert.equal(mutationRecords.length, 0);
    });

    test('renders to and updates a container', () => {
      let foo = 'aaa';

      const t = () => html`<div>${foo}</div>`;

      render(t(), container);
      assert.equal(
        stripExpressionComments(container.innerHTML),
        '<div>aaa</div>'
      );
      const div = container.querySelector('div')!;
      assert.equal(div.tagName, 'DIV');

      foo = 'bbb';
      render(t(), container);
      assert.equal(
        stripExpressionComments(container.innerHTML),
        '<div>bbb</div>'
      );
      const div2 = container.querySelector('div')!;
      // check that only the part changed
      assert.equal(div, div2);
    });

    test('renders to and updates sibling parts', () => {
      let foo = 'foo';
      const bar = 'bar';

      const t = () => html`<div>${foo}${bar}</div>`;

      render(t(), container);
      assert.equal(
        stripExpressionComments(container.innerHTML),
        '<div>foobar</div>'
      );

      foo = 'bbb';
      render(t(), container);
      assert.equal(
        stripExpressionComments(container.innerHTML),
        '<div>bbbbar</div>'
      );
    });

    test('renders and updates attributes', () => {
      let foo = 'foo';
      const bar = 'bar';

      const t = () => html`<div a="${foo}:${bar}"></div>`;

      render(t(), container);
      assert.equal(
        stripExpressionComments(container.innerHTML),
        '<div a="foo:bar"></div>'
      );

      foo = 'bbb';
      render(t(), container);
      assert.equal(
        stripExpressionComments(container.innerHTML),
        '<div a="bbb:bar"></div>'
      );
    });

    test('updates nested templates', () => {
      let foo = 'foo';
      const bar = 'bar';
      const baz = 'baz';

      const t = (x: boolean) => {
        let partial;
        if (x) {
          partial = html`<h1>${foo}</h1>`;
        } else {
          partial = html`<h2>${bar}</h2>`;
        }

        return html`${partial}${baz}`;
      };

      render(t(true), container);
      assert.equal(
        stripExpressionComments(container.innerHTML),
        '<h1>foo</h1>baz'
      );

      foo = 'bbb';
      render(t(true), container);
      assert.equal(
        stripExpressionComments(container.innerHTML),
        '<h1>bbb</h1>baz'
      );

      render(t(false), container);
      assert.equal(
        stripExpressionComments(container.innerHTML),
        '<h2>bar</h2>baz'
      );
    });

    test('updates an element', () => {
      let child: any = document.createElement('p');
      const t = () => html`<div>${child}<div></div></div>`;
      render(t(), container);
      assert.equal(
        stripExpressionComments(container.innerHTML),
        '<div><p></p><div></div></div>'
      );

      child = undefined;
      render(t(), container);
      assert.equal(
        stripExpressionComments(container.innerHTML),
        '<div><div></div></div>'
      );

      child = document.createTextNode('foo');
      render(t(), container);
      assert.equal(
        stripExpressionComments(container.innerHTML),
        '<div>foo<div></div></div>'
      );
    });

    test(
      'overwrites an existing TemplateInstance if one exists and does ' +
        'not have a matching Template',
      () => {
        render(html`<div>foo</div>`, container);

        assert.equal(container.children.length, 1);
        const fooDiv = container.children[0];
        assert.equal(fooDiv.textContent, 'foo');

        render(html`<div>bar</div>`, container);

        assert.equal(container.children.length, 1);
        const barDiv = container.children[0];
        assert.equal(barDiv.textContent, 'bar');

        assert.notEqual(fooDiv, barDiv);
      }
    );
  });

  suite('directives', () => {
    // A stateful directive
    class CountDirective extends Directive {
      count = 0;
      render(v: unknown) {
        return `${v}:${++this.count}`;
      }
    }
    const count = directive(CountDirective);

    test('renders directives on NodeParts', () => {
      class TestDirective extends Directive {
        render(v: string) {
          return html`TEST:${v}`;
        }
      }
      const testDirective = directive(TestDirective);

      render(html`<div>${testDirective('A')}</div>`, container);
      assert.equal(
        stripExpressionComments(container.innerHTML),
        '<div>TEST:A</div>'
      );
    });

    test('directives are stateful', () => {
      const go = (v: string) => {
        render(html`<div>${count(v)}</div>`, container);
      };
      go('A');
      assert.equal(
        stripExpressionComments(container.innerHTML),
        '<div>A:1</div>'
      );
      go('A');
      assert.equal(
        stripExpressionComments(container.innerHTML),
        '<div>A:2</div>'
      );
      go('B');
      assert.equal(
        stripExpressionComments(container.innerHTML),
        '<div>B:3</div>'
      );
    });

    test('directives can update', () => {
      let receivedPart: NodePart;
      let receivedValue: unknown;

      class TestUpdateDirective extends Directive {
        render(v: unknown) {
          return v;
        }

        update(part: NodePart, [v]: Parameters<this['render']>) {
          receivedPart = part;
          receivedValue = v;
          return this.render(v);
        }
      }
      const update = directive(TestUpdateDirective);
      const go = (v: boolean) => {
        render(html`<div>${update(v)}</div>`, container);
      };
      go(true);
      assert.equal(
        stripExpressionComments(container.innerHTML),
        '<div>true</div>'
      );
      assert.instanceOf(receivedPart!, NodePart);
      assert.equal(receivedValue, true);
    });

    test('renders directives on AttributeParts', () => {
      const go = () => html`<div foo=${count('A')}></div>`;
      render(go(), container);
      assert.equal(
        stripExpressionMarkers(container.innerHTML),
        '<div foo="A:1"></div>'
      );
      render(go(), container);
      assert.equal(
        stripExpressionMarkers(container.innerHTML),
        '<div foo="A:2"></div>'
      );
    });

    test('renders multiple directives on AttributeParts', () => {
      const go = () => html`<div foo="a:${count('A')}:b:${count('B')}"></div>`;
      render(go(), container);
      assert.equal(
        stripExpressionMarkers(container.innerHTML),
        '<div foo="a:A:1:b:B:1"></div>'
      );
      render(go(), container);
      assert.equal(
        stripExpressionMarkers(container.innerHTML),
        '<div foo="a:A:2:b:B:2"></div>'
      );
    });

    test('renders directives on PropertyParts', () => {
      render(html`<div .foo=${count('A')}></div>`, container);
      assert.equal(stripExpressionMarkers(container.innerHTML), '<div></div>');
      assert.strictEqual((container.firstElementChild as any).foo, 'A:1');
    });

    test.only('renders directives on EventParts', () => {
      const handle = directive(
        class extends Directive {
          count = 0;
          render(value: string) {
            return (e: Event) => {
              (e.target as any).__clicked = `${value}:${++this.count}`;
            };
          }
        }
      );
      const template = (value: string) =>
        html`<div @click=${handle(value)}></div>`;
      render(template('A'), container);
      assert.equal(stripExpressionMarkers(container.innerHTML), '<div></div>');
      (container.firstElementChild as HTMLDivElement).click();
      assert.strictEqual((container.firstElementChild as any).__clicked, 'A:1');
      (container.firstElementChild as HTMLDivElement).click();
      assert.strictEqual((container.firstElementChild as any).__clicked, 'A:2');
      render(template('B'), container);
      (container.firstElementChild as HTMLDivElement).click();
      assert.strictEqual((container.firstElementChild as any).__clicked, 'B:3');
      (container.firstElementChild as HTMLDivElement).click();
      assert.strictEqual((container.firstElementChild as any).__clicked, 'B:4');
    });

    test('event listeners can see events fired in attribute directives', () => {
      class FireEventDirective extends Directive {
        render() {
          return nothing;
        }
        // TODO (justinfagnani): make this work on SpreadPart
        update(part: AttributePart) {
          part.element.dispatchEvent(
            new CustomEvent('test-event', {
              bubbles: true,
            })
          );
          return nothing;
        }
      }
      const fireEvent = directive(FireEventDirective);
      let event = undefined;
      const listener = (e: Event) => {
        event = e;
      };
      render(
        html`<div @test-event=${listener} b=${fireEvent()}></div>`,
        container
      );
      assert.isOk(event);
    });
  });

<<<<<<< HEAD
  class DisconnectingDirective extends Directive {
    log!: Array<string>;

    render(log: Array<string>) {
      this.log = log;
      return 'hello';
    }

    disconnectedCallback() {
      this.log.push('disconnected');
    }
  }
  const disconnectingDirective = directive(DisconnectingDirective);

  // TODO (justinfagnani): dynamic directives are not handled correctly in
  // general. We may not even want to support them. TBD.
  test.skip('directives can be disconnected from NodeParts', () => {
    const log: Array<string> = [];
    const go = (x: boolean) =>
      render(html`${x ? disconnectingDirective(log) : nothing}`, container);
    go(true);
    assert.isEmpty(log);
    go(false);
    assert.deepEqual(log, ['disconnected']);
  });

  test('directives are disconnected when their template is', () => {
    const log: Array<string> = [];
    const go = (x: boolean) =>
      render(x ? html`${disconnectingDirective(log)}` : nothing, container);
    go(true);
    assert.isEmpty(log);
    go(false);
    assert.deepEqual(log, ['disconnected']);
  });

  test('directives are disconnected when their nested template is', () => {
    const log: Array<string> = [];
    const go = (x: boolean) =>
      render(
        x ? html`${html`${disconnectingDirective(log)}`}` : nothing,
        container
      );
    go(true);
    assert.isEmpty(log);
    go(false);
    assert.deepEqual(log, ['disconnected']);
  });

  test('directives can be disconnected from AttributeParts', () => {
    const log: Array<string> = [];
    const go = (x: boolean) =>
      render(
        x ? html`<div foo=${disconnectingDirective(log)}></div>` : nothing,
        container
      );
    go(true);
    assert.isEmpty(log);
    go(false);
    assert.deepEqual(log, ['disconnected']);
  });

  test('deeply nested directives can be disconnected from AttributeParts', () => {
    const log: Array<string> = [];
    const go = (x: boolean) =>
      render(
        x
          ? html`${html`<div foo=${disconnectingDirective(log)}></div>`}`
          : nothing,
        container
      );
    go(true);
    assert.isEmpty(log);
    go(false);
    assert.deepEqual(log, ['disconnected']);
=======
  let securityHooksSuiteFunction:
    | Mocha.SuiteFunction
    | Mocha.PendingSuiteFunction = suite;
  if (!DEV_MODE) {
    securityHooksSuiteFunction = suite.skip;
  }
  securityHooksSuiteFunction('enahnced security hooks', () => {
    class FakeSanitizedWrapper {
      sanitizeTo: string;
      constructor(sanitizeTo: string) {
        this.sanitizeTo = sanitizeTo;
      }

      toString() {
        return `FakeSanitizedWrapper(${this.sanitizeTo})`;
      }
    }
    const sanitizerCalls: Array<{
      name: string;
      type: 'property' | 'attribute' | 'text';
      nodeName: string;
      values: readonly unknown[];
    }> = [];
    const testSanitizer = (value: unknown) => {
      if (value instanceof FakeSanitizedWrapper) {
        return value.sanitizeTo;
      }
      return 'safeString';
    };
    const testSanitizerFactory: SanitizerFactory = (node, name, type) => {
      const values: unknown[] = [];
      sanitizerCalls.push({values, name, type, nodeName: node.nodeName});
      return (value) => {
        values.push(value);
        return testSanitizer(value);
      };
    };
    setup(() => {
      render.setSanitizer(testSanitizerFactory);
    });
    teardown(() => {
      render._testOnlyClearSanitizerFactoryDoNotCallOrElse();
      sanitizerCalls.length = 0;
    });

    test('sanitizes text content when the text is alone', () => {
      const getTemplate = (value: unknown) => html`<div>${value}</div>`;
      render(getTemplate('foo'), container);
      assert.equal(
        stripExpressionMarkers(container.innerHTML),
        '<div>safeString</div>'
      );

      const safeFoo = new FakeSanitizedWrapper('foo');
      render(getTemplate(safeFoo), container);
      assert.equal(
        stripExpressionMarkers(container.innerHTML),
        '<div>foo</div>'
      );

      assert.deepEqual(sanitizerCalls, [
        {
          values: ['foo', safeFoo],
          name: 'data',
          type: 'property',
          nodeName: '#text',
        },
      ]);
    });

    test('sanitizes text content when the text is interpolated', () => {
      const getTemplate = (value: unknown) =>
        html`<div>hello ${value} world</div>`;
      render(getTemplate('big'), container);
      assert.equal(
        stripExpressionMarkers(container.innerHTML),
        '<div>hello safeString world</div>'
      );

      const safeBig = new FakeSanitizedWrapper('big');

      render(getTemplate(safeBig), container);
      assert.equal(
        stripExpressionMarkers(container.innerHTML),
        '<div>hello big world</div>'
      );

      assert.deepEqual(sanitizerCalls, [
        {
          values: ['big', safeBig],
          name: 'data',
          type: 'property',
          nodeName: '#text',
        },
      ]);
    });

    test('sanitizes full attribute values', () => {
      const getTemplate = (value: unknown) => html`<div attrib=${value}></div>`;
      render(getTemplate('bad'), container);
      assert.equal(
        stripExpressionMarkers(container.innerHTML),
        '<div attrib="safeString"></div>'
      );

      const safe = new FakeSanitizedWrapper('good');
      render(getTemplate(safe), container);
      assert.equal(
        stripExpressionMarkers(container.innerHTML),
        '<div attrib="good"></div>'
      );

      assert.deepEqual(sanitizerCalls, [
        {
          values: ['bad', safe],
          name: 'attrib',
          type: 'attribute',
          nodeName: 'DIV',
        },
      ]);
    });

    test('sanitizes concatonated attributes after contatonation', () => {
      render(html`<div attrib="hello ${'big'} world"></div>`, container);
      assert.equal(
        stripExpressionMarkers(container.innerHTML),
        '<div attrib="safeString"></div>'
      );

      assert.deepEqual(sanitizerCalls, [
        {
          values: ['hello big world'],
          name: 'attrib',
          type: 'attribute',
          nodeName: 'DIV',
        },
      ]);
    });

    test('sanitizes properties', () => {
      const getTemplate = (value: unknown) => html`<div .foo=${value}></div>`;
      render(getTemplate('bad'), container);
      assert.equal(stripExpressionMarkers(container.innerHTML), '<div></div>');
      assert.equal((container.querySelector('div')! as any).foo, 'safeString');

      const safe = new FakeSanitizedWrapper('good');
      render(getTemplate(safe), container);
      assert.equal(stripExpressionMarkers(container.innerHTML), '<div></div>');
      assert.equal((container.querySelector('div')! as any).foo, 'good');

      assert.deepEqual(sanitizerCalls, [
        {values: ['bad', safe], name: 'foo', type: 'property', nodeName: 'DIV'},
      ]);
    });
>>>>>>> 677d5feb
  });
});<|MERGE_RESOLUTION|>--- conflicted
+++ resolved
@@ -1785,7 +1785,6 @@
     });
   });
 
-<<<<<<< HEAD
   class DisconnectingDirective extends Directive {
     log!: Array<string>;
 
@@ -1861,7 +1860,8 @@
     assert.isEmpty(log);
     go(false);
     assert.deepEqual(log, ['disconnected']);
-=======
+  });
+
   let securityHooksSuiteFunction:
     | Mocha.SuiteFunction
     | Mocha.PendingSuiteFunction = suite;
@@ -2016,6 +2016,5 @@
         {values: ['bad', safe], name: 'foo', type: 'property', nodeName: 'DIV'},
       ]);
     });
->>>>>>> 677d5feb
   });
 });