/**
 * @license
 * Copyright (c) 2017 The Polymer Project Authors. All rights reserved.
 * This code may only be used under the BSD style license found at
 * http://polymer.github.io/LICENSE.txt
 * The complete set of authors may be found at
 * http://polymer.github.io/AUTHORS.txt
 * The complete set of contributors may be found at
 * http://polymer.github.io/CONTRIBUTORS.txt
 * Code distributed by Google as part of the polymer project is also
 * subject to an additional IP rights grant found at
 * http://polymer.github.io/PATENTS.txt
 */
import {
  AttributePart,
  Directive,
  directive,
  attr,
  html,
  noChange,
  NodePart,
  nothing,
  render,
  svg,
  TemplateResult,
  RenderOptions,
} from '../lit-html.js';
import {assert} from '@esm-bundle/chai';
import {
  stripExpressionComments,
  stripExpressionMarkers,
} from './test-utils/strip-markers.js';
import './polyfills.js';

const ua = window.navigator.userAgent;
const isIe = ua.indexOf('Trident/') > 0;

suite('lit-html', () => {
  let container: HTMLDivElement;

  setup(() => {
    container = document.createElement('div');
  });

  const assertRender = (
    r: TemplateResult,
    expected: string,
    options?: RenderOptions
  ) => {
    render(r, container, options);
    assert.equal(stripExpressionComments(container.innerHTML), expected);
  };

  /**
   * These test the ability to insert the correct expression marker into the
   * HTML string before being parsed by innerHTML. Some of the tests have
   * malformed HTML to test for reasonable (non-crashing) behavior in edge
   * cases, though the exact behavior is undefined.
   */
  suite('marker insertion', () => {
    test('only text', () => {
      assertRender(html`${'A'}`, 'A');
    });

    test('attribute-like text', () => {
      assertRender(html`a=${'A'}`, 'a=A');
    });

    test('< in text', () => {
      assertRender(html`a < ${'b'}`, 'a &lt; b');
    });

    test('after tag-like in text', () => {
      assertRender(html`a <1a> ${'b'}`, 'a &lt;1a&gt; b');
      assertRender(html`a <-a> ${'b'}`, 'a &lt;-a&gt; b');
      assertRender(html`a <:a> ${'b'}`, 'a &lt;:a&gt; b');
    });

    test('text child', () => {
      assertRender(html`<div>${'A'}</div>`, '<div>A</div>');
    });

    test('text child of various tag names', () => {
      assertRender(html`<x-foo>${'A'}</x-foo>`, '<x-foo>A</x-foo>');
      assertRender(html`<x=foo>${'A'}</x=foo>`, '<x=foo>A</x=foo>');
      assertRender(html`<x:foo>${'A'}</x:foo>`, '<x:foo>A</x:foo>');
      assertRender(html`<x1>${'A'}</x1>`, '<x1>A</x1>');
    });

    test('text after self-closing tag', () => {
      assertRender(html`<input />${'A'}`, '<input>A');
      assertRender(
        html`<!-- @ts-ignore --><x-foo />${'A'}`,
        '<!-- @ts-ignore --><x-foo>A</x-foo>'
      );
    });

    test('text child of element with unbound quoted attribute', () => {
      assertRender(html`<div a="b">${'d'}</div>`, '<div a="b">d</div>');

      render(html`<script a="b" type="foo">${'d'}</script>`, container);
      assert.include(
        [
          '<script a="b" type="foo">d</script>',
          '<script type="foo" a="b">d</script>',
        ],
        stripExpressionComments(container.innerHTML)
      );
    });

    test('text child of element with unbound unquoted attribute', () => {
      assertRender(html`<div a=b>${'d'}</div>`, '<div a="b">d</div>');

      render(html`<script a=b type="foo">${'d'}</script>`, container);
      assert.include(
        [
          '<script a="b" type="foo">d</script>',
          '<script type="foo" a="b">d</script>',
        ],
        stripExpressionComments(container.innerHTML)
      );
    });

    test('renders parts with whitespace after them', () => {
      assertRender(html`<div>${'foo'} </div>`, '<div>foo </div>');
    });

    test('renders parts that look like attributes', () => {
      assertRender(html`<div>foo bar=${'baz'}</div>`, '<div>foo bar=baz</div>');
    });

    test('renders multiple parts per element, preserving whitespace', () => {
      assertRender(html`<div>${'foo'} ${'bar'}</div>`, '<div>foo bar</div>');
    });

    test('renders templates with comments', () => {
      assertRender(
        html`
        <div>
          <!-- this is a comment -->
          <h1 class="${'foo'}">title</h1>
          <p>${'foo'}</p>
        </div>`,
        `
        <div>
          <!-- this is a comment -->
          <h1 class="foo">title</h1>
          <p>foo</p>
        </div>`
      );
    });

    test('text after element', () => {
      assertRender(html`<div></div>${'A'}`, '<div></div>A');
    });

    test('renders next templates with preceding elements', () => {
      assertRender(
        html`<a>${'foo'}</a>${html`<h1>${'bar'}</h1>`}`,
        '<a>foo</a><h1>bar</h1>'
      );
    });

    test('renders expressions with preceding elements', () => {
      // This is nearly the same test case as above, but was causing a
      // different stack trace
      assertRender(html`<a>${'foo'}</a>${'bar'}`, '<a>foo</a>bar');
    });

    test('text in raw text element after <', () => {
      // It doesn't matter much what marker we use in <script>, <style> and
      // <textarea> since comments aren't parsed and we have to search the text
      // anyway.
      assertRender(
        html`<script type="foo">i < j ${'A'}</script>`,
        '<script type="foo">i < j A</script>'
      );
    });

    test('text in raw text element after >', () => {
      assertRender(
        html`<script type="foo">i > j ${'A'}</script>`,
        '<script type="foo">i > j A</script>'
      );
    });

    test('text in raw text element inside tag-like string', () => {
      assertRender(
        html`<script type="foo">"<div a=${'A'}></div>";</script>`,
        '<script type="foo">"<div a=A></div>";</script>'
      );
    });

    test('renders inside <script>: only node', () => {
      assertRender(
        html`<script type="foo">${'foo'}</script>`,
        '<script type="foo">foo</script>'
      );
    });

    test('renders inside <script>: first node', () => {
      assertRender(
        html`<script type="foo">${'foo'}A</script>`,
        '<script type="foo">fooA</script>'
      );
    });

    test('renders inside <script>: last node', () => {
      assertRender(
        html`<script type="foo">A${'foo'}</script>`,
        '<script type="foo">Afoo</script>'
      );
    });

    test('renders inside <script>: multiple bindings', () => {
      assertRender(
        html`<script type="foo">A${'foo'}B${'bar'}C</script>`,
        '<script type="foo">AfooBbarC</script>'
      );
    });

    test('renders inside <script>: attribute-like', () => {
      assertRender(
        html`<script type="foo">a=${'foo'}</script>`,
        '<script type="foo">a=foo</script>'
      );
    });

    test('text after script element', () => {
      assertRender(html`<script></script>${'A'}`, '<script></script>A');
    });

    test('text after style element', () => {
      assertRender(html`<style></style>${'A'}`, '<style></style>A');
    });

    test('text inside raw text element, after different raw tag', () => {
      assertRender(
        html`<script type="foo"><style></style>"<div a=${'A'}></div>"</script>`,
        '<script type="foo"><style></style>"<div a=A></div>"</script>'
      );
    });

    test('text inside raw text element, after different raw end tag', () => {
      assertRender(
        html`<script type="foo"></style>"<div a=${'A'}></div>"</script>`,
        '<script type="foo"></style>"<div a=A></div>"</script>'
      );
    });

    test('renders inside raw-like element', () => {
      assertRender(html`<scriptx>${'foo'}</scriptx>`, '<scriptx>foo</scriptx>');
    });

    test('attribute after raw text element', () => {
      assertRender(
        html`<script></script><div a=${'A'}></div>`,
        '<script></script><div a="A"></div>'
      );
    });

    test('unquoted attribute', () => {
      assertRender(html`<div a=${'A'}></div>`, '<div a="A"></div>');
      assertRender(html`<div abc=${'A'}></div>`, '<div abc="A"></div>');
      assertRender(html`<div abc = ${'A'}></div>`, '<div abc="A"></div>');
    });

    test('quoted attribute', () => {
      assertRender(html`<div a="${'A'}"></div>`, '<div a="A"></div>');
      assertRender(html`<div abc="${'A'}"></div>`, '<div abc="A"></div>');
      assertRender(html`<div abc = "${'A'}"></div>`, '<div abc="A"></div>');
    });

    test('second quoted attribute', () => {
      assertRender(
        html`<div a="b" c="${'A'}"></div>`,
        '<div a="b" c="A"></div>'
      );
    });

    test('two quoted attributes', () => {
      assertRender(
        html`<div a="${'A'}" b="${'A'}"></div>`,
        '<div a="A" b="A"></div>'
      );
    });

    test('two unquoted attributes', () => {
      assertRender(
        html`<div a=${'A'} b=${'A'}></div>`,
        '<div a="A" b="A"></div>'
      );
    });

    test('quoted attribute multi', () => {
      assertRender(html`<div a="${'A'} ${'A'}"></div>`, '<div a="A A"></div>');
    });

    test('quoted attribute with markup', () => {
      assertRender(
        html`<div a="<table>${'A'}"></div>`,
        '<div a="<table>A"></div>'
      );
    });

    test('text after quoted bound attribute', () => {
      assertRender(html`<div a="${'A'}">${'A'}</div>`, '<div a="A">A</div>');
      assertRender(
        html`<script type="foo" a="${'A'}">${'A'}</script>`,
        '<script type="foo" a="A">A</script>'
      );
    });

    test('text after unquoted bound attribute', () => {
      assertRender(html`<div a=${'A'}>${'A'}</div>`, '<div a="A">A</div>');
      assertRender(
        html`<script type="foo" a=${'A'}>${'A'}</script>`,
        '<script type="foo" a="A">A</script>'
      );
    });

<<<<<<< HEAD
    test('inside start tag', () => {
      assertRender(html`<div ${attr`a="b"`}></div>`, '<div a="b"></div>');
    });

    test('inside start tag x2', () => {
      // We don't support multiple attribute-position bindings yet, so just
      // ensure this parses ok
      assertRender(
        html`<div ${attr`a="b"`} ${attr`c="d"`}></div>`,
        '<div a="b"></div>'
=======
    // test('inside start tag', () => {
    //   assertRender(html`<div ${attr`a="b"`}></div>`, '<div a="b"></div>');
    // });

    // test('inside start tag x2', () => {
    //   // We don't support multiple attribute-position bindings yet, so just
    //   // ensure this parses ok
    //   assertRender(
    //     html`<div ${attr`a="b"`} ${attr`c="d"`}></div>`,
    //     '<div a="b"></div>'
    //   );
    // });

    test('inside start tag after quoted attribute', () => {
      assertRender(html`<div a="b" ${'c'}></div>`, '<div a="b"></div>');
      assertRender(
        html`<script a="b" ${'c'}></script>`,
        '<script a="b"></script>'
>>>>>>> 0c84011e
      );
    });

    test('inside start tag after unquoted attribute', () => {
<<<<<<< HEAD
      // prettier-ignore
      assertRender(html`<div a=b ${attr`c="d"`}></div>`, '<div a="b" c="d"></div>');
    });

    test('inside start tag after quoted attribute', () => {
      // prettier-ignore
      assertRender(html`<div a="b" ${attr`c="d"`}></div>`, '<div a="b" c="d"></div>');
    });

    test('inside start tag before unquoted attribute', () => {
      // bound attributes always appear after static attributes
      assertRender(
        html`<div ${attr`c="d"`} a="b"></div>`,
        '<div a="b" c="d"></div>'
      );
    });

    test('inside start tag before quoted attribute', () => {
      // bound attributes always appear after static attributes
      assertRender(
        html`<div ${attr`c="d"`} a="b"></div>`,
        '<div a="b" c="d"></div>'
      );
    });
=======
      assertRender(html`<div a=b ${'c'}></div>`, '<div a="b"></div>');
      assertRender(
        html`<script a=b ${'c'}></script>`,
        '<script a="b"></script>'
      );
    });

    test('inside start tag', () => {
      assertRender(html`<div ${'a'}></div>`, '<div></div>');
    });

    // test('inside start tag after quoted attribute', () => {
    //   assertRender(html`<div a="b" ${attr`c="d"`}></div>`, '<div a="b" c="d"></div>');
    // });

    // test('inside start tag before unquoted attribute', () => {
    //   // bound attributes always appear after static attributes
    //   assertRender(
    //     html`<div ${attr`c="d"`} a="b"></div>`,
    //     '<div a="b" c="d"></div>'
    //   );
    // });

    // test('inside start tag before quoted attribute', () => {
    //   // bound attributes always appear after static attributes
    //   assertRender(
    //     html`<div ${attr`c="d"`} a="b"></div>`,
    //     '<div a="b" c="d"></div>'
    //   );
    // });
>>>>>>> 0c84011e

    test('"dynamic" tag name', () => {
      render(html`<${'A'}></${'A'}>`, container);
      assert.equal(stripExpressionMarkers(container.innerHTML), '<></>');
    });

    test('malformed "dynamic" tag name', () => {
      // `</ ` starts a comment
      render(html`<${'A'}></ ${'A'}>`, container);
      assert.equal(
        stripExpressionMarkers(container.innerHTML),
        '<><!-- --></>'
      );

      // Currently fails:
      // render(html`<${'A'}></ ${'A'}>${'B'}`, container);
      // assert.equal(stripExpressionMarkers(container.innerHTML), '<><!-- -->B</>');
    });

    test('binding after end tag name', () => {
      // we don't really care what the syntax position is here
      assertRender(html`<div></div ${'A'}>`, '<div></div>');

      // TODO (justinfagnani): This will fail. TBD how we want to handle it.
      // assertRender(html`<div></div ${'A'}>${'B'}`, '<div></div>B');
    });

    test('comment', () => {
      render(html`<!--${'A'}-->`, container);
      assert.equal(stripExpressionMarkers(container.innerHTML), '<!---->');
    });

    test('comment with attribute-like content', () => {
      render(html`<!-- a=${'A'}-->`, container);
      assert.equal(stripExpressionMarkers(container.innerHTML), '<!-- a=-->');
    });

    test('comment with element-like content', () => {
      render(html`<!-- <div>${'A'}</div> -->`, container);
      assert.equal(
        stripExpressionMarkers(container.innerHTML),
        '<!-- <div></div> -->'
      );
    });

    test('text after comment', () => {
      assertRender(html`<!-- -->${'A'}`, '<!-- -->A');
    });

    test('renders after existing content', () => {
      container.appendChild(document.createElement('div'));
      assertRender(html`<span></span>`, '<div></div><span></span>');
    });

    test('renders/updates before `renderBefore`, if specified', () => {
      const renderBefore = container.appendChild(document.createElement('div'));
      const template = html`<span></span>`;
      assertRender(template, '<span></span><div></div>', {
        renderBefore,
      });
      // Ensure re-render updates rather than re-rendering.
      const containerChildNodes = Array.from(container.childNodes);
      assertRender(template, '<span></span><div></div>', {
        renderBefore,
      });
      assert.sameMembers(Array.from(container.childNodes), containerChildNodes);
    });

    test('renders/updates same template before different `renderBefore` nodes', () => {
      const renderBefore1 = container.appendChild(
        document.createElement('div')
      );
      const renderBefore2 = container.appendChild(
        document.createElement('div')
      );
      const template = html`<span></span>`;
      assertRender(template, '<span></span><div></div><div></div>', {
        renderBefore: renderBefore1,
      });
      const renderedNode1 = container.querySelector('span');
      assertRender(
        template,
        '<span></span><div></div><span></span><div></div>',
        {
          renderBefore: renderBefore2,
        }
      );
      const renderedNode2 = container.querySelector('span:last-of-type');
      // Ensure updates are handled as expected.
      assertRender(
        template,
        '<span></span><div></div><span></span><div></div>',
        {
          renderBefore: renderBefore1,
        }
      );
      assert.equal(container.querySelector('span'), renderedNode1);
      assert.equal(container.querySelector('span:last-of-type'), renderedNode2);
      assertRender(
        template,
        '<span></span><div></div><span></span><div></div>',
        {
          renderBefore: renderBefore2,
        }
      );
      assert.equal(container.querySelector('span'), renderedNode1);
      assert.equal(container.querySelector('span:last-of-type'), renderedNode2);
    });

    test('renders/updates when specifying `renderBefore` node or not', () => {
      const template = html`<span></span>`;
      const renderBefore = container.appendChild(document.createElement('div'));
      assertRender(template, '<div></div><span></span>');
      const containerRenderedNode = container.querySelector('span');
      assertRender(template, '<span></span><div></div><span></span>', {
        renderBefore,
      });
      const beforeRenderedNode = container.querySelector('span');
      // Ensure re-render updates rather than re-rendering.
      assertRender(template, '<span></span><div></div><span></span>');
      assert.equal(
        container.querySelector('span:last-of-type'),
        containerRenderedNode
      );
      assert.equal(container.querySelector('span'), beforeRenderedNode);
      assertRender(template, '<span></span><div></div><span></span>', {
        renderBefore,
      });
      assert.equal(
        container.querySelector('span:last-of-type'),
        containerRenderedNode
      );
      assert.equal(container.querySelector('span'), beforeRenderedNode);
    });
  });

  suite('text', () => {
    test('renders plain text expression', () => {
      render(html`test`, container);
      assert.equal(stripExpressionComments(container.innerHTML), 'test');
    });

    test('renders a string', () => {
      render(html`<div>${'foo'}</div>`, container);
      assert.equal(
        stripExpressionComments(container.innerHTML),
        '<div>foo</div>'
      );
    });

    test('renders a number', () => {
      render(html`<div>${123}</div>`, container);
      assert.equal(
        stripExpressionComments(container.innerHTML),
        '<div>123</div>'
      );
    });

    test('renders undefined as empty string', () => {
      render(html`<div>${undefined}</div>`, container);
      assert.equal(stripExpressionComments(container.innerHTML), '<div></div>');
    });

    test('renders null as empty string', () => {
      render(html`<div>${null}</div>`, container);
      assert.equal(stripExpressionComments(container.innerHTML), '<div></div>');
    });

    test('renders noChange', () => {
      const template = (i: any) => html`<div>${i}</div>`;
      render(template('foo'), container);
      render(template(noChange), container);
      assert.equal(
        stripExpressionComments(container.innerHTML),
        '<div>foo</div>'
      );
    });

    test('renders nothing', () => {
      const template = (i: any) => html`<div>${i}</div>`;
      render(template('foo'), container);
      render(template(nothing), container);
      const children = Array.from(container.querySelector('div')!.childNodes);
      assert.isEmpty(
        children.filter((node) => node.nodeType !== Node.COMMENT_NODE)
      );
    });

    test.skip('renders a Symbol', () => {
      render(html`<div>${Symbol('A')}</div>`, container);
      assert.include(
        container.querySelector('div')!.textContent!.toLowerCase(),
        'symbol'
      );
    });

    test('does not call a function bound to text', () => {
      const f = () => {
        throw new Error();
      };
      render(html`${f}`, container);
    });

    test('renders nested templates', () => {
      const partial = html`<h1>${'foo'}</h1>`;
      render(html`${partial}${'bar'}`, container);
      assert.equal(
        stripExpressionComments(container.innerHTML),
        '<h1>foo</h1>bar'
      );
    });

    test('renders a template nested multiple times', () => {
      const partial = html`<h1>${'foo'}</h1>`;
      render(html`${partial}${'bar'}${partial}${'baz'}qux`, container);
      assert.equal(
        stripExpressionComments(container.innerHTML),
        '<h1>foo</h1>bar<h1>foo</h1>bazqux'
      );
    });

    test('renders an element', () => {
      const child = document.createElement('p');
      render(html`<div>${child}</div>`, container);
      assert.equal(
        stripExpressionComments(container.innerHTML),
        '<div><p></p></div>'
      );
    });

    test('renders forms as elements', () => {
      // Forms are both a Node and iterable, so make sure they are rendered as
      // a Node.

      const form = document.createElement('form');
      const inputOne = document.createElement('input');
      inputOne.name = 'one';
      const inputTwo = document.createElement('input');
      inputTwo.name = 'two';

      form.appendChild(inputOne);
      form.appendChild(inputTwo);

      render(html`${form}`, container);

      assert.equal(
        stripExpressionComments(container.innerHTML),
        '<form><input name="one"><input name="two"></form>'
      );
    });
  });

  suite('arrays & iterables', () => {
    test('renders arrays', () => {
      render(html`<div>${[1, 2, 3]}</div>`, container);
      assert.equal(
        stripExpressionComments(container.innerHTML),
        '<div>123</div>'
      );
    });

    test('renders arrays of nested templates', () => {
      render(html`<div>${[1, 2, 3].map((i) => html`${i}`)}</div>`, container);
      assert.equal(
        stripExpressionComments(container.innerHTML),
        '<div>123</div>'
      );
    });

    test('renders an array of elements', () => {
      const children = [
        document.createElement('p'),
        document.createElement('a'),
        document.createElement('span'),
      ];
      render(html`<div>${children}</div>`, container);
      assert.equal(
        stripExpressionComments(container.innerHTML),
        '<div><p></p><a></a><span></span></div>'
      );
    });

    test('updates when called multiple times with arrays', () => {
      const ul = (list: string[]) => {
        const items = list.map((item) => html`<li>${item}</li>`);
        return html`<ul>${items}</ul>`;
      };
      render(ul(['a', 'b', 'c']), container);
      assert.equal(
        stripExpressionComments(container.innerHTML),
        '<ul><li>a</li><li>b</li><li>c</li></ul>'
      );
      render(ul(['x', 'y']), container);
      assert.equal(
        stripExpressionComments(container.innerHTML),
        '<ul><li>x</li><li>y</li></ul>'
      );
    });

    test('updates arrays', () => {
      let items = [1, 2, 3];
      const t = () => html`<div>${items}</div>`;
      render(t(), container);
      assert.equal(
        stripExpressionComments(container.innerHTML),
        '<div>123</div>'
      );

      items = [3, 2, 1];
      render(t(), container);
      assert.equal(
        stripExpressionComments(container.innerHTML),
        '<div>321</div>'
      );
    });

    test('updates arrays that shrink then grow', () => {
      let items: number[];
      const t = () => html`<div>${items}</div>`;

      items = [1, 2, 3];
      render(t(), container);
      assert.equal(
        stripExpressionComments(container.innerHTML),
        '<div>123</div>'
      );

      items = [4];
      render(t(), container);
      assert.equal(
        stripExpressionComments(container.innerHTML),
        '<div>4</div>'
      );

      items = [5, 6, 7];
      render(t(), container);
      assert.equal(
        stripExpressionComments(container.innerHTML),
        '<div>567</div>'
      );
    });

    test('updates an array of elements', () => {
      let children: any = [
        document.createElement('p'),
        document.createElement('a'),
        document.createElement('span'),
      ];
      const t = () => html`<div>${children}</div>`;
      render(t(), container);
      assert.equal(
        stripExpressionComments(container.innerHTML),
        '<div><p></p><a></a><span></span></div>'
      );

      children = null;
      render(t(), container);
      assert.equal(stripExpressionComments(container.innerHTML), '<div></div>');

      children = document.createTextNode('foo');
      render(t(), container);
      assert.equal(
        stripExpressionComments(container.innerHTML),
        '<div>foo</div>'
      );
    });
  });

  suite('svg', () => {
    test('renders SVG', () => {
      const container = document.createElement('svg');
      const t = svg`<line y1="1" y2="1"/>`;
      render(t, container);
      const line = container.firstElementChild!;
      assert.equal(line.tagName, 'line');
      assert.equal(line.namespaceURI, 'http://www.w3.org/2000/svg');
    });
  });

  suite('attributes', () => {
    test('renders to a quoted attribute', () => {
      render(html`<div foo="${'bar'}"></div>`, container);
      assert.equal(
        stripExpressionComments(container.innerHTML),
        '<div foo="bar"></div>'
      );
    });

    test('renders to an unquoted attribute', () => {
      assertRender(html`<div foo=${'bar'}></div>`, '<div foo="bar"></div>');
      assertRender(
        html`<div foo=${'bar'}/baz></div>`,
        '<div foo="bar/baz"></div>'
      );
    });

    test('renders to an unquoted attribute after an unbound unquoted attribute', () => {
      assertRender(
        html`<div foo=bar baz=${'qux'}></div>`,
        '<div foo="bar" baz="qux"></div>'
      );
      assertRender(
        html`<div foo=a/b baz=${'qux'}></div>`,
        '<div foo="a/b" baz="qux"></div>'
      );
    });

    test('renders interpolation to an unquoted attribute', () => {
      render(html`<div foo=A${'B'}C></div>`, container);
      assert.equal(
        stripExpressionComments(container.innerHTML),
        '<div foo="ABC"></div>'
      );
      render(html`<div foo=${'A'}B${'C'}></div>`, container);
      assert.equal(
        stripExpressionComments(container.innerHTML),
        '<div foo="ABC"></div>'
      );
    });

    test('renders interpolation to an unquoted attribute', () => {
      render(html`<div foo=A${'B'}C></div>`, container);
      assert.equal(
        stripExpressionComments(container.innerHTML),
        '<div foo="ABC"></div>'
      );
      render(html`<div foo=${'A'}B${'C'}></div>`, container);
      assert.equal(
        stripExpressionComments(container.innerHTML),
        '<div foo="ABC"></div>'
      );
    });

    test('renders multiple bindings in an attribute', () => {
      render(html`<div foo="a${'b'}c${'d'}e"></div>`, container);
      assert.equal(
        stripExpressionComments(container.innerHTML),
        '<div foo="abcde"></div>'
      );
    });

    test('renders two attributes on one element', () => {
      const result = html`<div a="${1}" b="${2}"></div>`;
      render(result, container);
      assert.equal(
        stripExpressionComments(container.innerHTML),
        '<div a="1" b="2"></div>'
      );
    });

    test('renders multiple bindings in two attributes', () => {
      render(
        html`<div foo="a${'b'}c${'d'}e" bar="a${'b'}c${'d'}e"></div>`,
        container
      );
      assert.equal(
        stripExpressionComments(container.innerHTML),
        '<div foo="abcde" bar="abcde"></div>'
      );
    });

    test.skip('renders a Symbol to an attribute', () => {
      render(html`<div foo=${Symbol('A')}></div>`, container);
      assert.include(
        container.querySelector('div')!.getAttribute('foo')!.toLowerCase(),
        'symbol'
      );
    });

    test.skip('renders a Symbol in an array to an attribute', () => {
      render(html`<div foo=${[Symbol('A')] as any}></div>`, container);
      assert.include(
        container.querySelector('div')!.getAttribute('foo')!.toLowerCase(),
        'symbol'
      );
    });

    test('renders a binding in a style attribute', () => {
      const t = html`<div style="color: ${'red'}"></div>`;
      render(t, container);
      if (isIe) {
        assert.equal(
          stripExpressionComments(container.innerHTML),
          '<div style="color: red;"></div>'
        );
      } else {
        assert.equal(
          stripExpressionComments(container.innerHTML),
          '<div style="color: red"></div>'
        );
      }
    });

    test('renders multiple bindings in a style attribute', () => {
      const t = html`<div style="${'color'}: ${'red'}"></div>`;
      render(t, container);
      if (isIe) {
        assert.equal(
          stripExpressionComments(container.innerHTML),
          '<div style="color: red;"></div>'
        );
      } else {
        assert.equal(
          stripExpressionComments(container.innerHTML),
          '<div style="color: red"></div>'
        );
      }
    });

    test('renders a binding in a class attribute', () => {
      render(html`<div class="${'red'}"></div>`, container);
      assert.equal(
        stripExpressionComments(container.innerHTML),
        '<div class="red"></div>'
      );
    });

    test('renders a binding in an input value attribute', () => {
      render(html`<input value="${'the-value'}" />`, container);
      assert.equal(
        stripExpressionComments(container.innerHTML),
        '<input value="the-value">'
      );
      assert.equal(container.querySelector('input')!.value, 'the-value');
    });

    test('renders a case-sensitive attribute', () => {
      const size = 100;
      render(html`<svg viewBox="0 0 ${size} ${size}"></svg>`, container);
      assert.include(
        stripExpressionComments(container.innerHTML),
        'viewBox="0 0 100 100"'
      );

      // Make sure non-alpha valid attribute name characters are handled
      render(html`<svg view_Box="0 0 ${size} ${size}"></svg>`, container);
      assert.include(
        stripExpressionComments(container.innerHTML),
        'view_Box="0 0 100 100"'
      );
    });

    test('renders to an attribute expression after an attribute literal', () => {
      render(html`<div a="b" foo="${'bar'}"></div>`, container);
      // IE and Edge can switch attribute order!
      assert.include(
        ['<div a="b" foo="bar"></div>', '<div foo="bar" a="b"></div>'],
        stripExpressionComments(container.innerHTML)
      );
    });

    test('renders to an attribute expression before an attribute literal', () => {
      render(html`<div foo="${'bar'}" a="b"></div>`, container);
      // IE and Edge can switch attribute order!
      assert.include(
        ['<div a="b" foo="bar"></div>', '<div foo="bar" a="b"></div>'],
        stripExpressionComments(container.innerHTML)
      );
    });

    // Regression test for exception in template parsing caused by attributes
    // reordering when a attribute binding precedes an attribute literal.
    test('renders attribute binding after attribute binding that moved', () => {
      render(
        html`<a href="${'foo'}" class="bar"><div id=${'a'}></div></a>`,
        container
      );
      assert.equal(
        stripExpressionComments(container.innerHTML),
        `<a class="bar" href="foo"><div id="a"></div></a>`
      );
    });

    test('renders a bound attribute without quotes', () => {
      render(html`<div foo=${'bar'}></div>`, container);
      assert.equal(
        stripExpressionComments(container.innerHTML),
        '<div foo="bar"></div>'
      );
    });

    test('renders multiple bound attributes', () => {
      render(
        html`<div foo="${'Foo'}" bar="${'Bar'}" baz=${'Baz'}></div>`,
        container
      );
      assert.oneOf(stripExpressionComments(container.innerHTML), [
        '<div foo="Foo" bar="Bar" baz="Baz"></div>',
        '<div foo="Foo" baz="Baz" bar="Bar"></div>',
        '<div bar="Bar" foo="Foo" baz="Baz"></div>',
      ]);
    });

    test('renders multiple bound attributes without quotes', () => {
      render(
        html`<div foo=${'Foo'} bar=${'Bar'} baz=${'Baz'}></div>`,
        container
      );
      assert.oneOf(stripExpressionComments(container.innerHTML), [
        '<div foo="Foo" bar="Bar" baz="Baz"></div>',
        '<div foo="Foo" baz="Baz" bar="Bar"></div>',
        '<div bar="Bar" foo="Foo" baz="Baz"></div>',
      ]);
    });

    test('renders multi-expression attribute without quotes', () => {
      render(html`<div foo="${'Foo'}${'Bar'}"></div>`, container);
      assert.equal(
        stripExpressionComments(container.innerHTML),
        '<div foo="FooBar"></div>'
      );
    });

    test('renders to attributes with attribute-like values', () => {
      render(html`<div foo="bar=${'foo'}"></div>`, container);
      assert.equal(
        stripExpressionComments(container.innerHTML),
        '<div foo="bar=foo"></div>'
      );
    });

    test('does not call a function bound to an attribute', () => {
      const f = () => {
        throw new Error();
      };
      render(html`<div foo=${f as any}></div>`, container);
      const div = container.querySelector('div')!;
      assert.isTrue(div.hasAttribute('foo'));
    });

    test('renders an array to an attribute', () => {
      render(html`<div foo=${['1', '2', '3'] as any}></div>`, container);
      assert.equal(
        stripExpressionComments(container.innerHTML),
        '<div foo="1,2,3"></div>'
      );
    });

    test('renders to an attribute before a node', () => {
      render(html`<div foo="${'bar'}">${'baz'}</div>`, container);
      assert.equal(
        stripExpressionComments(container.innerHTML),
        '<div foo="bar">baz</div>'
      );
    });

    test('renders to an attribute after a node', () => {
      render(html`<div>${'baz'}</div><div foo="${'bar'}"></div>`, container);
      assert.equal(
        stripExpressionComments(container.innerHTML),
        '<div>baz</div><div foo="bar"></div>'
      );
    });

    test('renders undefined in attributes', () => {
      render(html`<div attribute="it's ${undefined}"></div>`, container);
      assert.equal(
        stripExpressionComments(container.innerHTML),
        '<div attribute="it\'s "></div>'
      );
    });

    test('renders undefined in attributes', () => {
      render(html`<div attribute="${undefined as any}"></div>`, container);
      assert.equal(
        stripExpressionComments(container.innerHTML),
        '<div attribute=""></div>'
      );
    });

    test('nothing sentinel removes an attribute', () => {
      const go = (v: any) => html`<div a=${v}></div>`;
      render(go(nothing), container);
      assert.equal(stripExpressionComments(container.innerHTML), '<div></div>');

      render(go('a'), container);
      assert.equal(
        stripExpressionComments(container.innerHTML),
        '<div a="a"></div>'
      );

      render(go(nothing), container);
      assert.equal(stripExpressionComments(container.innerHTML), '<div></div>');
    });

    test('interpolated nothing sentinel removes an attribute', () => {
      const go = (v: any) => html`<div a="A${v}"></div>`;
      render(go('a'), container);
      assert.equal(
        stripExpressionComments(container.innerHTML),
        '<div a="Aa"></div>'
      );

      render(go(nothing), container);
      assert.equal(stripExpressionComments(container.innerHTML), '<div></div>');
    });

    test('noChange works', () => {
      const go = (v: any) => render(html`<div foo=${v}></div>`, container);
      go('A');
      assert.equal(
        stripExpressionComments(container.innerHTML),
        '<div foo="A"></div>',
        'A'
      );
      const observer = new MutationObserver(() => {});
      observer.observe(container, {attributes: true, subtree: true});

      go(noChange);
      assert.equal(
        stripExpressionComments(container.innerHTML),
        '<div foo="A"></div>',
        'B'
      );
      assert.isEmpty(observer.takeRecords());
    });

    test('noChange works on one of multiple expressions', () => {
      const go = (a: any, b: any) =>
        render(html`<div foo="${a}:${b}"></div>`, container);
      go('A', 'B');
      assert.equal(
        stripExpressionComments(container.innerHTML),
        '<div foo="A:B"></div>',
        'A'
      );
      go(noChange, 'C');
      assert.equal(
        stripExpressionComments(container.innerHTML),
        '<div foo="A:C"></div>',
        'B'
      );
    });
  });

  suite('boolean attributes', () => {
    test('adds attributes for true values', () => {
      render(html`<div ?foo=${true}></div>`, container);
      assert.equal(
        stripExpressionComments(container.innerHTML),
        '<div foo=""></div>'
      );
    });

    test('removes attributes for false values', () => {
      render(html`<div ?foo=${false}></div>`, container);
      assert.equal(stripExpressionComments(container.innerHTML), '<div></div>');
    });

    test('removes attributes for nothing values', () => {
      const go = (v: any) => render(html`<div ?foo=${v}></div>`, container);

      go(nothing);
      assert.equal(stripExpressionComments(container.innerHTML), '<div></div>');

      go(true);
      assert.equal(
        stripExpressionComments(container.innerHTML),
        '<div foo=""></div>'
      );

      go(nothing);
      assert.equal(stripExpressionComments(container.innerHTML), '<div></div>');
    });

    test('noChange works', () => {
      const go = (v: any) => render(html`<div ?foo=${v}></div>`, container);
      go(true);
      assert.equal(
        stripExpressionComments(container.innerHTML),
        '<div foo=""></div>'
      );
      const observer = new MutationObserver(() => {});
      observer.observe(container, {attributes: true, subtree: true});
      go(noChange);
      assert.equal(
        stripExpressionComments(container.innerHTML),
        '<div foo=""></div>'
      );
      assert.isEmpty(observer.takeRecords());
    });
  });

  suite('properties', () => {
    test('sets properties', () => {
      render(html`<div .foo=${123} .Bar=${456}></div>`, container);
      const div = container.querySelector('div')!;
      assert.strictEqual((div as any).foo, 123);
      assert.strictEqual((div as any).Bar, 456);
    });

    test('nothing becomes undefined', () => {
      const go = (v: any) => render(html`<div .foo=${v}></div>`, container);

      go(1);
      const div = container.querySelector('div')!;
      assert.strictEqual((div as any).foo, 1);

      go(nothing);
      assert.strictEqual((div as any).foo, undefined);
    });

    test('noChange works', () => {
      const go = (v: any) => render(html`<div .foo=${v}></div>`, container);
      go(1);
      const div = container.querySelector('div')!;
      assert.strictEqual((div as any).foo, 1);

      go(noChange);
      assert.strictEqual((div as any).foo, 1);
    });
  });

  suite('events', () => {
    setup(() => {
      document.body.appendChild(container);
    });

    teardown(() => {
      document.body.removeChild(container);
    });

    test('adds event listener functions, calls with right this value', () => {
      let thisValue;
      let event: Event | undefined = undefined;
      const listener = function (this: any, e: any) {
        event = e;
        thisValue = this;
      };
      const eventContext = {} as EventTarget;
      render(html`<div @click=${listener}></div>`, container, {eventContext});
      const div = container.querySelector('div')!;
      div.click();
      if (event === undefined) {
        throw new Error(`Event listener never fired!`);
      }
      assert.equal(thisValue, eventContext);

      // MouseEvent is not a function in IE, so the event cannot be an instance
      // of it
      if (typeof MouseEvent === 'function') {
        assert.instanceOf(event, MouseEvent);
      } else {
        assert.isDefined((event as MouseEvent).initMouseEvent);
      }
    });

    test('adds event listener objects, calls with right this value', () => {
      let thisValue;
      const listener = {
        handleEvent(_e: Event) {
          thisValue = this;
        },
      };
      const eventContext = {} as EventTarget;
      render(html`<div @click=${listener}></div>`, container, {eventContext});
      const div = container.querySelector('div')!;
      div.click();
      assert.equal(thisValue, listener);
    });

    test('only adds event listener once', () => {
      let count = 0;
      const listener = () => {
        count++;
      };
      render(html`<div @click=${listener}></div>`, container);
      render(html`<div @click=${listener}></div>`, container);

      const div = container.querySelector('div')!;
      div.click();
      assert.equal(count, 1);
    });

    test('allows updating event listener', () => {
      let count1 = 0;
      const listener1 = () => {
        count1++;
      };
      let count2 = 0;
      const listener2 = () => {
        count2++;
      };
      const t = (listener: () => void) => html`<div @click=${listener}></div>`;
      render(t(listener1), container);
      render(t(listener2), container);

      const div = container.querySelector('div')!;
      div.click();
      assert.equal(count1, 0);
      assert.equal(count2, 1);
    });

    test('allows updating event listener without extra calls to remove/addEventListener', () => {
      let listener: Function | null;
      const t = () => html`<div @click=${listener}></div>`;
      render(t(), container);
      const div = container.querySelector('div')!;

      let addCount = 0;
      let removeCount = 0;
      div.addEventListener = () => addCount++;
      div.removeEventListener = () => removeCount++;

      listener = () => {};
      render(t(), container);
      assert.equal(addCount, 1);
      assert.equal(removeCount, 0);

      listener = () => {};
      render(t(), container);
      assert.equal(addCount, 1);
      assert.equal(removeCount, 0);

      listener = null;
      render(t(), container);
      assert.equal(addCount, 1);
      assert.equal(removeCount, 1);

      listener = () => {};
      render(t(), container);
      assert.equal(addCount, 2);
      assert.equal(removeCount, 1);

      listener = () => {};
      render(t(), container);
      assert.equal(addCount, 2);
      assert.equal(removeCount, 1);
    });

    test('removes event listeners', () => {
      let target;
      let listener: any = (e: any) => (target = e.target);
      const t = () => html`<div @click=${listener}></div>`;
      render(t(), container);
      const div = container.querySelector('div')!;
      div.click();
      assert.equal(target, div);

      listener = null;
      target = undefined;
      render(t(), container);
      div.click();
      assert.equal(target, undefined);
    });

    test('allows capturing events', () => {
      let event!: Event;
      let eventPhase!: number;
      const listener = {
        handleEvent(e: Event) {
          event = e;
          // read here because it changes
          eventPhase = event.eventPhase;
        },
        capture: true,
      };
      render(
        html`
          <div id="outer" @test=${listener}>
            <div id="inner"><div></div></div>
          </div>
        `,
        container
      );
      const inner = container.querySelector('#inner')!;
      inner.dispatchEvent(new Event('test'));
      assert.isOk(event);
      assert.equal(eventPhase, Event.CAPTURING_PHASE);
    });

    test('event listeners can see events fired by dynamic children', () => {
      // This tests that node directives are called in the commit phase, not
      // the setValue phase
      class TestElement1 extends HTMLElement {
        connectedCallback() {
          this.dispatchEvent(
            new CustomEvent('test-event', {
              bubbles: true,
            })
          );
        }
      }
      customElements.define('test-element-1', TestElement1);

      let event: Event | undefined = undefined;
      const listener = (e: Event) => {
        event = e;
      };
      document.body.appendChild(container);
      render(
        html`<div @test-event=${listener}>
          ${html`<test-element-1></test-element-1>`}
        </div>`,
        container
      );
      assert.isOk(event);
    });
  });

  suite('updates', () => {
    let container: HTMLElement;

    setup(() => {
      container = document.createElement('div');
    });

    test('dirty checks simple values', () => {
      const foo = 'aaa';

      const t = () => html`<div>${foo}</div>`;

      render(t(), container);
      assert.equal(
        stripExpressionComments(container.innerHTML),
        '<div>aaa</div>'
      );
      const text = container.querySelector('div')!;
      assert.equal(text.textContent, 'aaa');

      // Set textContent manually. Since lit-html doesn't dirty check against
      // actual DOM, but again previous part values, this modification should
      // persist through the next render with the same value.
      text.textContent = 'bbb';
      assert.equal(text.textContent, 'bbb');
      assert.equal(
        stripExpressionComments(container.innerHTML),
        '<div>bbb</div>'
      );

      // Re-render with the same content, should be a no-op
      render(t(), container);
      assert.equal(
        stripExpressionComments(container.innerHTML),
        '<div>bbb</div>'
      );
      const text2 = container.querySelector('div')!;

      // The next node should be the same too
      assert.strictEqual(text, text2);
    });

    test('dirty checks node values', async () => {
      const node = document.createElement('div');
      const t = () => html`${node}`;

      const observer = new MutationObserver(() => {});
      observer.observe(container, {childList: true, subtree: true});

      assert.equal(stripExpressionComments(container.innerHTML), '');
      render(t(), container);
      assert.equal(stripExpressionComments(container.innerHTML), '<div></div>');

      const elementNodes: Node[] = [];
      let mutationRecords: MutationRecord[] = observer.takeRecords();
      for (const record of mutationRecords) {
        elementNodes.push(
          ...Array.from(record.addedNodes).filter(
            (n) => n.nodeType === Node.ELEMENT_NODE
          )
        );
      }
      assert.equal(elementNodes.length, 1);

      mutationRecords = [];
      render(t(), container);
      assert.equal(stripExpressionComments(container.innerHTML), '<div></div>');
      mutationRecords = observer.takeRecords();
      assert.equal(mutationRecords.length, 0);
    });

    test('renders to and updates a container', () => {
      let foo = 'aaa';

      const t = () => html`<div>${foo}</div>`;

      render(t(), container);
      assert.equal(
        stripExpressionComments(container.innerHTML),
        '<div>aaa</div>'
      );
      const div = container.querySelector('div')!;
      assert.equal(div.tagName, 'DIV');

      foo = 'bbb';
      render(t(), container);
      assert.equal(
        stripExpressionComments(container.innerHTML),
        '<div>bbb</div>'
      );
      const div2 = container.querySelector('div')!;
      // check that only the part changed
      assert.equal(div, div2);
    });

    test('renders to and updates sibling parts', () => {
      let foo = 'foo';
      const bar = 'bar';

      const t = () => html`<div>${foo}${bar}</div>`;

      render(t(), container);
      assert.equal(
        stripExpressionComments(container.innerHTML),
        '<div>foobar</div>'
      );

      foo = 'bbb';
      render(t(), container);
      assert.equal(
        stripExpressionComments(container.innerHTML),
        '<div>bbbbar</div>'
      );
    });

    test('renders and updates attributes', () => {
      let foo = 'foo';
      const bar = 'bar';

      const t = () => html`<div a="${foo}:${bar}"></div>`;

      render(t(), container);
      assert.equal(
        stripExpressionComments(container.innerHTML),
        '<div a="foo:bar"></div>'
      );

      foo = 'bbb';
      render(t(), container);
      assert.equal(
        stripExpressionComments(container.innerHTML),
        '<div a="bbb:bar"></div>'
      );
    });

    test('updates nested templates', () => {
      let foo = 'foo';
      const bar = 'bar';
      const baz = 'baz';

      const t = (x: boolean) => {
        let partial;
        if (x) {
          partial = html`<h1>${foo}</h1>`;
        } else {
          partial = html`<h2>${bar}</h2>`;
        }

        return html`${partial}${baz}`;
      };

      render(t(true), container);
      assert.equal(
        stripExpressionComments(container.innerHTML),
        '<h1>foo</h1>baz'
      );

      foo = 'bbb';
      render(t(true), container);
      assert.equal(
        stripExpressionComments(container.innerHTML),
        '<h1>bbb</h1>baz'
      );

      render(t(false), container);
      assert.equal(
        stripExpressionComments(container.innerHTML),
        '<h2>bar</h2>baz'
      );
    });

    test('updates an element', () => {
      let child: any = document.createElement('p');
      const t = () => html`<div>${child}<div></div></div>`;
      render(t(), container);
      assert.equal(
        stripExpressionComments(container.innerHTML),
        '<div><p></p><div></div></div>'
      );

      child = undefined;
      render(t(), container);
      assert.equal(
        stripExpressionComments(container.innerHTML),
        '<div><div></div></div>'
      );

      child = document.createTextNode('foo');
      render(t(), container);
      assert.equal(
        stripExpressionComments(container.innerHTML),
        '<div>foo<div></div></div>'
      );
    });

    test(
      'overwrites an existing TemplateInstance if one exists and does ' +
        'not have a matching Template',
      () => {
        render(html`<div>foo</div>`, container);

        assert.equal(container.children.length, 1);
        const fooDiv = container.children[0];
        assert.equal(fooDiv.textContent, 'foo');

        render(html`<div>bar</div>`, container);

        assert.equal(container.children.length, 1);
        const barDiv = container.children[0];
        assert.equal(barDiv.textContent, 'bar');

        assert.notEqual(fooDiv, barDiv);
      }
    );
  });

  suite('directives', () => {
    // A stateful directive
    class CountDirective extends Directive {
      count = 0;
      render(v: unknown) {
        return `${v}:${++this.count}`;
      }
    }
    const count = directive(CountDirective);

    test('renders directives on NodeParts', () => {
      class TestDirective extends Directive {
        render(v: string) {
          return html`TEST:${v}`;
        }
      }
      const testDirective = directive(TestDirective);

      render(html`<div>${testDirective('A')}</div>`, container);
      assert.equal(
        stripExpressionComments(container.innerHTML),
        '<div>TEST:A</div>'
      );
    });

    test('directives are stateful', () => {
      const go = (v: string) => {
        render(html`<div>${count(v)}</div>`, container);
      };
      go('A');
      assert.equal(
        stripExpressionComments(container.innerHTML),
        '<div>A:1</div>'
      );
      go('A');
      assert.equal(
        stripExpressionComments(container.innerHTML),
        '<div>A:2</div>'
      );
      go('B');
      assert.equal(
        stripExpressionComments(container.innerHTML),
        '<div>B:3</div>'
      );
    });

    test('directives can update', () => {
      let receivedPart: NodePart;
      let receivedValue: unknown;

      class TestUpdateDirective extends Directive {
        render(v: unknown) {
          return v;
        }

        update(part: NodePart, [v]: Parameters<this['render']>) {
          receivedPart = part;
          receivedValue = v;
          return this.render(v);
        }
      }
      const update = directive(TestUpdateDirective);
      const go = (v: boolean) => {
        render(html`<div>${update(v)}</div>`, container);
      };
      go(true);
      assert.equal(
        stripExpressionComments(container.innerHTML),
        '<div>true</div>'
      );
      assert.instanceOf(receivedPart!, NodePart);
      assert.equal(receivedValue, true);
    });

    test('renders directives on AttributeParts', () => {
      const go = () => html`<div foo=${count('A')}></div>`;
      render(go(), container);
      assert.equal(
        stripExpressionMarkers(container.innerHTML),
        '<div foo="A:1"></div>'
      );
      render(go(), container);
      assert.equal(
        stripExpressionMarkers(container.innerHTML),
        '<div foo="A:2"></div>'
      );
    });

    test('renders multiple directives on AttributeParts', () => {
      const go = () => html`<div foo="a:${count('A')}:b:${count('B')}"></div>`;
      render(go(), container);
      assert.equal(
        stripExpressionMarkers(container.innerHTML),
        '<div foo="a:A:1:b:B:1"></div>'
      );
      render(go(), container);
      assert.equal(
        stripExpressionMarkers(container.innerHTML),
        '<div foo="a:A:2:b:B:2"></div>'
      );
    });

    test('renders directives on PropertyParts', () => {
      render(html`<div .foo=${count('A')}></div>`, container);
      assert.equal(stripExpressionMarkers(container.innerHTML), '<div></div>');
      assert.strictEqual((container.firstElementChild as any).foo, 'A:1');
    });

    test('event listeners can see events fired in attribute directives', () => {
      class FireEventDirective {
        render() {
          return nothing;
        }
        // TODO (justinfagnani): make this work on SpreadPart
        update(part: AttributePart) {
          part.element.dispatchEvent(
            new CustomEvent('test-event', {
              bubbles: true,
            })
          );
          return nothing;
        }
      }
      const fireEvent = directive(FireEventDirective);
      let event = undefined;
      const listener = (e: Event) => {
        event = e;
      };
      render(
        html`<div @test-event=${listener} b=${fireEvent()}></div>`,
        container
      );
      assert.isOk(event);
    });
  });

  suite('spread', () => {
    test('renders a static attr result', () => {
      render(html`<div ${attr`foo=bar`} a="b"></div>`, container);
      assert.equal(
        stripExpressionComments(container.innerHTML),
        '<div a="b" foo="bar"></div>'
      );
    });

    test('renders a dynamic attr result', () => {
      render(html`<div ${attr`foo=${'bar'}`} a="b"></div>`, container);
      assert.equal(
        stripExpressionComments(container.innerHTML),
        '<div a="b" foo="bar"></div>'
      );
    });

    test.skip('renders a property', () => {
      render(html`<div ${attr`.foo=${'bar'}`} a="b"></div>`, container);
      assert.equal(
        stripExpressionComments(container.innerHTML),'<div a="b"></div>'
      );
      const div = container.querySelector('div');
      assert.equal((div as any).foo, 'bar');
    });
  });
});<|MERGE_RESOLUTION|>--- conflicted
+++ resolved
@@ -319,7 +319,6 @@
       );
     });
 
-<<<<<<< HEAD
     test('inside start tag', () => {
       assertRender(html`<div ${attr`a="b"`}></div>`, '<div a="b"></div>');
     });
@@ -330,40 +329,22 @@
       assertRender(
         html`<div ${attr`a="b"`} ${attr`c="d"`}></div>`,
         '<div a="b"></div>'
-=======
-    // test('inside start tag', () => {
-    //   assertRender(html`<div ${attr`a="b"`}></div>`, '<div a="b"></div>');
-    // });
-
-    // test('inside start tag x2', () => {
-    //   // We don't support multiple attribute-position bindings yet, so just
-    //   // ensure this parses ok
-    //   assertRender(
-    //     html`<div ${attr`a="b"`} ${attr`c="d"`}></div>`,
-    //     '<div a="b"></div>'
-    //   );
-    // });
+      );
+    });
 
     test('inside start tag after quoted attribute', () => {
-      assertRender(html`<div a="b" ${'c'}></div>`, '<div a="b"></div>');
-      assertRender(
-        html`<script a="b" ${'c'}></script>`,
-        '<script a="b"></script>'
->>>>>>> 0c84011e
+      assertRender(html`<div a="b" ${attr`c="d"`}></div>`, '<div a="b" c="d"></div>');
+      assertRender(
+        html`<script a="b" ${attr`c="d"`}></script>`,
+        '<script a="b" c="d"></script>'
       );
     });
 
     test('inside start tag after unquoted attribute', () => {
-<<<<<<< HEAD
       // prettier-ignore
       assertRender(html`<div a=b ${attr`c="d"`}></div>`, '<div a="b" c="d"></div>');
     });
 
-    test('inside start tag after quoted attribute', () => {
-      // prettier-ignore
-      assertRender(html`<div a="b" ${attr`c="d"`}></div>`, '<div a="b" c="d"></div>');
-    });
-
     test('inside start tag before unquoted attribute', () => {
       // bound attributes always appear after static attributes
       assertRender(
@@ -379,38 +360,6 @@
         '<div a="b" c="d"></div>'
       );
     });
-=======
-      assertRender(html`<div a=b ${'c'}></div>`, '<div a="b"></div>');
-      assertRender(
-        html`<script a=b ${'c'}></script>`,
-        '<script a="b"></script>'
-      );
-    });
-
-    test('inside start tag', () => {
-      assertRender(html`<div ${'a'}></div>`, '<div></div>');
-    });
-
-    // test('inside start tag after quoted attribute', () => {
-    //   assertRender(html`<div a="b" ${attr`c="d"`}></div>`, '<div a="b" c="d"></div>');
-    // });
-
-    // test('inside start tag before unquoted attribute', () => {
-    //   // bound attributes always appear after static attributes
-    //   assertRender(
-    //     html`<div ${attr`c="d"`} a="b"></div>`,
-    //     '<div a="b" c="d"></div>'
-    //   );
-    // });
-
-    // test('inside start tag before quoted attribute', () => {
-    //   // bound attributes always appear after static attributes
-    //   assertRender(
-    //     html`<div ${attr`c="d"`} a="b"></div>`,
-    //     '<div a="b" c="d"></div>'
-    //   );
-    // });
->>>>>>> 0c84011e
 
     test('"dynamic" tag name', () => {
       render(html`<${'A'}></${'A'}>`, container);
