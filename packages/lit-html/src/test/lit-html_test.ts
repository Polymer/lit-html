/**
 * @license
 * Copyright (c) 2017 The Polymer Project Authors. All rights reserved.
 * This code may only be used under the BSD style license found at
 * http://polymer.github.io/LICENSE.txt
 * The complete set of authors may be found at
 * http://polymer.github.io/AUTHORS.txt
 * The complete set of contributors may be found at
 * http://polymer.github.io/CONTRIBUTORS.txt
 * Code distributed by Google as part of the polymer project is also
 * subject to an additional IP rights grant found at
 * http://polymer.github.io/PATENTS.txt
 */
import {
  AttributePart,
  Directive,
  directive,
  html,
  noChange,
  NodePart,
  nothing,
  render,
  RenderOptions,
  svg,
  TemplateResult,
  SanitizerFactory,
  Part,
} from '../lit-html.js';
import {assert} from '@esm-bundle/chai';
import {
  stripExpressionComments,
  stripExpressionMarkers,
} from './test-utils/strip-markers.js';
import {repeat} from '../directives/repeat.js';
import {DisconnectableDirective} from '../disconnectable-directive.js';

const ua = window.navigator.userAgent;
const isIe = ua.indexOf('Trident/') > 0;
// We don't have direct access to DEV_MODE, but this is a good enough
// proxy.
const DEV_MODE = render.setSanitizer != null;

suite('lit-html', () => {
  let container: HTMLDivElement;

  setup(() => {
    container = document.createElement('div');
  });

  const assertRender = (
    r: TemplateResult,
    expected: string,
    options?: RenderOptions
  ) => {
    const part = render(r, container, options);
    assert.equal(stripExpressionComments(container.innerHTML), expected);
    return part;
  };

  const assertContent = (expected: string) => {
    assert.equal(stripExpressionComments(container.innerHTML), expected);
  };

  /**
   * These test the ability to insert the correct expression marker into the
   * HTML string before being parsed by innerHTML. Some of the tests have
   * malformed HTML to test for reasonable (non-crashing) behavior in edge
   * cases, though the exact behavior is undefined.
   */
  suite('marker insertion', () => {
    test('only text', () => {
      assertRender(html`${'A'}`, 'A');
    });

    test('attribute-like text', () => {
      assertRender(html`a=${'A'}`, 'a=A');
    });

    test('< in text', () => {
      assertRender(html`a < ${'b'}`, 'a &lt; b');
    });

    test('after tag-like in text', () => {
      assertRender(html`a <1a> ${'b'}`, 'a &lt;1a&gt; b');
      assertRender(html`a <-a> ${'b'}`, 'a &lt;-a&gt; b');
      assertRender(html`a <:a> ${'b'}`, 'a &lt;:a&gt; b');
    });

    test('text child', () => {
      assertRender(html`<div>${'A'}</div>`, '<div>A</div>');
    });

    test('text child of various tag names', () => {
      assertRender(html`<x-foo>${'A'}</x-foo>`, '<x-foo>A</x-foo>');
      assertRender(html`<x=foo>${'A'}</x=foo>`, '<x=foo>A</x=foo>');
      assertRender(html`<x:foo>${'A'}</x:foo>`, '<x:foo>A</x:foo>');
      assertRender(html`<x1>${'A'}</x1>`, '<x1>A</x1>');
    });

    test('text after self-closing tag', () => {
      assertRender(html`<input />${'A'}`, '<input>A');
      assertRender(
        html`<!-- @ts-ignore --><x-foo />${'A'}`,
        '<!-- @ts-ignore --><x-foo>A</x-foo>'
      );
    });

    test('text child of element with unbound quoted attribute', () => {
      assertRender(html`<div a="b">${'d'}</div>`, '<div a="b">d</div>');

      render(html`<script a="b" type="foo">${'d'}</script>`, container);
      assert.include(
        [
          '<script a="b" type="foo">d</script>',
          '<script type="foo" a="b">d</script>',
        ],
        stripExpressionComments(container.innerHTML)
      );
    });

    test('text child of element with unbound unquoted attribute', () => {
      assertRender(html`<div a=b>${'d'}</div>`, '<div a="b">d</div>');

      render(html`<script a=b type="foo">${'d'}</script>`, container);
      assert.include(
        [
          '<script a="b" type="foo">d</script>',
          '<script type="foo" a="b">d</script>',
        ],
        stripExpressionComments(container.innerHTML)
      );
    });

    test('renders parts with whitespace after them', () => {
      assertRender(html`<div>${'foo'} </div>`, '<div>foo </div>');
    });

    test('renders parts that look like attributes', () => {
      assertRender(html`<div>foo bar=${'baz'}</div>`, '<div>foo bar=baz</div>');
    });

    test('renders multiple parts per element, preserving whitespace', () => {
      assertRender(html`<div>${'foo'} ${'bar'}</div>`, '<div>foo bar</div>');
    });

    test('renders templates with comments', () => {
      assertRender(
        html`
        <div>
          <!-- this is a comment -->
          <h1 class="${'foo'}">title</h1>
          <p>${'foo'}</p>
        </div>`,
        `
        <div>
          <!-- this is a comment -->
          <h1 class="foo">title</h1>
          <p>foo</p>
        </div>`
      );
    });

    test('text after element', () => {
      assertRender(html`<div></div>${'A'}`, '<div></div>A');
    });

    test('renders next templates with preceding elements', () => {
      assertRender(
        html`<a>${'foo'}</a>${html`<h1>${'bar'}</h1>`}`,
        '<a>foo</a><h1>bar</h1>'
      );
    });

    test('renders expressions with preceding elements', () => {
      // This is nearly the same test case as above, but was causing a
      // different stack trace
      assertRender(html`<a>${'foo'}</a>${'bar'}`, '<a>foo</a>bar');
    });

    test('text in raw text element after <', () => {
      // It doesn't matter much what marker we use in <script>, <style> and
      // <textarea> since comments aren't parsed and we have to search the text
      // anyway.
      assertRender(
        html`<script type="foo">i < j ${'A'}</script>`,
        '<script type="foo">i < j A</script>'
      );
    });

    test('text in raw text element after >', () => {
      assertRender(
        html`<script type="foo">i > j ${'A'}</script>`,
        '<script type="foo">i > j A</script>'
      );
    });

    test('text in raw text element inside tag-like string', () => {
      assertRender(
        html`<script type="foo">"<div a=${'A'}></div>";</script>`,
        '<script type="foo">"<div a=A></div>";</script>'
      );
    });

    test('renders inside <script>: only node', () => {
      assertRender(
        html`<script type="foo">${'foo'}</script>`,
        '<script type="foo">foo</script>'
      );
    });

    test('renders inside <script>: first node', () => {
      assertRender(
        html`<script type="foo">${'foo'}A</script>`,
        '<script type="foo">fooA</script>'
      );
    });

    test('renders inside <script>: last node', () => {
      assertRender(
        html`<script type="foo">A${'foo'}</script>`,
        '<script type="foo">Afoo</script>'
      );
    });

    test('renders inside <script>: multiple bindings', () => {
      assertRender(
        html`<script type="foo">A${'foo'}B${'bar'}C</script>`,
        '<script type="foo">AfooBbarC</script>'
      );
    });

    test('renders inside <script>: attribute-like', () => {
      assertRender(
        html`<script type="foo">a=${'foo'}</script>`,
        '<script type="foo">a=foo</script>'
      );
    });

    test('text after script element', () => {
      assertRender(html`<script></script>${'A'}`, '<script></script>A');
    });

    test('text after style element', () => {
      assertRender(html`<style></style>${'A'}`, '<style></style>A');
    });

    test('text inside raw text element, after different raw tag', () => {
      assertRender(
        html`<script type="foo"><style></style>"<div a=${'A'}></div>"</script>`,
        '<script type="foo"><style></style>"<div a=A></div>"</script>'
      );
    });

    test('text inside raw text element, after different raw end tag', () => {
      assertRender(
        html`<script type="foo"></style>"<div a=${'A'}></div>"</script>`,
        '<script type="foo"></style>"<div a=A></div>"</script>'
      );
    });

    test('renders inside raw-like element', () => {
      assertRender(html`<scriptx>${'foo'}</scriptx>`, '<scriptx>foo</scriptx>');
    });

    test('attribute after raw text element', () => {
      assertRender(
        html`<script></script><div a=${'A'}></div>`,
        '<script></script><div a="A"></div>'
      );
    });

    test('unquoted attribute', () => {
      assertRender(html`<div a=${'A'}></div>`, '<div a="A"></div>');
      assertRender(html`<div abc=${'A'}></div>`, '<div abc="A"></div>');
      assertRender(html`<div abc = ${'A'}></div>`, '<div abc="A"></div>');
    });

    test('quoted attribute', () => {
      assertRender(html`<div a="${'A'}"></div>`, '<div a="A"></div>');
      assertRender(html`<div abc="${'A'}"></div>`, '<div abc="A"></div>');
      assertRender(html`<div abc = "${'A'}"></div>`, '<div abc="A"></div>');
    });

    test('second quoted attribute', () => {
      assertRender(
        html`<div a="b" c="${'A'}"></div>`,
        '<div a="b" c="A"></div>'
      );
    });

    test('two quoted attributes', () => {
      assertRender(
        html`<div a="${'A'}" b="${'A'}"></div>`,
        '<div a="A" b="A"></div>'
      );
    });

    test('two unquoted attributes', () => {
      assertRender(
        html`<div a=${'A'} b=${'A'}></div>`,
        '<div a="A" b="A"></div>'
      );
    });

    test('quoted attribute multi', () => {
      assertRender(html`<div a="${'A'} ${'A'}"></div>`, '<div a="A A"></div>');
    });

    test('quoted attribute with markup', () => {
      assertRender(
        html`<div a="<table>${'A'}"></div>`,
        '<div a="<table>A"></div>'
      );
    });

    test('text after quoted bound attribute', () => {
      assertRender(html`<div a="${'A'}">${'A'}</div>`, '<div a="A">A</div>');
      assertRender(
        html`<script type="foo" a="${'A'}">${'A'}</script>`,
        '<script type="foo" a="A">A</script>'
      );
    });

    test('text after unquoted bound attribute', () => {
      assertRender(html`<div a=${'A'}>${'A'}</div>`, '<div a="A">A</div>');
      assertRender(
        html`<script type="foo" a=${'A'}>${'A'}</script>`,
        '<script type="foo" a="A">A</script>'
      );
    });

    test('inside start tag', () => {
      assertRender(html`<div ${`a`}></div>`, '<div></div>');
    });

    test('inside start tag x2', () => {
      // We don't support multiple attribute-position bindings yet, so just
      // ensure this parses ok
      assertRender(html`<div ${`a`} ${`a`}></div>`, '<div></div>');
    });

    test('inside start tag after quoted attribute', () => {
      assertRender(html`<div a="b" ${`c`}></div>`, '<div a="b"></div>');
      assertRender(
        html`<script a="b" ${`c`}></script>`,
        '<script a="b"></script>'
      );
    });

    test('inside start tag after unquoted attribute', () => {
      // prettier-ignore
      assertRender(html`<div a=b ${`c`}></div>`, '<div a="b"></div>');
    });

    test('inside start tag before unquoted attribute', () => {
      // bound attributes always appear after static attributes
      assertRender(html`<div ${`c`} a="b"></div>`, '<div a="b"></div>');
    });

    test('inside start tag before quoted attribute', () => {
      // bound attributes always appear after static attributes
      assertRender(html`<div ${`c`} a="b"></div>`, '<div a="b"></div>');
    });

    test('"dynamic" tag name', () => {
      render(html`<${'A'}></${'A'}>`, container);
      assert.equal(stripExpressionMarkers(container.innerHTML), '<></>');
    });

    test('malformed "dynamic" tag name', () => {
      // `</ ` starts a comment
      render(html`<${'A'}></ ${'A'}>`, container);
      assert.equal(
        stripExpressionMarkers(container.innerHTML),
        '<><!-- --></>'
      );

      // Currently fails:
      // render(html`<${'A'}></ ${'A'}>${'B'}`, container);
      // assert.equal(stripExpressionMarkers(container.innerHTML), '<><!-- -->B</>');
    });

    test('binding after end tag name', () => {
      // we don't really care what the syntax position is here
      assertRender(html`<div></div ${'A'}>`, '<div></div>');

      // TODO (justinfagnani): This will fail. TBD how we want to handle it.
      // assertRender(html`<div></div ${'A'}>${'B'}`, '<div></div>B');
    });

    test('comment', () => {
      render(html`<!--${'A'}-->`, container);
      assert.equal(stripExpressionMarkers(container.innerHTML), '<!---->');
    });

    test('comment with attribute-like content', () => {
      render(html`<!-- a=${'A'}-->`, container);
      assert.equal(stripExpressionMarkers(container.innerHTML), '<!-- a=-->');
    });

    test('comment with element-like content', () => {
      render(html`<!-- <div>${'A'}</div> -->`, container);
      assert.equal(
        stripExpressionMarkers(container.innerHTML),
        '<!-- <div></div> -->'
      );
    });

    test('text after comment', () => {
      assertRender(html`<!-- -->${'A'}`, '<!-- -->A');
    });

    test('renders after existing content', () => {
      container.appendChild(document.createElement('div'));
      assertRender(html`<span></span>`, '<div></div><span></span>');
    });

    test('renders/updates before `renderBefore`, if specified', () => {
      const renderBefore = container.appendChild(document.createElement('div'));
      const template = html`<span></span>`;
      assertRender(template, '<span></span><div></div>', {
        renderBefore,
      });
      // Ensure re-render updates rather than re-rendering.
      const containerChildNodes = Array.from(container.childNodes);
      assertRender(template, '<span></span><div></div>', {
        renderBefore,
      });
      assert.sameMembers(Array.from(container.childNodes), containerChildNodes);
    });

    test('renders/updates same template before different `renderBefore` nodes', () => {
      const renderBefore1 = container.appendChild(
        document.createElement('div')
      );
      const renderBefore2 = container.appendChild(
        document.createElement('div')
      );
      const template = html`<span></span>`;
      assertRender(template, '<span></span><div></div><div></div>', {
        renderBefore: renderBefore1,
      });
      const renderedNode1 = container.querySelector('span');
      assertRender(
        template,
        '<span></span><div></div><span></span><div></div>',
        {
          renderBefore: renderBefore2,
        }
      );
      const renderedNode2 = container.querySelector('span:last-of-type');
      // Ensure updates are handled as expected.
      assertRender(
        template,
        '<span></span><div></div><span></span><div></div>',
        {
          renderBefore: renderBefore1,
        }
      );
      assert.equal(container.querySelector('span'), renderedNode1);
      assert.equal(container.querySelector('span:last-of-type'), renderedNode2);
      assertRender(
        template,
        '<span></span><div></div><span></span><div></div>',
        {
          renderBefore: renderBefore2,
        }
      );
      assert.equal(container.querySelector('span'), renderedNode1);
      assert.equal(container.querySelector('span:last-of-type'), renderedNode2);
    });

    test('renders/updates when specifying `renderBefore` node or not', () => {
      const template = html`<span></span>`;
      const renderBefore = container.appendChild(document.createElement('div'));
      assertRender(template, '<div></div><span></span>');
      const containerRenderedNode = container.querySelector('span');
      assertRender(template, '<span></span><div></div><span></span>', {
        renderBefore,
      });
      const beforeRenderedNode = container.querySelector('span');
      // Ensure re-render updates rather than re-rendering.
      assertRender(template, '<span></span><div></div><span></span>');
      assert.equal(
        container.querySelector('span:last-of-type'),
        containerRenderedNode
      );
      assert.equal(container.querySelector('span'), beforeRenderedNode);
      assertRender(template, '<span></span><div></div><span></span>', {
        renderBefore,
      });
      assert.equal(
        container.querySelector('span:last-of-type'),
        containerRenderedNode
      );
      assert.equal(container.querySelector('span'), beforeRenderedNode);
    });

    test('back-to-back expressions', () => {
      const template = (a: unknown, b: unknown) =>
        html`${html`${a}`}${html`${b}`}`;
      assertRender(template('a', 'b'), 'ab');
      assertRender(template(nothing, 'b'), 'b');
      assertRender(template(nothing, nothing), '');
      assertRender(template('a', 'b'), 'ab');
    });
  });

  suite('text', () => {
    test('renders plain text expression', () => {
      render(html`test`, container);
      assertContent('test');
    });

    test('renders a string', () => {
      render(html`<div>${'foo'}</div>`, container);
      assertContent('<div>foo</div>');
    });

    test('renders a number', () => {
      render(html`<div>${123}</div>`, container);
      assertContent('<div>123</div>');
    });

    test('renders undefined as empty string', () => {
      render(html`<div>${undefined}</div>`, container);
      assertContent('<div></div>');
    });

    test('renders null as empty string', () => {
      render(html`<div>${null}</div>`, container);
      assertContent('<div></div>');
    });

    test('renders noChange', () => {
      const template = (i: any) => html`<div>${i}</div>`;
      render(template('foo'), container);
      render(template(noChange), container);
      assertContent('<div>foo</div>');
    });

    test('renders nothing', () => {
      const template = (i: any) => html`<div>${i}</div>`;
      render(template('foo'), container);
      render(template(nothing), container);
      const children = Array.from(container.querySelector('div')!.childNodes);
      assert.isEmpty(
        children.filter((node) => node.nodeType !== Node.COMMENT_NODE)
      );
    });

    test.skip('renders a Symbol', () => {
      render(html`<div>${Symbol('A')}</div>`, container);
      assert.include(
        container.querySelector('div')!.textContent!.toLowerCase(),
        'symbol'
      );
    });

    test('does not call a function bound to text', () => {
      const f = () => {
        throw new Error();
      };
      render(html`${f}`, container);
    });

    test('renders nested templates', () => {
      const partial = html`<h1>${'foo'}</h1>`;
      render(html`${partial}${'bar'}`, container);
      assertContent('<h1>foo</h1>bar');
    });

    test('renders a template nested multiple times', () => {
      const partial = html`<h1>${'foo'}</h1>`;
      render(html`${partial}${'bar'}${partial}${'baz'}qux`, container);
      assertContent('<h1>foo</h1>bar<h1>foo</h1>bazqux');
    });

    test('renders an element', () => {
      const child = document.createElement('p');
      render(html`<div>${child}</div>`, container);
      assertContent('<div><p></p></div>');
    });

    test('renders forms as elements', () => {
      // Forms are both a Node and iterable, so make sure they are rendered as
      // a Node.

      const form = document.createElement('form');
      const inputOne = document.createElement('input');
      inputOne.name = 'one';
      const inputTwo = document.createElement('input');
      inputTwo.name = 'two';

      form.appendChild(inputOne);
      form.appendChild(inputTwo);

      render(html`${form}`, container);

      assertContent('<form><input name="one"><input name="two"></form>');
    });
  });

  suite('arrays & iterables', () => {
    test('renders arrays', () => {
      render(html`<div>${[1, 2, 3]}</div>`, container);
      assertContent('<div>123</div>');
    });

    test('renders arrays of nested templates', () => {
      render(html`<div>${[1, 2, 3].map((i) => html`${i}`)}</div>`, container);
      assertContent('<div>123</div>');
    });

    test('renders an array of elements', () => {
      const children = [
        document.createElement('p'),
        document.createElement('a'),
        document.createElement('span'),
      ];
      render(html`<div>${children}</div>`, container);
      assertContent('<div><p></p><a></a><span></span></div>');
    });

    test('updates when called multiple times with arrays', () => {
      const ul = (list: string[]) => {
        const items = list.map((item) => html`<li>${item}</li>`);
        return html`<ul>${items}</ul>`;
      };
      render(ul(['a', 'b', 'c']), container);
      assertContent('<ul><li>a</li><li>b</li><li>c</li></ul>');
      render(ul(['x', 'y']), container);
      assertContent('<ul><li>x</li><li>y</li></ul>');
    });

    test('updates arrays', () => {
      let items = [1, 2, 3];
      const t = () => html`<div>${items}</div>`;
      render(t(), container);
      assertContent('<div>123</div>');

      items = [3, 2, 1];
      render(t(), container);
      assertContent('<div>321</div>');
    });

    test('updates arrays that shrink then grow', () => {
      let items: number[];
      const t = () => html`<div>${items}</div>`;

      items = [1, 2, 3];
      render(t(), container);
      assertContent('<div>123</div>');

      items = [4];
      render(t(), container);
      assertContent('<div>4</div>');

      items = [5, 6, 7];
      render(t(), container);
      assertContent('<div>567</div>');
    });

    test('updates an array of elements', () => {
      let children: any = [
        document.createElement('p'),
        document.createElement('a'),
        document.createElement('span'),
      ];
      const t = () => html`<div>${children}</div>`;
      render(t(), container);
      assertContent('<div><p></p><a></a><span></span></div>');

      children = null;
      render(t(), container);
      assertContent('<div></div>');

      children = document.createTextNode('foo');
      render(t(), container);
      assertContent('<div>foo</div>');
    });
  });

  suite('svg', () => {
    test('renders SVG', () => {
      const container = document.createElement('svg');
      const t = svg`<line y1="1" y2="1"/>`;
      render(t, container);
      const line = container.firstElementChild!;
      assert.equal(line.tagName, 'line');
      assert.equal(line.namespaceURI, 'http://www.w3.org/2000/svg');
    });
  });

  suite('attributes', () => {
    test('renders to a quoted attribute', () => {
      render(html`<div foo="${'bar'}"></div>`, container);
      assertContent('<div foo="bar"></div>');
    });

    test('renders to an unquoted attribute', () => {
      assertRender(html`<div foo=${'bar'}></div>`, '<div foo="bar"></div>');
      assertRender(
        html`<div foo=${'bar'}/baz></div>`,
        '<div foo="bar/baz"></div>'
      );
    });

    test('renders to an unquoted attribute after an unbound unquoted attribute', () => {
      assertRender(
        html`<div foo=bar baz=${'qux'}></div>`,
        '<div foo="bar" baz="qux"></div>'
      );
      assertRender(
        html`<div foo=a/b baz=${'qux'}></div>`,
        '<div foo="a/b" baz="qux"></div>'
      );
    });

<<<<<<< HEAD
    test('renders interpolation to a quoted attribute', () => {
      render(html`<div foo="A${'B'}C"></div>`, container);
      assert.equal(
        stripExpressionComments(container.innerHTML),
        '<div foo="ABC"></div>'
      );
      render(html`<div foo="${'A'}B${'C'}"></div>`, container);
      assert.equal(
        stripExpressionComments(container.innerHTML),
        '<div foo="ABC"></div>'
      );
=======
    test('renders interpolation to an unquoted attribute', () => {
      render(html`<div foo=A${'B'}C></div>`, container);
      assertContent('<div foo="ABC"></div>');
      render(html`<div foo=${'A'}B${'C'}></div>`, container);
      assertContent('<div foo="ABC"></div>');
>>>>>>> 3d4d916f
    });

    test('renders interpolation to an unquoted attribute', () => {
      render(html`<div foo=A${'B'}C></div>`, container);
      assertContent('<div foo="ABC"></div>');
      render(html`<div foo=${'A'}B${'C'}></div>`, container);
      assertContent('<div foo="ABC"></div>');
    });

    test('renders multiple bindings in an attribute', () => {
      render(html`<div foo="a${'b'}c${'d'}e"></div>`, container);
      assertContent('<div foo="abcde"></div>');
    });

    test('renders two attributes on one element', () => {
      const result = html`<div a="${1}" b="${2}"></div>`;
      render(result, container);
      assertContent('<div a="1" b="2"></div>');
    });

    test('renders multiple bindings in two attributes', () => {
      render(
        html`<div foo="a${'b'}c${'d'}e" bar="a${'b'}c${'d'}e"></div>`,
        container
      );
      assertContent('<div foo="abcde" bar="abcde"></div>');
    });

    test.skip('renders a Symbol to an attribute', () => {
      render(html`<div foo=${Symbol('A')}></div>`, container);
      assert.include(
        container.querySelector('div')!.getAttribute('foo')!.toLowerCase(),
        'symbol'
      );
    });

    test.skip('renders a Symbol in an array to an attribute', () => {
      render(html`<div foo=${[Symbol('A')] as any}></div>`, container);
      assert.include(
        container.querySelector('div')!.getAttribute('foo')!.toLowerCase(),
        'symbol'
      );
    });

    test('renders a binding in a style attribute', () => {
      const t = html`<div style="color: ${'red'}"></div>`;
      render(t, container);
      if (isIe) {
        assertContent('<div style="color: red;"></div>');
      } else {
        assertContent('<div style="color: red"></div>');
      }
    });

    test('renders multiple bindings in a style attribute', () => {
      const t = html`<div style="${'color'}: ${'red'}"></div>`;
      render(t, container);
      if (isIe) {
        assertContent('<div style="color: red;"></div>');
      } else {
        assertContent('<div style="color: red"></div>');
      }
    });

    test('renders a binding in a class attribute', () => {
      render(html`<div class="${'red'}"></div>`, container);
      assertContent('<div class="red"></div>');
    });

    test('renders a binding in an input value attribute', () => {
      render(html`<input value="${'the-value'}" />`, container);
      assertContent('<input value="the-value">');
      assert.equal(container.querySelector('input')!.value, 'the-value');
    });

    test('renders a case-sensitive attribute', () => {
      const size = 100;
      render(html`<svg viewBox="0 0 ${size} ${size}"></svg>`, container);
      assert.include(
        stripExpressionComments(container.innerHTML),
        'viewBox="0 0 100 100"'
      );

      // Make sure non-alpha valid attribute name characters are handled
      render(html`<svg view_Box="0 0 ${size} ${size}"></svg>`, container);
      assert.include(
        stripExpressionComments(container.innerHTML),
        'view_Box="0 0 100 100"'
      );
    });

    test('renders to an attribute expression after an attribute literal', () => {
      render(html`<div a="b" foo="${'bar'}"></div>`, container);
      // IE and Edge can switch attribute order!
      assert.include(
        ['<div a="b" foo="bar"></div>', '<div foo="bar" a="b"></div>'],
        stripExpressionComments(container.innerHTML)
      );
    });

    test('renders to an attribute expression before an attribute literal', () => {
      render(html`<div foo="${'bar'}" a="b"></div>`, container);
      // IE and Edge can switch attribute order!
      assert.include(
        ['<div a="b" foo="bar"></div>', '<div foo="bar" a="b"></div>'],
        stripExpressionComments(container.innerHTML)
      );
    });

    // Regression test for exception in template parsing caused by attributes
    // reordering when a attribute binding precedes an attribute literal.
    test('renders attribute binding after attribute binding that moved', () => {
      render(
        html`<a href="${'foo'}" class="bar"><div id=${'a'}></div></a>`,
        container
      );
      assertContent(`<a class="bar" href="foo"><div id="a"></div></a>`);
    });

    test('renders a bound attribute without quotes', () => {
      render(html`<div foo=${'bar'}></div>`, container);
      assertContent('<div foo="bar"></div>');
    });

    test('renders multiple bound attributes', () => {
      render(
        html`<div foo="${'Foo'}" bar="${'Bar'}" baz=${'Baz'}></div>`,
        container
      );
      assert.oneOf(stripExpressionComments(container.innerHTML), [
        '<div foo="Foo" bar="Bar" baz="Baz"></div>',
        '<div foo="Foo" baz="Baz" bar="Bar"></div>',
        '<div bar="Bar" foo="Foo" baz="Baz"></div>',
      ]);
    });

    test('renders multiple bound attributes without quotes', () => {
      render(
        html`<div foo=${'Foo'} bar=${'Bar'} baz=${'Baz'}></div>`,
        container
      );
      assert.oneOf(stripExpressionComments(container.innerHTML), [
        '<div foo="Foo" bar="Bar" baz="Baz"></div>',
        '<div foo="Foo" baz="Baz" bar="Bar"></div>',
        '<div bar="Bar" foo="Foo" baz="Baz"></div>',
      ]);
    });

    test('renders multi-expression attribute without quotes', () => {
      render(html`<div foo="${'Foo'}${'Bar'}"></div>`, container);
      assertContent('<div foo="FooBar"></div>');
    });

    test('renders to attributes with attribute-like values', () => {
      render(html`<div foo="bar=${'foo'}"></div>`, container);
      assertContent('<div foo="bar=foo"></div>');
    });

    test('does not call a function bound to an attribute', () => {
      const f = () => {
        throw new Error();
      };
      render(html`<div foo=${f as any}></div>`, container);
      const div = container.querySelector('div')!;
      assert.isTrue(div.hasAttribute('foo'));
    });

    test('renders an array to an attribute', () => {
      render(html`<div foo=${['1', '2', '3'] as any}></div>`, container);
      assertContent('<div foo="1,2,3"></div>');
    });

    test('renders to an attribute before a node', () => {
      render(html`<div foo="${'bar'}">${'baz'}</div>`, container);
      assertContent('<div foo="bar">baz</div>');
    });

    test('renders to an attribute after a node', () => {
      render(html`<div>${'baz'}</div><div foo="${'bar'}"></div>`, container);
      assertContent('<div>baz</div><div foo="bar"></div>');
    });

    test('renders undefined in attributes', () => {
      render(html`<div attribute="it's ${undefined}"></div>`, container);
      assert.equal(
        stripExpressionComments(container.innerHTML),
        '<div attribute="it\'s "></div>'
      );
    });

    test('renders undefined in attributes', () => {
      render(html`<div attribute="${undefined as any}"></div>`, container);
      assertContent('<div attribute=""></div>');
    });

    test('nothing sentinel removes an attribute', () => {
      const go = (v: any) => html`<div a=${v}></div>`;
      render(go(nothing), container);
      assertContent('<div></div>');

      render(go('a'), container);
      assertContent('<div a="a"></div>');

      render(go(nothing), container);
      assertContent('<div></div>');
    });

    test('interpolated nothing sentinel removes an attribute', () => {
      const go = (v: any) => html`<div a="A${v}"></div>`;
      render(go('a'), container);
      assertContent('<div a="Aa"></div>');

      render(go(nothing), container);
      assertContent('<div></div>');
    });

    test('noChange works', () => {
      const go = (v: any) => render(html`<div foo=${v}></div>`, container);
      go('A');
      assert.equal(
        stripExpressionComments(container.innerHTML),
        '<div foo="A"></div>',
        'A'
      );
      const observer = new MutationObserver(() => {});
      observer.observe(container, {attributes: true, subtree: true});

      go(noChange);
      assert.equal(
        stripExpressionComments(container.innerHTML),
        '<div foo="A"></div>',
        'B'
      );
      assert.isEmpty(observer.takeRecords());
    });

    test('noChange works on one of multiple expressions', () => {
      const go = (a: any, b: any) =>
        render(html`<div foo="${a}:${b}"></div>`, container);
      go('A', 'B');
      assert.equal(
        stripExpressionComments(container.innerHTML),
        '<div foo="A:B"></div>',
        'A'
      );
      go(noChange, 'C');
      assert.equal(
        stripExpressionComments(container.innerHTML),
        '<div foo="A:C"></div>',
        'B'
      );
    });
  });

  suite('boolean attributes', () => {
    test('adds attributes for true values', () => {
      render(html`<div ?foo=${true}></div>`, container);
      assertContent('<div foo=""></div>');
    });

    test('removes attributes for false values', () => {
      render(html`<div ?foo=${false}></div>`, container);
      assertContent('<div></div>');
    });

    test('removes attributes for nothing values', () => {
      const go = (v: any) => render(html`<div ?foo=${v}></div>`, container);

      go(nothing);
      assertContent('<div></div>');

      go(true);
      assertContent('<div foo=""></div>');

      go(nothing);
      assertContent('<div></div>');
    });

    test('noChange works', () => {
      const go = (v: any) => render(html`<div ?foo=${v}></div>`, container);
      go(true);
      assertContent('<div foo=""></div>');
      const observer = new MutationObserver(() => {});
      observer.observe(container, {attributes: true, subtree: true});
      go(noChange);
      assertContent('<div foo=""></div>');
      assert.isEmpty(observer.takeRecords());
    });
  });

  suite('properties', () => {
    test('sets properties', () => {
      render(html`<div .foo=${123} .Bar=${456}></div>`, container);
      const div = container.querySelector('div')!;
      assert.strictEqual((div as any).foo, 123);
      assert.strictEqual((div as any).Bar, 456);
    });

    test('nothing becomes undefined', () => {
      const go = (v: any) => render(html`<div .foo=${v}></div>`, container);

      go(1);
      const div = container.querySelector('div')!;
      assert.strictEqual((div as any).foo, 1);

      go(nothing);
      assert.strictEqual((div as any).foo, undefined);
    });

    test('null sets null', () => {
      const go = (v: any) => render(html`<div .foo=${v}></div>`, container);

      go(null);
      const div = container.querySelector('div')!;
      assert.strictEqual((div as any).foo, null);
    });

    test('null in multiple part sets empty string', () => {
      const go = (v1: any, v2: any) =>
        render(html`<div .foo="${v1}${v2}"></div>`, container);

      go('hi', null);
      const div = container.querySelector('div')!;
      assert.strictEqual((div as any).foo, 'hi');
    });

    test('undefined sets undefined', () => {
      const go = (v: any) => render(html`<div .foo=${v}></div>`, container);

      go(undefined);
      const div = container.querySelector('div')!;
      assert.strictEqual((div as any).foo, undefined);
    });

    test('undefined in multiple part sets empty string', () => {
      const go = (v1: any, v2: any) =>
        render(html`<div .foo="${v1}${v2}"></div>`, container);

      go('hi', undefined);
      const div = container.querySelector('div')!;
      assert.strictEqual((div as any).foo, 'hi');
    });

    test('noChange works', () => {
      const go = (v: any) => render(html`<div .foo=${v}></div>`, container);
      go(1);
      const div = container.querySelector('div')!;
      assert.strictEqual((div as any).foo, 1);

      go(noChange);
      assert.strictEqual((div as any).foo, 1);
    });
  });

  suite('events', () => {
    setup(() => {
      document.body.appendChild(container);
    });

    teardown(() => {
      document.body.removeChild(container);
    });

    test('adds event listener functions, calls with right this value', () => {
      let thisValue;
      let event: Event | undefined = undefined;
      const listener = function (this: any, e: any) {
        event = e;
        thisValue = this;
      };
      const eventContext = {} as EventTarget;
      render(html`<div @click=${listener}></div>`, container, {eventContext});
      const div = container.querySelector('div')!;
      div.click();
      if (event === undefined) {
        throw new Error(`Event listener never fired!`);
      }
      assert.equal(thisValue, eventContext);

      // MouseEvent is not a function in IE, so the event cannot be an instance
      // of it
      if (typeof MouseEvent === 'function') {
        assert.instanceOf(event, MouseEvent);
      } else {
        assert.isDefined((event as MouseEvent).initMouseEvent);
      }
    });

    test('adds event listener objects, calls with right this value', () => {
      let thisValue;
      const listener = {
        handleEvent(_e: Event) {
          thisValue = this;
        },
      };
      const eventContext = {} as EventTarget;
      render(html`<div @click=${listener}></div>`, container, {eventContext});
      const div = container.querySelector('div')!;
      div.click();
      assert.equal(thisValue, listener);
    });

    test('only adds event listener once', () => {
      let count = 0;
      const listener = () => {
        count++;
      };
      render(html`<div @click=${listener}></div>`, container);
      render(html`<div @click=${listener}></div>`, container);

      const div = container.querySelector('div')!;
      div.click();
      assert.equal(count, 1);
    });

    test('allows updating event listener', () => {
      let count1 = 0;
      const listener1 = () => {
        count1++;
      };
      let count2 = 0;
      const listener2 = () => {
        count2++;
      };
      const t = (listener: () => void) => html`<div @click=${listener}></div>`;
      render(t(listener1), container);
      render(t(listener2), container);

      const div = container.querySelector('div')!;
      div.click();
      assert.equal(count1, 0);
      assert.equal(count2, 1);
    });

    test('allows updating event listener without extra calls to remove/addEventListener', () => {
      let listener: Function | null;
      const t = () => html`<div @click=${listener}></div>`;
      render(t(), container);
      const div = container.querySelector('div')!;

      let addCount = 0;
      let removeCount = 0;
      div.addEventListener = () => addCount++;
      div.removeEventListener = () => removeCount++;

      listener = () => {};
      render(t(), container);
      assert.equal(addCount, 1);
      assert.equal(removeCount, 0);

      listener = () => {};
      render(t(), container);
      assert.equal(addCount, 1);
      assert.equal(removeCount, 0);

      listener = null;
      render(t(), container);
      assert.equal(addCount, 1);
      assert.equal(removeCount, 1);

      listener = () => {};
      render(t(), container);
      assert.equal(addCount, 2);
      assert.equal(removeCount, 1);

      listener = () => {};
      render(t(), container);
      assert.equal(addCount, 2);
      assert.equal(removeCount, 1);
    });

    test('removes event listeners', () => {
      let target;
      let listener: any = (e: any) => (target = e.target);
      const t = () => html`<div @click=${listener}></div>`;
      render(t(), container);
      const div = container.querySelector('div')!;
      div.click();
      assert.equal(target, div);

      listener = null;
      target = undefined;
      render(t(), container);
      div.click();
      assert.equal(target, undefined);
    });

    test('allows capturing events', () => {
      let event!: Event;
      let eventPhase!: number;
      const listener = {
        handleEvent(e: Event) {
          event = e;
          // read here because it changes
          eventPhase = event.eventPhase;
        },
        capture: true,
      };
      render(
        html`
          <div id="outer" @test=${listener}>
            <div id="inner"><div></div></div>
          </div>
        `,
        container
      );
      const inner = container.querySelector('#inner')!;
      inner.dispatchEvent(new Event('test'));
      assert.isOk(event);
      assert.equal(eventPhase, Event.CAPTURING_PHASE);
    });

    test('event listeners can see events fired by dynamic children', () => {
      // This tests that node directives are called in the commit phase, not
      // the setValue phase
      class TestElement1 extends HTMLElement {
        connectedCallback() {
          this.dispatchEvent(
            new CustomEvent('test-event', {
              bubbles: true,
            })
          );
        }
      }
      customElements.define('test-element-1', TestElement1);

      let event: Event | undefined = undefined;
      const listener = (e: Event) => {
        event = e;
      };
      document.body.appendChild(container);
      render(
        html`<div @test-event=${listener}>
          ${html`<test-element-1></test-element-1>`}
        </div>`,
        container
      );
      assert.isOk(event);
    });
  });

  suite('updates', () => {
    test('dirty checks simple values', () => {
      const foo = 'aaa';

      const t = () => html`<div>${foo}</div>`;

      render(t(), container);
      assertContent('<div>aaa</div>');
      const text = container.querySelector('div')!;
      assert.equal(text.textContent, 'aaa');

      // Set textContent manually. Since lit-html doesn't dirty check against
      // actual DOM, but again previous part values, this modification should
      // persist through the next render with the same value.
      text.textContent = 'bbb';
      assert.equal(text.textContent, 'bbb');
      assertContent('<div>bbb</div>');

      // Re-render with the same content, should be a no-op
      render(t(), container);
      assertContent('<div>bbb</div>');
      const text2 = container.querySelector('div')!;

      // The next node should be the same too
      assert.strictEqual(text, text2);
    });

    test('dirty checks node values', async () => {
      const node = document.createElement('div');
      const t = () => html`${node}`;

      const observer = new MutationObserver(() => {});
      observer.observe(container, {childList: true, subtree: true});

      assertContent('');
      render(t(), container);
      assertContent('<div></div>');

      const elementNodes: Node[] = [];
      let mutationRecords: MutationRecord[] = observer.takeRecords();
      for (const record of mutationRecords) {
        elementNodes.push(
          ...Array.from(record.addedNodes).filter(
            (n) => n.nodeType === Node.ELEMENT_NODE
          )
        );
      }
      assert.equal(elementNodes.length, 1);

      mutationRecords = [];
      render(t(), container);
      assertContent('<div></div>');
      mutationRecords = observer.takeRecords();
      assert.equal(mutationRecords.length, 0);
    });

    test('renders to and updates a container', () => {
      let foo = 'aaa';

      const t = () => html`<div>${foo}</div>`;

      render(t(), container);
      assertContent('<div>aaa</div>');
      const div = container.querySelector('div')!;
      assert.equal(div.tagName, 'DIV');

      foo = 'bbb';
      render(t(), container);
      assertContent('<div>bbb</div>');
      const div2 = container.querySelector('div')!;
      // check that only the part changed
      assert.equal(div, div2);
    });

    test('renders to and updates sibling parts', () => {
      let foo = 'foo';
      const bar = 'bar';

      const t = () => html`<div>${foo}${bar}</div>`;

      render(t(), container);
      assertContent('<div>foobar</div>');

      foo = 'bbb';
      render(t(), container);
      assertContent('<div>bbbbar</div>');
    });

    test('renders and updates attributes', () => {
      let foo = 'foo';
      const bar = 'bar';

      const t = () => html`<div a="${foo}:${bar}"></div>`;

      render(t(), container);
      assertContent('<div a="foo:bar"></div>');

      foo = 'bbb';
      render(t(), container);
      assertContent('<div a="bbb:bar"></div>');
    });

    test('updates nested templates', () => {
      let foo = 'foo';
      const bar = 'bar';
      const baz = 'baz';

      const t = (x: boolean) => {
        let partial;
        if (x) {
          partial = html`<h1>${foo}</h1>`;
        } else {
          partial = html`<h2>${bar}</h2>`;
        }

        return html`${partial}${baz}`;
      };

      render(t(true), container);
      assertContent('<h1>foo</h1>baz');

      foo = 'bbb';
      render(t(true), container);
      assertContent('<h1>bbb</h1>baz');

      render(t(false), container);
      assertContent('<h2>bar</h2>baz');
    });

    test('updates an element', () => {
      let child: any = document.createElement('p');
      const t = () => html`<div>${child}<div></div></div>`;
      render(t(), container);
      assertContent('<div><p></p><div></div></div>');

      child = undefined;
      render(t(), container);
      assertContent('<div><div></div></div>');

      child = document.createTextNode('foo');
      render(t(), container);
      assertContent('<div>foo<div></div></div>');
    });

    test(
      'overwrites an existing TemplateInstance if one exists and does ' +
        'not have a matching Template',
      () => {
        render(html`<div>foo</div>`, container);

        assert.equal(container.children.length, 1);
        const fooDiv = container.children[0];
        assert.equal(fooDiv.textContent, 'foo');

        render(html`<div>bar</div>`, container);

        assert.equal(container.children.length, 1);
        const barDiv = container.children[0];
        assert.equal(barDiv.textContent, 'bar');

        assert.notEqual(fooDiv, barDiv);
      }
    );
  });

  suite('directives', () => {
    // A stateful directive
    class CountDirective extends Directive {
      count = 0;
      render(v: unknown) {
        return `${v}:${++this.count}`;
      }
    }
    const count = directive(CountDirective);

    test('renders directives on NodeParts', () => {
      class TestDirective extends Directive {
        render(v: string) {
          return html`TEST:${v}`;
        }
      }
      const testDirective = directive(TestDirective);

      render(html`<div>${testDirective('A')}</div>`, container);
      assertContent('<div>TEST:A</div>');
    });

    test('directives are stateful', () => {
      const go = (v: string) => {
        render(html`<div>${count(v)}</div>`, container);
      };
      go('A');
      assertContent('<div>A:1</div>');
      go('A');
      assertContent('<div>A:2</div>');
      go('B');
      assertContent('<div>B:3</div>');
    });

    test('directives can update', () => {
      let receivedPart: NodePart;
      let receivedValue: unknown;

      class TestUpdateDirective extends Directive {
        render(v: unknown) {
          return v;
        }

        update(part: NodePart, [v]: Parameters<this['render']>) {
          receivedPart = part;
          receivedValue = v;
          return this.render(v);
        }
      }
      const update = directive(TestUpdateDirective);
      const go = (v: boolean) => {
        render(html`<div>${update(v)}</div>`, container);
      };
      go(true);
      assertContent('<div>true</div>');
      assert.instanceOf(receivedPart!, NodePart);
      assert.equal(receivedValue, true);
    });

    test('renders directives on AttributeParts', () => {
      const go = () => html`<div foo=${count('A')}></div>`;
      render(go(), container);
      assert.equal(
        stripExpressionMarkers(container.innerHTML),
        '<div foo="A:1"></div>'
      );
      render(go(), container);
      assert.equal(
        stripExpressionMarkers(container.innerHTML),
        '<div foo="A:2"></div>'
      );
    });

    test('renders multiple directives on AttributeParts', () => {
      const go = () => html`<div foo="a:${count('A')}:b:${count('B')}"></div>`;
      render(go(), container);
      assert.equal(
        stripExpressionMarkers(container.innerHTML),
        '<div foo="a:A:1:b:B:1"></div>'
      );
      render(go(), container);
      assert.equal(
        stripExpressionMarkers(container.innerHTML),
        '<div foo="a:A:2:b:B:2"></div>'
      );
    });

    test('renders directives on PropertyParts', () => {
      render(html`<div .foo=${count('A')}></div>`, container);
      assert.equal(stripExpressionMarkers(container.innerHTML), '<div></div>');
      assert.strictEqual((container.firstElementChild as any).foo, 'A:1');
    });

    test('renders directives on EventParts', () => {
      const handle = directive(
        class extends Directive {
          count = 0;
          render(value: string) {
            return (e: Event) => {
              (e.target as any).__clicked = `${value}:${++this.count}`;
            };
          }
        }
      );
      const template = (value: string) =>
        html`<div @click=${handle(value)}></div>`;
      render(template('A'), container);
      assert.equal(stripExpressionMarkers(container.innerHTML), '<div></div>');
      (container.firstElementChild as HTMLDivElement).click();
      assert.strictEqual((container.firstElementChild as any).__clicked, 'A:1');
      (container.firstElementChild as HTMLDivElement).click();
      assert.strictEqual((container.firstElementChild as any).__clicked, 'A:2');
      render(template('B'), container);
      (container.firstElementChild as HTMLDivElement).click();
      assert.strictEqual((container.firstElementChild as any).__clicked, 'B:3');
      (container.firstElementChild as HTMLDivElement).click();
      assert.strictEqual((container.firstElementChild as any).__clicked, 'B:4');
    });

    test('event listeners can see events fired in attribute directives', () => {
      class FireEventDirective extends Directive {
        render() {
          return nothing;
        }
        // TODO (justinfagnani): make this work on SpreadPart
        update(part: AttributePart) {
          part.element.dispatchEvent(
            new CustomEvent('test-event', {
              bubbles: true,
            })
          );
          return nothing;
        }
      }
      const fireEvent = directive(FireEventDirective);
      let event = undefined;
      const listener = (e: Event) => {
        event = e;
      };
      render(
        html`<div @test-event=${listener} b=${fireEvent()}></div>`,
        container
      );
      assert.isOk(event);
    });

    suite('nested directives', () => {
      const aDirective = directive(
        class ADirective extends Directive {
          render(bool: boolean, v: unknown) {
            return bool ? v : nothing;
          }
        }
      );
      const bDirective = directive(
        class BDirective extends Directive {
          count = 0;
          render(v: unknown) {
            return `[B:${this.count++}:${v}]`;
          }
        }
      );

      test('nested directives in NodePart', () => {
        const template = (bool: boolean, v: unknown) =>
          html`<div>${aDirective(bool, bDirective(v))}`;
        assertRender(template(true, 'X'), `<div>[B:0:X]</div>`);
        assertRender(template(true, 'Y'), `<div>[B:1:Y]</div>`);
        assertRender(template(false, 'X'), `<div></div>`);
        assertRender(template(true, 'X'), `<div>[B:0:X]</div>`);
      });

      test('nested directives in AttributePart', () => {
        const template = (bool: boolean, v: unknown) =>
          html`<div a=${aDirective(bool, bDirective(v))}></div>`;
        assertRender(template(true, 'X'), `<div a="[B:0:X]"></div>`);
        assertRender(template(true, 'Y'), `<div a="[B:1:Y]"></div>`);
        assertRender(template(false, 'X'), `<div></div>`);
        assertRender(template(true, 'X'), `<div a="[B:0:X]"></div>`);
      });
    });

    suite('async directives', () => {
      const aDirective = directive(
        class ADirective extends DisconnectableDirective {
          value: unknown;
          promise!: Promise<unknown>;
          render(_promise: Promise<unknown>) {
            return 'initial';
          }
          update(_part: Part, [promise]: Parameters<this['render']>) {
            if (promise !== this.promise) {
              this.promise = promise;
              promise.then((value) => this.setValue((this.value = value)));
            }
            return this.value ?? this.render(promise);
          }
        }
      );
      const bDirective = directive(
        class BDirective extends Directive {
          count = 0;
          render(v: unknown) {
            return `[B:${this.count++}:${v}]`;
          }
        }
      );

      test('async directives in NodePart', async () => {
        const template = (promise: Promise<unknown>) =>
          html`<div>${aDirective(promise)}</div>`;
        let promise = Promise.resolve('resolved1');
        assertRender(template(promise), `<div>initial</div>`);
        await promise;
        assertContent(`<div>resolved1</div>`);
        promise = Promise.resolve('resolved2');
        assertRender(template(promise), `<div>resolved1</div>`);
        await promise;
        assertContent(`<div>resolved2</div>`);
      });

      test('async directives while disconnected in NodePart', async () => {
        const template = (promise: Promise<unknown>) =>
          html`<div>${aDirective(promise)}</div>`;
        const promise = Promise.resolve('resolved1');
        const part = assertRender(template(promise), `<div>initial</div>`);
        part.setConnected(false);
        await promise;
        assertContent(`<div>initial</div>`);
        part.setConnected(true);
        assertContent(`<div>resolved1</div>`);
      });

      test('async directives while disconnected in NodePart clears its value', async () => {
        const log: string[] = [];
        const template = (promise: Promise<unknown>) =>
          html`<div>${aDirective(promise)}</div>`;
        // Async render a TemplateResult containing a DisconnectableDirective
        let promise: Promise<unknown> = Promise.resolve(
          html`${disconnectingDirective(log, 'dd', 'dd')}`
        );
        const part = assertRender(template(promise), `<div>initial</div>`);
        await promise;
        assertContent(`<div>dd</div>`);
        // Eneuque an async clear of the TemplateResult+DisconnectableDirective
        promise = Promise.resolve(nothing);
        assertRender(template(promise), `<div>dd</div>`);
        assert.deepEqual(log, []);
        // Disconnect the tree before the clear is committed
        part.setConnected(false);
        assert.deepEqual(log, ['disconnected-dd']);
        await promise;
        assert.deepEqual(log, ['disconnected-dd']);
        assertContent(`<div>dd</div>`);
        // Re-connect the tree, which should clear the part but not reconnect
        // the DisconnectableDirective that was cleared
        part.setConnected(true);
        assertRender(template(promise), `<div></div>`);
        assert.deepEqual(log, ['disconnected-dd']);
      });

      test('async nested directives in NodePart', async () => {
        const template = (promise: Promise<unknown>) =>
          html`<div>${aDirective(promise)}</div>`;
        let promise = Promise.resolve(bDirective('X'));
        assertRender(template(promise), `<div>initial</div>`);
        await promise;
        assertContent(`<div>[B:0:X]</div>`);
        assertRender(template(promise), `<div>[B:1:X]</div>`);
        promise = Promise.resolve(bDirective('Y'));
        assertRender(template(promise), `<div>[B:2:X]</div>`);
        await promise;
        assertContent(`<div>[B:3:Y]</div>`);
      });

      test('async directives in AttributePart', async () => {
        const template = (promise: Promise<unknown>) =>
          html`<div a="${'**'}${aDirective(promise)}${'##'}"></div>`;
        let promise = Promise.resolve('resolved1');
        assertRender(template(promise), `<div a="**initial##"></div>`);
        await promise;
        assertContent(`<div a="**resolved1##"></div>`);
        promise = Promise.resolve('resolved2');
        assertRender(template(promise), `<div a="**resolved1##"></div>`);
        await promise;
        assertContent(`<div a="**resolved2##"></div>`);
      });

      test('async directives while disconnected in AttributePart', async () => {
        const template = (promise: Promise<unknown>) =>
          html`<div a="${'**'}${aDirective(promise)}${'##'}"></div>`;
        const promise = Promise.resolve('resolved1');
        const part = assertRender(
          template(promise),
          `<div a="**initial##"></div>`
        );
        part.setConnected(false);
        await promise;
        assertContent(`<div a="**initial##"></div>`);
        part.setConnected(true);
        assertContent(`<div a="**resolved1##"></div>`);
      });

      test('async nested directives in AttributePart', async () => {
        const template = (promise: Promise<unknown>) =>
          html`<div a="${'**'}${aDirective(promise)}${'##'}"></div>`;
        let promise = Promise.resolve(bDirective('X'));
        assertRender(template(promise), `<div a="**initial##"></div>`);
        await promise;
        assertContent(`<div a="**[B:0:X]##"></div>`);
        promise = Promise.resolve(bDirective('Y'));
        assertRender(template(promise), `<div a="**[B:1:X]##"></div>`);
        await promise;
        assertContent(`<div a="**[B:2:Y]##"></div>`);
      });
    });
  });

  const disconnectingDirective = directive(
    class extends DisconnectableDirective {
      log!: Array<string>;
      id!: string;

      render(log: Array<string>, id = '', value?: unknown, bool = true) {
        this.log = log;
        this.id = id;
        return bool ? value : nothing;
      }

      disconnectedCallback() {
        this.log.push('disconnected' + (this.id ? `-${this.id}` : ''));
      }
      reconnectedCallback() {
        this.log.push('reconnected' + (this.id ? `-${this.id}` : ''));
      }
    }
  );

  const passthroughDirective = directive(
    class extends Directive {
      render(value: unknown, bool = true) {
        return bool ? value : nothing;
      }
    }
  );

  test('directives can be disconnected from NodeParts', () => {
    const log: Array<string> = [];
    const go = (x: boolean) =>
      render(html`${x ? disconnectingDirective(log) : nothing}`, container);
    go(true);
    assert.isEmpty(log);
    go(false);
    assert.deepEqual(log, ['disconnected']);
  });

  test('directives are disconnected when their template is', () => {
    const log: Array<string> = [];
    const go = (x: boolean) =>
      render(x ? html`${disconnectingDirective(log)}` : nothing, container);
    go(true);
    assert.isEmpty(log);
    go(false);
    assert.deepEqual(log, ['disconnected']);
  });

  test('directives are disconnected when their nested template is', () => {
    const log: Array<string> = [];
    const go = (x: boolean) =>
      render(
        x ? html`${html`${disconnectingDirective(log)}`}` : nothing,
        container
      );
    go(true);
    assert.isEmpty(log);
    go(false);
    assert.deepEqual(log, ['disconnected']);
  });

  test('directives in different subtrees can be disconnected in separate renders', () => {
    const log: Array<string> = [];
    const go = (left: boolean, right: boolean) =>
      render(
        html`
          ${html`${html`${
            left ? disconnectingDirective(log, 'left') : nothing
          }`}`}
          ${html`${html`${
            right ? disconnectingDirective(log, 'right') : nothing
          }`}`}
        `,
        container
      );
    go(true, true);
    assert.isEmpty(log);
    go(true, false);
    assert.deepEqual(log, ['disconnected-right']);
    log.length = 0;
    go(false, false);
    assert.deepEqual(log, ['disconnected-left']);
    log.length = 0;
    go(true, true);
    assert.isEmpty(log);
    go(false, true);
    assert.deepEqual(log, ['disconnected-left']);
    log.length = 0;
    go(false, false);
    assert.deepEqual(log, ['disconnected-right']);
  });

  test('directives returned from other directives can be disconnected', () => {
    const log: Array<string> = [];
    const go = (clearAll: boolean, left: boolean, right: boolean) =>
      render(
        clearAll
          ? nothing
          : html`
          ${html`${html`${passthroughDirective(
            disconnectingDirective(log, 'left'),
            left
          )}`}`}
          ${html`${html`${passthroughDirective(
            disconnectingDirective(log, 'right'),
            right
          )}`}`}
        `,
        container
      );
    go(false, true, true);
    assert.isEmpty(log);
    go(true, true, true);
    assert.deepEqual(log, ['disconnected-left', 'disconnected-right']);
    log.length = 0;
    go(false, true, true);
    assert.isEmpty(log);
    go(false, true, false);
    assert.deepEqual(log, ['disconnected-right']);
    log.length = 0;
    go(false, false, false);
    assert.deepEqual(log, ['disconnected-left']);
    log.length = 0;
    go(false, true, true);
    assert.isEmpty(log);
    go(false, false, true);
    assert.deepEqual(log, ['disconnected-left']);
    log.length = 0;
    go(false, false, false);
    assert.deepEqual(log, ['disconnected-right']);
  });

  test('directives returned from other DisconnectableDirectives can be disconnected', () => {
    const log: Array<string> = [];
    const go = (
      clearAll: boolean,
      leftOuter: boolean,
      leftInner: boolean,
      rightOuter: boolean,
      rightInner: boolean
    ) =>
      render(
        clearAll
          ? nothing
          : html`
          ${html`${html`${
            leftOuter
              ? disconnectingDirective(
                  log,
                  'left-outer',
                  disconnectingDirective(log, 'left-inner'),
                  leftInner
                )
              : nothing
          }`}`}
          ${html`${html`${
            rightOuter
              ? disconnectingDirective(
                  log,
                  'right-outer',
                  disconnectingDirective(log, 'right-inner'),
                  rightInner
                )
              : nothing
          }`}`}
        `,
        container
      );
    go(false, true, true, true, true);
    assert.isEmpty(log);
    go(true, true, true, true, true);
    assert.deepEqual(log, [
      'disconnected-left-outer',
      'disconnected-left-inner',
      'disconnected-right-outer',
      'disconnected-right-inner',
    ]);
    log.length = 0;
    go(false, true, true, true, true);
    assert.isEmpty(log);
    go(false, false, true, true, true);
    assert.deepEqual(log, [
      'disconnected-left-outer',
      'disconnected-left-inner',
    ]);
    log.length = 0;
    go(false, true, true, true, true);
    assert.isEmpty(log);
    go(false, true, true, false, true);
    assert.deepEqual(log, [
      'disconnected-right-outer',
      'disconnected-right-inner',
    ]);
    log.length = 0;
    go(false, true, true, true, true);
    assert.isEmpty(log);
    go(false, true, false, true, true);
    assert.deepEqual(log, ['disconnected-left-inner']);
    log.length = 0;
    go(false, true, false, true, false);
    assert.deepEqual(log, ['disconnected-right-inner']);
  });

  test('directives can be disconnected from AttributeParts', () => {
    const log: Array<string> = [];
    const go = (x: boolean) =>
      render(
        x ? html`<div foo=${disconnectingDirective(log)}></div>` : nothing,
        container
      );
    go(true);
    assert.isEmpty(log);
    go(false);
    assert.deepEqual(log, ['disconnected']);
  });

  test('deeply nested directives can be disconnected from AttributeParts', () => {
    const log: Array<string> = [];
    const go = (x: boolean) =>
      render(
        x
          ? html`${html`<div foo=${disconnectingDirective(log)}></div>`}`
          : nothing,
        container
      );
    go(true);
    assert.isEmpty(log);
    go(false);
    assert.deepEqual(log, ['disconnected']);
  });

  test('directives can be disconnected from iterables', () => {
    const log: Array<string> = [];
    const go = (items: string[] | undefined) =>
      render(
        items
          ? items.map(
              (item) =>
                html`<div foo=${disconnectingDirective(log, item)}></div>`
            )
          : nothing,
        container
      );
    go(['0', '1', '2', '3']);
    assert.isEmpty(log);
    go(['0', '2']);
    assert.deepEqual(log, ['disconnected-2', 'disconnected-3']);
    log.length = 0;
    go(undefined);
    assert.deepEqual(log, ['disconnected-0', 'disconnected-2']);
  });

  test('directives can be disconnected from repeat', () => {
    const log: Array<string> = [];
    const go = (items: string[] | undefined) =>
      render(
        items
          ? repeat(
              items,
              (item) => item,
              (item) =>
                html`<div foo=${disconnectingDirective(log, item)}></div>`
            )
          : nothing,
        container
      );
    go(['0', '1', '2', '3']);
    assert.isEmpty(log);
    go(['0', '2']);
    assert.deepEqual(log, ['disconnected-1', 'disconnected-3']);
    log.length = 0;
    go(undefined);
    assert.deepEqual(log, ['disconnected-0', 'disconnected-2']);
  });

  test('directives in NodeParts can be reconnected', () => {
    const log: Array<string> = [];
    const go = (left: boolean, right: boolean) => {
      return render(
        html`
          ${html`${html`${
            left ? disconnectingDirective(log, 'left') : nothing
          }`}`}
          ${html`${html`${
            right ? disconnectingDirective(log, 'right') : nothing
          }`}`}
        `,
        container
      );
    };
    const part = go(true, true);
    assert.isEmpty(log);
    part.setConnected(false);
    assert.deepEqual(log, ['disconnected-left', 'disconnected-right']);
    log.length = 0;
    part.setConnected(true);
    assert.deepEqual(log, ['reconnected-left', 'reconnected-right']);
    log.length = 0;
    go(true, false);
    assert.deepEqual(log, ['disconnected-right']);
    log.length = 0;
    part.setConnected(false);
    assert.deepEqual(log, ['disconnected-left']);
    log.length = 0;
    part.setConnected(true);
    assert.deepEqual(log, ['reconnected-left']);
  });

  test('directives in AttributeParts can be reconnected', () => {
    const log: Array<string> = [];
    const go = (left: boolean, right: boolean) => {
      return render(
        html`
          ${html`${html`<div a=${
            left ? disconnectingDirective(log, 'left') : nothing
          }></div>`}`}
          ${html`${html`<div a=${
            right ? disconnectingDirective(log, 'right') : nothing
          }></div>`}`}
        `,
        container
      );
    };
    const part = go(true, true);
    assert.isEmpty(log);
    part.setConnected(false);
    assert.deepEqual(log, ['disconnected-left', 'disconnected-right']);
    log.length = 0;
    part.setConnected(true);
    assert.deepEqual(log, ['reconnected-left', 'reconnected-right']);
    log.length = 0;
    go(true, false);
    assert.deepEqual(log, ['disconnected-right']);
    log.length = 0;
    part.setConnected(false);
    assert.deepEqual(log, ['disconnected-left']);
    log.length = 0;
    part.setConnected(true);
    assert.deepEqual(log, ['reconnected-left']);
  });

  test('directives in iterables can be reconnected', () => {
    const log: Array<string> = [];
    const go = (left: unknown[], right: unknown[]) => {
      return render(
        html`
          ${html`${html`${left.map(
            (i) => html`<div>${disconnectingDirective(log, `left-${i}`)}</div>`
          )}`}`}
          ${html`${html`${right.map(
            (i) => html`<div>${disconnectingDirective(log, `right-${i}`)}</div>`
          )}`}`}
        `,
        container
      );
    };
    const part = go([0, 1], [0, 1]);
    assert.isEmpty(log);
    part.setConnected(false);
    assert.deepEqual(log, [
      'disconnected-left-0',
      'disconnected-left-1',
      'disconnected-right-0',
      'disconnected-right-1',
    ]);
    log.length = 0;
    part.setConnected(true);
    assert.deepEqual(log, [
      'reconnected-left-0',
      'reconnected-left-1',
      'reconnected-right-0',
      'reconnected-right-1',
    ]);
    log.length = 0;
    go([0], []);
    assert.deepEqual(log, [
      'disconnected-left-1',
      'disconnected-right-0',
      'disconnected-right-1',
    ]);
    log.length = 0;
    part.setConnected(false);
    assert.deepEqual(log, ['disconnected-left-0']);
    log.length = 0;
    part.setConnected(true);
    assert.deepEqual(log, ['reconnected-left-0']);
  });

  test('directives in repeat can be reconnected', () => {
    const log: Array<string> = [];
    const go = (left: unknown[], right: unknown[]) => {
      return render(
        html`
          ${html`${html`${repeat(
            left,
            (i) => html`<div>${disconnectingDirective(log, `left-${i}`)}</div>`
          )}`}`}
          ${html`${html`${repeat(
            right,
            (i) => html`<div>${disconnectingDirective(log, `right-${i}`)}</div>`
          )}`}`}
        `,
        container
      );
    };
    const part = go([0, 1], [0, 1]);
    assert.isEmpty(log);
    part.setConnected(false);
    assert.deepEqual(log, [
      'disconnected-left-0',
      'disconnected-left-1',
      'disconnected-right-0',
      'disconnected-right-1',
    ]);
    log.length = 0;
    part.setConnected(true);
    assert.deepEqual(log, [
      'reconnected-left-0',
      'reconnected-left-1',
      'reconnected-right-0',
      'reconnected-right-1',
    ]);
    log.length = 0;
    go([0], []);
    assert.deepEqual(log, [
      'disconnected-left-1',
      'disconnected-right-0',
      'disconnected-right-1',
    ]);
    log.length = 0;
    part.setConnected(false);
    assert.deepEqual(log, ['disconnected-left-0']);
    log.length = 0;
    part.setConnected(true);
    assert.deepEqual(log, ['reconnected-left-0']);
  });

  // suite('spread', () => {
  //   test('renders a static attr result', () => {
  //     render(html`<div ${attr`foo=bar`} a="b"></div>`, container);
  //     assert.equal(
  //       stripExpressionComments(container.innerHTML),
  //       '<div a="b" foo="bar"></div>'
  //     );
  //   });

  //   test('renders a dynamic attr result', () => {
  //     render(html`<div ${attr`foo=${'bar'}`} a="b"></div>`, container);
  //     assert.equal(
  //       stripExpressionComments(container.innerHTML),
  //       '<div a="b" foo="bar"></div>'
  //     );
  //   });

  //   test.skip('renders a property', () => {
  //     render(html`<div ${attr`.foo=${'bar'}`} a="b"></div>`, container);
  //     assert.equal(
  //       stripExpressionComments(container.innerHTML),'<div a="b"></div>'
  //     );
  //     const div = container.querySelector('div');
  //     assert.equal((div as any).foo, 'bar');
  //   });
  // });

  let securityHooksSuiteFunction:
    | Mocha.SuiteFunction
    | Mocha.PendingSuiteFunction = suite;
  if (!DEV_MODE) {
    securityHooksSuiteFunction = suite.skip;
  }
  securityHooksSuiteFunction('enahnced security hooks', () => {
    class FakeSanitizedWrapper {
      sanitizeTo: string;
      constructor(sanitizeTo: string) {
        this.sanitizeTo = sanitizeTo;
      }

      toString() {
        return `FakeSanitizedWrapper(${this.sanitizeTo})`;
      }
    }
    const sanitizerCalls: Array<{
      name: string;
      type: 'property' | 'attribute' | 'text';
      nodeName: string;
      values: readonly unknown[];
    }> = [];
    const testSanitizer = (value: unknown) => {
      if (value instanceof FakeSanitizedWrapper) {
        return value.sanitizeTo;
      }
      return 'safeString';
    };
    const testSanitizerFactory: SanitizerFactory = (node, name, type) => {
      const values: unknown[] = [];
      sanitizerCalls.push({values, name, type, nodeName: node.nodeName});
      return (value) => {
        values.push(value);
        return testSanitizer(value);
      };
    };
    setup(() => {
      render.setSanitizer(testSanitizerFactory);
    });
    teardown(() => {
      render._testOnlyClearSanitizerFactoryDoNotCallOrElse();
      sanitizerCalls.length = 0;
    });

    test('sanitizes text content when the text is alone', () => {
      const getTemplate = (value: unknown) => html`<div>${value}</div>`;
      render(getTemplate('foo'), container);
      assert.equal(
        stripExpressionMarkers(container.innerHTML),
        '<div>safeString</div>'
      );

      const safeFoo = new FakeSanitizedWrapper('foo');
      render(getTemplate(safeFoo), container);
      assert.equal(
        stripExpressionMarkers(container.innerHTML),
        '<div>foo</div>'
      );

      assert.deepEqual(sanitizerCalls, [
        {
          values: ['foo', safeFoo],
          name: 'data',
          type: 'property',
          nodeName: '#text',
        },
      ]);
    });

    test('sanitizes text content when the text is interpolated', () => {
      const getTemplate = (value: unknown) =>
        html`<div>hello ${value} world</div>`;
      render(getTemplate('big'), container);
      assert.equal(
        stripExpressionMarkers(container.innerHTML),
        '<div>hello safeString world</div>'
      );

      const safeBig = new FakeSanitizedWrapper('big');

      render(getTemplate(safeBig), container);
      assert.equal(
        stripExpressionMarkers(container.innerHTML),
        '<div>hello big world</div>'
      );

      assert.deepEqual(sanitizerCalls, [
        {
          values: ['big', safeBig],
          name: 'data',
          type: 'property',
          nodeName: '#text',
        },
      ]);
    });

    test('sanitizes full attribute values', () => {
      const getTemplate = (value: unknown) => html`<div attrib=${value}></div>`;
      render(getTemplate('bad'), container);
      assert.equal(
        stripExpressionMarkers(container.innerHTML),
        '<div attrib="safeString"></div>'
      );

      const safe = new FakeSanitizedWrapper('good');
      render(getTemplate(safe), container);
      assert.equal(
        stripExpressionMarkers(container.innerHTML),
        '<div attrib="good"></div>'
      );

      assert.deepEqual(sanitizerCalls, [
        {
          values: ['bad', safe],
          name: 'attrib',
          type: 'attribute',
          nodeName: 'DIV',
        },
      ]);
    });

    test('sanitizes concatonated attributes after contatonation', () => {
      render(html`<div attrib="hello ${'big'} world"></div>`, container);
      assert.equal(
        stripExpressionMarkers(container.innerHTML),
        '<div attrib="safeString"></div>'
      );

      assert.deepEqual(sanitizerCalls, [
        {
          values: ['hello big world'],
          name: 'attrib',
          type: 'attribute',
          nodeName: 'DIV',
        },
      ]);
    });

    test('sanitizes properties', () => {
      const getTemplate = (value: unknown) => html`<div .foo=${value}></div>`;
      render(getTemplate('bad'), container);
      assert.equal(stripExpressionMarkers(container.innerHTML), '<div></div>');
      assert.equal((container.querySelector('div')! as any).foo, 'safeString');

      const safe = new FakeSanitizedWrapper('good');
      render(getTemplate(safe), container);
      assert.equal(stripExpressionMarkers(container.innerHTML), '<div></div>');
      assert.equal((container.querySelector('div')! as any).foo, 'good');

      assert.deepEqual(sanitizerCalls, [
        {values: ['bad', safe], name: 'foo', type: 'property', nodeName: 'DIV'},
      ]);
    });
  });
});<|MERGE_RESOLUTION|>--- conflicted
+++ resolved
@@ -717,25 +717,11 @@
       );
     });
 
-<<<<<<< HEAD
     test('renders interpolation to a quoted attribute', () => {
       render(html`<div foo="A${'B'}C"></div>`, container);
-      assert.equal(
-        stripExpressionComments(container.innerHTML),
-        '<div foo="ABC"></div>'
-      );
+      assertContent('<div foo="ABC"></div>');
       render(html`<div foo="${'A'}B${'C'}"></div>`, container);
-      assert.equal(
-        stripExpressionComments(container.innerHTML),
-        '<div foo="ABC"></div>'
-      );
-=======
-    test('renders interpolation to an unquoted attribute', () => {
-      render(html`<div foo=A${'B'}C></div>`, container);
       assertContent('<div foo="ABC"></div>');
-      render(html`<div foo=${'A'}B${'C'}></div>`, container);
-      assertContent('<div foo="ABC"></div>');
->>>>>>> 3d4d916f
     });
 
     test('renders interpolation to an unquoted attribute', () => {
