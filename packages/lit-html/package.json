--- conflicted
+++ resolved
@@ -50,12 +50,8 @@
     "test:dev": "cd ../tests && npx wtr '../lit-html/development/**/*_test.js'",
     "test:prod": "MODE=prod npm run test:dev",
     "test:watch": "npm run test:dev -- --watch",
-<<<<<<< HEAD
     "format": "prettier \"**/*{cjs,html,js,json,md,ts}\" --write",
-=======
-    "format": "prettier src/* --write",
     "lint": "eslint \"**/*.{js,ts}\" --ignore-path .gitignore",
->>>>>>> b9b9d46b
     "checksize": "rollup -c --environment=CHECKSIZE",
     "check-version": "node scripts/check-version-tracker.js",
     "prepublishOnly": "npm run check-version"
@@ -68,17 +64,7 @@
     "chokidar-cli": "^2.1.0",
     "concurrently": "^5.3.0",
     "mocha": "^8.1.3",
-<<<<<<< HEAD
-    "rollup": "^2.26.9",
-    "rollup-plugin-copy": "^3.3.0",
-    "rollup-plugin-sourcemaps": "^0.6.2",
-    "rollup-plugin-summary": "^1.2.3",
-    "rollup-plugin-terser": "^7.0.1",
-    "terser": "^5.2.1",
-=======
-    "prettier": "^2.1.1",
     "rollup": "^2.28.2",
->>>>>>> b9b9d46b
     "typescript": "^4.0.2"
   }
 }