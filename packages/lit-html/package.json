{
  "name": "lit-html",
  "version": "2.0.0-pre.3",
  "description": "HTML templates literals in JavaScript",
  "license": "BSD-3-Clause",
  "homepage": "https://lit-html.polymer-project.org/",
  "repository": "Polymer/lit-html",
  "type": "module",
  "main": "lit-html.js",
  "typings": "lit-html.d.ts",
  "exports": {
    ".": {
      "development": "./development/lit-html.js",
      "default": "./lit-html.js"
    },
<<<<<<< HEAD
    "./part.js": {
      "development": "./development/part.js",
      "default": "./part.js"
=======
    "./parts.js": {
      "development": "./development/parts.js",
      "default": "./parts.js"
>>>>>>> e7adfcc9
    },
    "./directives/": {
      "development": "./development/directives/",
      "default": "./directives/"
    }
  },
  "directories": {
    "test": "test"
  },
  "files": [
    "/lit-html.js",
    "/lit-html.js.map",
    "/lit-html.d.ts",
    "/lit-html.d.ts.map",
    "/directives/",
    "/parts.js",
    "/parts.js.map",
    "/parts.d.ts",
    "/parts.d.ts.map",
    "/src/",
    "!/src/test/",
    "/development/",
    "!/development/test/"
  ],
  "scripts": {
    "build": "npm run clean && tsc && rollup -c",
    "clean": "rm -rf lit-html.{js,js.map,d.ts} directives/ development/",
    "build:ts": "tsc",
    "build:ts:watch": "tsc --watch",
    "dev": "scripts/dev.sh",
    "test": "npm run test:dev && npm run test:prod",
<<<<<<< HEAD
    "test:dev": "cd ../tests && npx wtr '../lit-html/development/test/**/lit-html_test.js'",
    "test:prod": "TEST_PROD_BUILD=true npm run test:dev",
=======
    "test:dev": "cd ../tests && npx wtr '../lit-html/development/**/*_test.js'",
    "test:prod": "MODE=prod npm run test:dev",
>>>>>>> e7adfcc9
    "test:watch": "npm run test:dev -- --watch",
    "format": "prettier \"**/*{cjs,html,js,json,md,ts}\" --write",
    "lint": "eslint \"**/*.{js,ts}\" --ignore-path .gitignore",
    "checksize": "rollup -c --environment=CHECKSIZE",
    "check-version": "node scripts/check-version-tracker.js",
    "prepublishOnly": "npm run check-version"
  },
  "author": "The Polymer Authors",
  "dependencies": {},
  "devDependencies": {
    "@esm-bundle/chai": "^4.1.5",
    "@types/mocha": "^8.0.3",
    "@web/test-runner-mocha": "^0.3.5",
    "chokidar-cli": "^2.1.0",
    "concurrently": "^5.3.0",
    "mocha": "^8.1.3",
    "rollup": "^2.28.2",
    "typescript": "^4.0.2",
    "@types/trusted-types": "^1.0.1"
  }
}<|MERGE_RESOLUTION|>--- conflicted
+++ resolved
@@ -13,71 +13,66 @@
       "development": "./development/lit-html.js",
       "default": "./lit-html.js"
     },
-<<<<<<< HEAD
-    "./part.js": {
+    <<
+    << << < HEAD "./part.js": {
       "development": "./development/part.js",
-      "default": "./part.js"
-=======
-    "./parts.js": {
-      "development": "./development/parts.js",
-      "default": "./parts.js"
->>>>>>> e7adfcc9
+      "default": "./part.js" ===
+        === =
+        "./parts.js": {
+          "development": "./development/parts.js",
+          "default": "./parts.js" >>>
+            >>> > lit - next
+        },
+      "./directives/": {
+        "development": "./development/directives/",
+        "default": "./directives/"
+      }
     },
-    "./directives/": {
-      "development": "./development/directives/",
-      "default": "./directives/"
+    "directories": {
+      "test": "test"
+    },
+    "files": [
+      "/lit-html.js",
+      "/lit-html.js.map",
+      "/lit-html.d.ts",
+      "/lit-html.d.ts.map",
+      "/directives/",
+      "/parts.js",
+      "/parts.js.map",
+      "/parts.d.ts",
+      "/parts.d.ts.map",
+      "/src/",
+      "!/src/test/",
+      "/development/",
+      "!/development/test/"
+    ],
+    "scripts": {
+      "build": "npm run clean && tsc && rollup -c",
+      "clean": "rm -rf lit-html.{js,js.map,d.ts} directives/ development/",
+      "build:ts": "tsc",
+      "build:ts:watch": "tsc --watch",
+      "dev": "scripts/dev.sh",
+      "test": "npm run test:dev && npm run test:prod",
+      "test:dev": "cd ../tests && npx wtr '../lit-html/development/**/*_test.js'",
+      "test:prod": "MODE=prod npm run test:dev",
+      "test:watch": "npm run test:dev -- --watch",
+      "format": "prettier \"**/*{cjs,html,js,json,md,ts}\" --write",
+      "lint": "eslint \"**/*.{js,ts}\" --ignore-path .gitignore",
+      "checksize": "rollup -c --environment=CHECKSIZE",
+      "check-version": "node scripts/check-version-tracker.js",
+      "prepublishOnly": "npm run check-version"
+    },
+    "author": "The Polymer Authors",
+    "dependencies": {},
+    "devDependencies": {
+      "@esm-bundle/chai": "^4.1.5",
+      "@types/mocha": "^8.0.3",
+      "@web/test-runner-mocha": "^0.3.5",
+      "chokidar-cli": "^2.1.0",
+      "concurrently": "^5.3.0",
+      "mocha": "^8.1.3",
+      "rollup": "^2.28.2",
+      "typescript": "^4.0.2",
+      "@types/trusted-types": "^1.0.1"
     }
-  },
-  "directories": {
-    "test": "test"
-  },
-  "files": [
-    "/lit-html.js",
-    "/lit-html.js.map",
-    "/lit-html.d.ts",
-    "/lit-html.d.ts.map",
-    "/directives/",
-    "/parts.js",
-    "/parts.js.map",
-    "/parts.d.ts",
-    "/parts.d.ts.map",
-    "/src/",
-    "!/src/test/",
-    "/development/",
-    "!/development/test/"
-  ],
-  "scripts": {
-    "build": "npm run clean && tsc && rollup -c",
-    "clean": "rm -rf lit-html.{js,js.map,d.ts} directives/ development/",
-    "build:ts": "tsc",
-    "build:ts:watch": "tsc --watch",
-    "dev": "scripts/dev.sh",
-    "test": "npm run test:dev && npm run test:prod",
-<<<<<<< HEAD
-    "test:dev": "cd ../tests && npx wtr '../lit-html/development/test/**/lit-html_test.js'",
-    "test:prod": "TEST_PROD_BUILD=true npm run test:dev",
-=======
-    "test:dev": "cd ../tests && npx wtr '../lit-html/development/**/*_test.js'",
-    "test:prod": "MODE=prod npm run test:dev",
->>>>>>> e7adfcc9
-    "test:watch": "npm run test:dev -- --watch",
-    "format": "prettier \"**/*{cjs,html,js,json,md,ts}\" --write",
-    "lint": "eslint \"**/*.{js,ts}\" --ignore-path .gitignore",
-    "checksize": "rollup -c --environment=CHECKSIZE",
-    "check-version": "node scripts/check-version-tracker.js",
-    "prepublishOnly": "npm run check-version"
-  },
-  "author": "The Polymer Authors",
-  "dependencies": {},
-  "devDependencies": {
-    "@esm-bundle/chai": "^4.1.5",
-    "@types/mocha": "^8.0.3",
-    "@web/test-runner-mocha": "^0.3.5",
-    "chokidar-cli": "^2.1.0",
-    "concurrently": "^5.3.0",
-    "mocha": "^8.1.3",
-    "rollup": "^2.28.2",
-    "typescript": "^4.0.2",
-    "@types/trusted-types": "^1.0.1"
-  }
-}+  }