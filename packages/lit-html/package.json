{
  "name": "lit-html",
  "version": "2.0.0-pre.3",
  "description": "HTML templates literals in JavaScript",
  "license": "BSD-3-Clause",
  "repository": "Polymer/lit-html",
  "author": "The Polymer Authors",
  "homepage": "https://lit-html.polymer-project.org/",
  "main": "lit-html.js",
  "type": "module",
  "exports": {
    ".": {
      "development": "./development/lit-html.js",
      "default": "./lit-html.js"
    },
    "./parts.js": {
      "development": "./development/parts.js",
      "default": "./parts.js"
    },
    "./platform-support.js": {
      "development": "./development/platform-support.js",
      "default": "./platform-support.js"
    },
    "./directives/": {
      "development": "./development/directives/",
      "default": "./directives/"
    }
  },
<<<<<<< HEAD
  "scripts": {
    "build": "npm run clean && tsc && rollup -c",
=======
  "directories": {
    "test": "test"
  },
  "files": [
    "/lit-html.js",
    "/lit-html.js.map",
    "/lit-html.d.ts",
    "/lit-html.d.ts.map",
    "/directives/",
    "/parts.js",
    "/parts.js.map",
    "/parts.d.ts",
    "/parts.d.ts.map",
    "/platform-support.js",
    "/platform-support.js.map",
    "/platform-support.d.ts",
    "/platform-support.d.ts.map",
    "/src/",
    "!/src/test/",
    "/development/",
    "!/development/test/"
  ],
  "scripts": {
    "build": "npm run clean && tsc && rollup -c",
    "clean": "rm -rf lit-html.{js,js.map,d.ts} platform-support.{js,js.map,d.ts} parts.{js,js.map,d.ts} directives/ development/",
>>>>>>> 58fcdd70
    "build:ts": "tsc",
    "build:ts:watch": "tsc --watch",
    "check-version": "node scripts/check-version-tracker.js",
    "checksize": "rollup -c --environment=CHECKSIZE",
    "clean": "rm -rf lit-html.{js,js.map,d.ts} directives/ development/",
    "dev": "scripts/dev.sh",
    "prepublishOnly": "npm run check-version",
    "test": "npm run test:dev && npm run test:prod",
    "test:dev": "cd ../tests && npx wtr '../lit-html/development/**/*_test.(js|html)'",
    "test:prod": "MODE=prod npm run test:dev",
    "test:watch": "npm run test:dev -- --watch"
  },
  "files": [
    "/development/",
    "!/development/test/",
    "/directives/",
    "/lit-html.d.ts",
    "/lit-html.d.ts.map",
    "/lit-html.js",
    "/lit-html.js.map",
    "/parts.d.ts",
    "/parts.d.ts.map",
    "/parts.js",
    "/parts.js.map",
    "/src/",
    "!/src/test/"
  ],
  "dependencies": {},
  "devDependencies": {
    "@esm-bundle/chai": "^4.1.5",
    "@types/mocha": "^8.0.3",
    "@types/trusted-types": "^1.0.1",
    "@web/test-runner-mocha": "^0.3.5",
    "chokidar-cli": "^2.1.0",
    "concurrently": "^5.3.0",
    "mocha": "^8.1.3",
    "rollup": "^2.28.2",
<<<<<<< HEAD
    "typescript": "^4.0.2"
  },
  "typings": "lit-html.d.ts",
  "directories": {
    "test": "test"
=======
    "typescript": "^4.0.2",
    "@types/trusted-types": "^1.0.1",
    "@webcomponents/shadycss": "^1.8.0",
    "@webcomponents/webcomponentsjs": "^2.2.3"
>>>>>>> 58fcdd70
  }
}<|MERGE_RESOLUTION|>--- conflicted
+++ resolved
@@ -26,41 +26,13 @@
       "default": "./directives/"
     }
   },
-<<<<<<< HEAD
   "scripts": {
     "build": "npm run clean && tsc && rollup -c",
-=======
-  "directories": {
-    "test": "test"
-  },
-  "files": [
-    "/lit-html.js",
-    "/lit-html.js.map",
-    "/lit-html.d.ts",
-    "/lit-html.d.ts.map",
-    "/directives/",
-    "/parts.js",
-    "/parts.js.map",
-    "/parts.d.ts",
-    "/parts.d.ts.map",
-    "/platform-support.js",
-    "/platform-support.js.map",
-    "/platform-support.d.ts",
-    "/platform-support.d.ts.map",
-    "/src/",
-    "!/src/test/",
-    "/development/",
-    "!/development/test/"
-  ],
-  "scripts": {
-    "build": "npm run clean && tsc && rollup -c",
-    "clean": "rm -rf lit-html.{js,js.map,d.ts} platform-support.{js,js.map,d.ts} parts.{js,js.map,d.ts} directives/ development/",
->>>>>>> 58fcdd70
     "build:ts": "tsc",
     "build:ts:watch": "tsc --watch",
     "check-version": "node scripts/check-version-tracker.js",
     "checksize": "rollup -c --environment=CHECKSIZE",
-    "clean": "rm -rf lit-html.{js,js.map,d.ts} directives/ development/",
+    "clean": "rm -rf lit-html.{js,js.map,d.ts} platform-support.{js,js.map,d.ts} parts.{js,js.map,d.ts} directives/ development/",
     "dev": "scripts/dev.sh",
     "prepublishOnly": "npm run check-version",
     "test": "npm run test:dev && npm run test:prod",
@@ -80,6 +52,10 @@
     "/parts.d.ts.map",
     "/parts.js",
     "/parts.js.map",
+    "/platform-support.d.ts",
+    "/platform-support.d.ts.map",
+    "/platform-support.js",
+    "/platform-support.js.map",
     "/src/",
     "!/src/test/"
   ],
@@ -89,21 +65,16 @@
     "@types/mocha": "^8.0.3",
     "@types/trusted-types": "^1.0.1",
     "@web/test-runner-mocha": "^0.3.5",
+    "@webcomponents/shadycss": "^1.8.0",
+    "@webcomponents/webcomponentsjs": "^2.2.3",
     "chokidar-cli": "^2.1.0",
     "concurrently": "^5.3.0",
     "mocha": "^8.1.3",
     "rollup": "^2.28.2",
-<<<<<<< HEAD
     "typescript": "^4.0.2"
   },
   "typings": "lit-html.d.ts",
   "directories": {
     "test": "test"
-=======
-    "typescript": "^4.0.2",
-    "@types/trusted-types": "^1.0.1",
-    "@webcomponents/shadycss": "^1.8.0",
-    "@webcomponents/webcomponentsjs": "^2.2.3"
->>>>>>> 58fcdd70
   }
 }