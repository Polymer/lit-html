/**
 * @license
 * Copyright (c) 2018 The Polymer Project Authors. All rights reserved.
 * This code may only be used under the BSD style license found at
 * http://polymer.github.io/LICENSE.txt
 * The complete set of authors may be found at
 * http://polymer.github.io/AUTHORS.txt
 * The complete set of contributors may be found at
 * http://polymer.github.io/CONTRIBUTORS.txt
 * Code distributed by Google as part of the polymer project is also
 * subject to an additional IP rights grant found at
 * http://polymer.github.io/PATENTS.txt
 */

import {litProdConfig} from '../../rollup-common.js';

export default litProdConfig({
  entryPoints: [
    'directives/cache',
    'directives/class-map',
    'directives/guard',
    'directives/if-defined',
    'directives/live',
    'directives/repeat',
    'directives/style-map',
    'directives/template-content',
    'directives/unsafe-html',
    'directives/unsafe-svg',
<<<<<<< HEAD
    'directives/until',
=======
    'directives/render-light',
>>>>>>> 8923601e
    'lit-html',
    'parts',
    'hydrate',
    'private-ssr-support',
    'platform-support',
  ],
  bundled: [
    {
      file: 'platform-support',
    },
  ],
});<|MERGE_RESOLUTION|>--- conflicted
+++ resolved
@@ -26,11 +26,8 @@
     'directives/template-content',
     'directives/unsafe-html',
     'directives/unsafe-svg',
-<<<<<<< HEAD
     'directives/until',
-=======
     'directives/render-light',
->>>>>>> 8923601e
     'lit-html',
     'parts',
     'hydrate',
