/**
 * @license
 * Copyright (c) 2018 The Polymer Project Authors. All rights reserved.
 * This code may only be used under the BSD style license found at
 * http://polymer.github.io/LICENSE.txt
 * The complete set of authors may be found at
 * http://polymer.github.io/AUTHORS.txt
 * The complete set of contributors may be found at
 * http://polymer.github.io/CONTRIBUTORS.txt
 * Code distributed by Google as part of the polymer project is also
 * subject to an additional IP rights grant found at
 * http://polymer.github.io/PATENTS.txt
 */

import {litProdConfig} from '../../rollup-common.js';

export default litProdConfig({
  entryPoints: [
    'directives/cache',
    'directives/class-map',
    'directives/guard',
    'directives/if-defined',
    'directives/live',
    'directives/repeat',
    'directives/style-map',
    'directives/template-content',
    'directives/unsafe-html',
    'directives/unsafe-svg',
    'directives/until',
    'directives/render-light',
    'lit-html',
    'parts',
<<<<<<< HEAD
    'disconnectable-directive',
=======
    'static',
>>>>>>> e18e9678
    'hydrate',
    'private-ssr-support',
    'platform-support',
  ],
  bundled: [
    {
      file: 'platform-support',
    },
  ],
});<|MERGE_RESOLUTION|>--- conflicted
+++ resolved
@@ -30,11 +30,8 @@
     'directives/render-light',
     'lit-html',
     'parts',
-<<<<<<< HEAD
     'disconnectable-directive',
-=======
     'static',
->>>>>>> e18e9678
     'hydrate',
     'private-ssr-support',
     'platform-support',
