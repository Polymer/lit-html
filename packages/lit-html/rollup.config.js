/**
 * @license
 * Copyright (c) 2018 The Polymer Project Authors. All rights reserved.
 * This code may only be used under the BSD style license found at
 * http://polymer.github.io/LICENSE.txt
 * The complete set of authors may be found at
 * http://polymer.github.io/AUTHORS.txt
 * The complete set of contributors may be found at
 * http://polymer.github.io/CONTRIBUTORS.txt
 * Code distributed by Google as part of the polymer project is also
 * subject to an additional IP rights grant found at
 * http://polymer.github.io/PATENTS.txt
 */

import filesize from 'rollup-plugin-filesize';
import {terser} from 'rollup-plugin-terser';
import copy from 'rollup-plugin-copy';
import * as pathLib from 'path';
import sourcemaps from 'rollup-plugin-sourcemaps';
import replace from '@rollup/plugin-replace';

// In CHECKSIZE mode we:
// 1) Don't emit any files.
// 2) Don't include copyright header comments.
// 3) Don't include the "//# sourceMappingURL" comment.
const CHECKSIZE = !!process.env.CHECKSIZE;
if (CHECKSIZE) {
  console.log('NOTE: In CHECKSIZE mode, no output!');
}

const skipBundleOutput = {
  generateBundle(options, bundles) {
    // Deleting all bundles from this object prevents them from being written,
    // see https://rollupjs.org/guide/en/#generatebundle.
    for (const name in bundles) {
      delete bundles[name];
    }
  },
};

const entryPoints = [
<<<<<<< HEAD
  'lit-html',
  'parts',
  'shady-render',
=======
>>>>>>> 18ab2f9d
  'directives/cache',
  'directives/class-map',
  'directives/guard',
  'directives/if-defined',
  'directives/live',
  'directives/repeat',
  'directives/style-map',
  'directives/template-content',
  'directives/unsafe-html',
  'directives/unsafe-svg',
  'lit-html',
  'parts',
];

// Shared name cache
// Ideally we'd share this only between lit-html.js and parts.js and force
// directives to use the public APIs.
const nameCache = {};

export default {
  input: entryPoints.map((name) => `development/${name}.js`),
  output: {
    dir: './',
    format: 'esm',
    // Preserve existing module structure (e.g. preserve the "directives/"
    // directory).
    preserveModules: true,
    sourcemap: !CHECKSIZE,
  },
  plugins: [
    // Switch all DEV_MODE variable assignment values to false. Terser's dead
    // code removal will then remove any blocks that are conditioned on this
    // variable.
    //
    // Code in our development/ directory looks like this:
    //
    //   const DEV_MODE = true;
    //   if (DEV_MODE) { // dev mode stuff }
    //
    // Note we want the transformation to `goog.define` syntax for Closure
    // Compiler to be trivial, and that would look something like this:
    //
    //   const DEV_MODE = goog.define('lit-html.DEV_MODE', false);
    //
    // We can't use terser's compress.global_defs option, because it won't
    // replace the value of a variable that is already defined in scope (see
    // https://github.com/terser/terser#conditional-compilation). It seems to be
    // designed assuming that you are _always_ using terser to set the def one
    // way or another, so it's difficult to define a default in the source code
    // itself.
    replace({
      'const DEV_MODE = true': 'const DEV_MODE = false',
    }),
    // This plugin automatically composes the existing TypeScript -> raw JS
    // sourcemap with the raw JS -> minified JS one that we're generating here.
    sourcemaps(),
    terser({
      warnings: true,
      ecma: 2017,
      compress: {
        unsafe: true,
        // An extra pass can squeeze out an extra byte or two.
        passes: 2,
      },
      output: {
        // "some" preserves @license and @preserve comments
        comments: CHECKSIZE ? false : 'some',
        inline_script: false,
      },
      // This is NOT working for some reason
      nameCache,
      mangle: {
        properties: {
          regex: /^__/,
          // Set to true to mangle to readable names
          debug: false,
        },
      },
    }),
    filesize({
      showMinifiedSize: false,
      showBrotliSize: true,
    }),
    ...(CHECKSIZE
      ? [skipBundleOutput]
      : [
          // Place a copy of each d.ts file adjacent to its minified module.
          copy({
            targets: entryPoints.map((name) => ({
              src: `development/${name}.d.ts`,
              dest: pathLib.dirname(name),
            })),
          }),
        ]),
  ],
};<|MERGE_RESOLUTION|>--- conflicted
+++ resolved
@@ -39,12 +39,6 @@
 };
 
 const entryPoints = [
-<<<<<<< HEAD
-  'lit-html',
-  'parts',
-  'shady-render',
-=======
->>>>>>> 18ab2f9d
   'directives/cache',
   'directives/class-map',
   'directives/guard',
@@ -57,6 +51,7 @@
   'directives/unsafe-svg',
   'lit-html',
   'parts',
+  'shady-render',
 ];
 
 // Shared name cache
