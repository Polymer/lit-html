--- conflicted
+++ resolved
@@ -14,10 +14,6 @@
 import {ProgramMessage, Placeholder, Message} from './messages';
 import {createDiagnostic} from './typescript';
 import {generateMsgId, HASH_DELIMITER} from './id-generation.js';
-
-type ResultOrError<R, E> =
-  | {result: R; error?: undefined}
-  | {result?: undefined; error: E};
 
 type ResultOrError<R, E> =
   | {result: R; error?: undefined}
@@ -113,27 +109,14 @@
   if (templateResult.error) {
     return {error: templateResult.error};
   }
-<<<<<<< HEAD
   const {contents, template, params, isLitTemplate} = templateResult.result;
-=======
-  const {contents, params, isLitTemplate} = templateResult.result;
->>>>>>> 21828c96
 
   const optionsResult = extractOptions(optionsArg, file);
   if (optionsResult.error) {
     return {error: optionsResult.error};
   }
   const options = optionsResult.result;
-<<<<<<< HEAD
-
   const name = options.id ?? generateMsgIdFromAstNode(template, isLitTemplate);
-=======
-  if (options.id === undefined) {
-    // TODO(aomarks) Implement.
-    throw new Error('Not yet implemented: auto ID');
-  }
-  const name = options.id;
->>>>>>> 21828c96
 
   return {
     result: {
@@ -166,11 +149,7 @@
       error: createDiagnostic(
         file,
         node,
-<<<<<<< HEAD
-        `Expected second argument to msg() to be an object`
-=======
         `Expected second argument to msg() to be an object literal`
->>>>>>> 21828c96
       ),
     };
   }
@@ -179,8 +158,6 @@
   let args: ts.NodeArray<ts.Expression> | undefined = undefined;
 
   for (const property of node.properties) {
-<<<<<<< HEAD
-=======
     // {
     //   a: 0,     // PropertyAssignment > Identifier
     //   'b': 0,   // PropertyAssignment > StringLiteral
@@ -189,18 +166,13 @@
     //   ...e,     // SpreadAssignment
     // }
 
->>>>>>> 21828c96
     if (!ts.isPropertyAssignment(property)) {
       return {
         error: createDiagnostic(
           file,
           property,
-<<<<<<< HEAD
-          `Options shorthand object assignment is not supported`
-=======
           `Options object must use identifier or string literal property ` +
             `assignments. Shorthand and spread assignments are not supported.`
->>>>>>> 21828c96
         ),
       };
     }
@@ -215,12 +187,8 @@
         error: createDiagnostic(
           file,
           property.name,
-<<<<<<< HEAD
-          `Options shorthand object assignment must be identifier or string literal`
-=======
           `Options object must use identifier or string literal property ` +
             `assignments. Computed assignments are not supported.`
->>>>>>> 21828c96
         ),
       };
     }
@@ -256,11 +224,7 @@
         error: createDiagnostic(
           file,
           property,
-<<<<<<< HEAD
-          `Options shorthand object property must be "id" or "args"`
-=======
           `Options object property must be "id" or "args"`
->>>>>>> 21828c96
         ),
       };
     }
@@ -269,8 +233,6 @@
   return {result: {id, args}};
 }
 
-<<<<<<< HEAD
-=======
 interface ExtractedTemplate {
   contents: Array<string | Placeholder>;
   params?: string[];
@@ -278,23 +240,13 @@
   template: ts.TemplateLiteral | ts.StringLiteral;
 }
 
->>>>>>> 21828c96
 /**
  * Analyze the template argument to a msg call.
  */
 export function extractTemplate(
   templateArg: ts.Node,
   file: ts.SourceFile
-<<<<<<< HEAD
-): ResultOrError<
-  Pick<ProgramMessage, 'contents' | 'params' | 'isLitTemplate'> & {
-    template: ts.TemplateLiteral | ts.StringLiteral;
-  },
-  ts.DiagnosticWithLocation
-> {
-=======
 ): ResultOrError<ExtractedTemplate, ts.DiagnosticWithLocation> {
->>>>>>> 21828c96
   if (isStaticString(templateArg)) {
     // E.g. 'Hello World'
     return {
@@ -353,7 +305,6 @@
         `template, or an arrow function that returns one of those.`
     ),
   };
-<<<<<<< HEAD
 }
 
 export function generateMsgIdFromAstNode(
@@ -380,8 +331,6 @@
     }
   }
   return generateMsgId(strings, isHtmlTagged);
-=======
->>>>>>> 21828c96
 }
 
 /**
@@ -392,16 +341,7 @@
 function functionTemplate(
   fn: ts.ArrowFunction,
   file: ts.SourceFile
-<<<<<<< HEAD
-): ResultOrError<
-  Pick<ProgramMessage, 'contents' | 'params' | 'isLitTemplate'> & {
-    template: ts.TemplateLiteral | ts.StringLiteral;
-  },
-  ts.DiagnosticWithLocation
-> {
-=======
 ): ResultOrError<ExtractedTemplate, ts.DiagnosticWithLocation> {
->>>>>>> 21828c96
   if (fn.parameters.length === 0) {
     return {
       error: createDiagnostic(
