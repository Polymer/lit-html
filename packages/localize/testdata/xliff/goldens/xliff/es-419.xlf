<<<<<<< HEAD
<?xml version="1.0" encoding="UTF-8" ?>
<file
  original="lit-localize-inputs"
  datatype="plaintext"
  source-language="en"
  target-language="es-419"
>
  <body>
    <trans-unit id="string">
      <source>Hello World!</source>
      <target>Hola Mundo!</target>
    </trans-unit>
    <trans-unit id="lit">
      <source>Hello <ph id="0">&lt;b>&lt;i></ph>World!<ph
          id="1"
        >&lt;/i>&lt;/b></ph></source>
      <target>Hola <ph id="0">&lt;b>&lt;i></ph>Mundo!<ph
          id="1"
        >&lt;/i>&lt;/b></ph></target>
    </trans-unit>
    <trans-unit id="variables_1">
      <source>Hello <ph id="0">${name}</ph>!</source>
      <target>Hola <ph id="0">${name}</ph>!</target>
    </trans-unit>
    <trans-unit id="lit_variables_1">
      <source>Hello <ph id="0">${name}</ph>, click <ph
          id="1"
        >&lt;a href="${url}"></ph>here<ph id="2">&lt;/a></ph>!</source>
      <target>Hola <ph id="0">${name}</ph>, clic <ph
          id="1"
        >&lt;a href="${url}"></ph>aquí<ph id="2">&lt;/a></ph>!</target>
    </trans-unit>
    <trans-unit id="comment">
      <source>Hello <ph id="0">&lt;b>&lt;!-- comment --></ph>World!<ph id="1">&lt;/b></ph></source>
      <target>Hola <ph id="0">&lt;b>&lt;!-- comment --></ph>Mundo!<ph id="1">&lt;/b></ph></target>
    </trans-unit>
    <trans-unit id="s8c0ec8d1fb9e6e32">
      <source>Hello World!</source>
      <target>Hola Mundo!</target>
    </trans-unit>
    <trans-unit id="s00ad08ebae1e0f74">
      <source>Hello <ph id="0">${name}</ph>!</source>
      <target>Hola <ph id="0">${name}</ph>!</target>
    </trans-unit>
    <trans-unit id="h3c44aff2d5f5ef6b">
      <source>Hello <ph id="0">&lt;b></ph>World<ph id="1">&lt;/b></ph>!</source>
      <target>Hola <ph id="0">&lt;b></ph>Mundo<ph id="1">&lt;/b></ph>!</target>
    </trans-unit>
    <trans-unit id="h82ccc38d4d46eaa9">
      <source>Hello <ph id="0">&lt;b>${name}&lt;/b></ph>!</source>
      <target>Hola <ph id="0">&lt;b>${name}&lt;/b></ph>!</target>
    </trans-unit>
  </body>
</file>
=======
<?xml version="1.0" encoding="UTF-8"?>
<xliff version="1.2" xmlns="http://www.w3.org/2001/XMLSchema-instance" xsi:schemaLocation="urn:oasis:names:tc:xliff:document:1.2 xliff-core-1.2-strict.xsd">
<file target-language="es-419" source-language="en" original="lit-localize-inputs" datatype="plaintext">
<body>
<trans-unit id="s8c0ec8d1fb9e6e32">
  <source>Hello World!</source>
  <target>Hola Mundo!</target>
</trans-unit>
<trans-unit id="s00ad08ebae1e0f74">
  <source>Hello <ph id="0">${user}</ph>!</source>
  <target>Hola <ph id="0">${user}</ph>!</target>
</trans-unit>
<trans-unit id="h3c44aff2d5f5ef6b">
  <source>Hello <ph id="0">&lt;b></ph>World<ph id="1">&lt;/b></ph>!</source>
  <target>Hola <ph id="0">&lt;b></ph>Mundo<ph id="1">&lt;/b></ph>!</target>
</trans-unit>
<trans-unit id="h82ccc38d4d46eaa9">
  <source>Hello <ph id="0">&lt;b>${user}&lt;/b></ph>!</source>
  <target>Hola <ph id="0">&lt;b>${user}&lt;/b></ph>!</target>
</trans-unit>
<trans-unit id="h99e74f744fda7e25">
  <source>Click <ph id="0">&lt;a href="${url}"></ph>here<ph id="1">&lt;/a></ph>!</source>
  <target>Clic <ph id="0">&lt;a href="${url}"></ph>aquí<ph id="1">&lt;/a></ph>!</target>
</trans-unit>
<trans-unit id="hc1c6bfa4414cb3e3">
  <source>[SALT] Click <ph id="0">&lt;a href="${'https://www.example.com/'}"></ph>here<ph id="1">&lt;/a></ph>!</source>
  <target>[SALT] Clic <ph id="0">&lt;a href="${'https://www.example.com/'}"></ph>aquí<ph id="1">&lt;/a></ph>!</target>
</trans-unit>
<trans-unit id="h349c3c4777670217">
  <source>[SALT] Hello <ph id="0">&lt;b>${msg('World')}&lt;/b></ph>!</source>
  <target>[SALT] Hola <ph id="0">&lt;b>${msg('World')}&lt;/b></ph>!</target>
</trans-unit>
<trans-unit id="s0f19e6c4e521dd53">
  <source>World</source>
  <target>Mundo</target>
</trans-unit>
<trans-unit id="hbe936ff3da20ffdf">
  <source>Hello <ph id="0">&lt;b>&lt;!-- comment --></ph>World<ph id="1">&lt;/b></ph>!</source>
  <target>Hola <ph id="0">&lt;b>&lt;!-- comment --></ph>Mundo<ph id="1">&lt;/b></ph>!</target>
</trans-unit>
<trans-unit id="hf979404a36e879cb">
  <source>a:<ph id="0">${"A"}</ph> b:<ph id="1">${"B"}</ph> c:<ph id="2">${"C"}</ph></source>
  <target>c:<ph id="0">${"C"}</ph> a:<ph id="1">${"A"}</ph> b:<ph id="2">${"B"}</ph></target>
</trans-unit>
<trans-unit id="myId">
  <source>Hello World</source>
  <target>Hola Mundo</target>
</trans-unit>
<trans-unit id="s03c68d79ad36e8d4">
  <note>Description of 0</note>
  <source>described 0</source>
  <target>described 0</target>
</trans-unit>
<trans-unit id="s03c68e79ad36ea87">
  <note>Parent description / Description of 1</note>
  <source>described 1</source>
  <target>described 1</target>
</trans-unit>
<trans-unit id="s03c68f79ad36ec3a">
  <note>Parent description / Description of 2</note>
  <source>described 2</source>
  <target>described 2</target>
</trans-unit>
</body>
</file>
</xliff>
>>>>>>> 4c3aa2ce
<|MERGE_RESOLUTION|>--- conflicted
+++ resolved
@@ -1,59 +1,3 @@
-<<<<<<< HEAD
-<?xml version="1.0" encoding="UTF-8" ?>
-<file
-  original="lit-localize-inputs"
-  datatype="plaintext"
-  source-language="en"
-  target-language="es-419"
->
-  <body>
-    <trans-unit id="string">
-      <source>Hello World!</source>
-      <target>Hola Mundo!</target>
-    </trans-unit>
-    <trans-unit id="lit">
-      <source>Hello <ph id="0">&lt;b>&lt;i></ph>World!<ph
-          id="1"
-        >&lt;/i>&lt;/b></ph></source>
-      <target>Hola <ph id="0">&lt;b>&lt;i></ph>Mundo!<ph
-          id="1"
-        >&lt;/i>&lt;/b></ph></target>
-    </trans-unit>
-    <trans-unit id="variables_1">
-      <source>Hello <ph id="0">${name}</ph>!</source>
-      <target>Hola <ph id="0">${name}</ph>!</target>
-    </trans-unit>
-    <trans-unit id="lit_variables_1">
-      <source>Hello <ph id="0">${name}</ph>, click <ph
-          id="1"
-        >&lt;a href="${url}"></ph>here<ph id="2">&lt;/a></ph>!</source>
-      <target>Hola <ph id="0">${name}</ph>, clic <ph
-          id="1"
-        >&lt;a href="${url}"></ph>aquí<ph id="2">&lt;/a></ph>!</target>
-    </trans-unit>
-    <trans-unit id="comment">
-      <source>Hello <ph id="0">&lt;b>&lt;!-- comment --></ph>World!<ph id="1">&lt;/b></ph></source>
-      <target>Hola <ph id="0">&lt;b>&lt;!-- comment --></ph>Mundo!<ph id="1">&lt;/b></ph></target>
-    </trans-unit>
-    <trans-unit id="s8c0ec8d1fb9e6e32">
-      <source>Hello World!</source>
-      <target>Hola Mundo!</target>
-    </trans-unit>
-    <trans-unit id="s00ad08ebae1e0f74">
-      <source>Hello <ph id="0">${name}</ph>!</source>
-      <target>Hola <ph id="0">${name}</ph>!</target>
-    </trans-unit>
-    <trans-unit id="h3c44aff2d5f5ef6b">
-      <source>Hello <ph id="0">&lt;b></ph>World<ph id="1">&lt;/b></ph>!</source>
-      <target>Hola <ph id="0">&lt;b></ph>Mundo<ph id="1">&lt;/b></ph>!</target>
-    </trans-unit>
-    <trans-unit id="h82ccc38d4d46eaa9">
-      <source>Hello <ph id="0">&lt;b>${name}&lt;/b></ph>!</source>
-      <target>Hola <ph id="0">&lt;b>${name}&lt;/b></ph>!</target>
-    </trans-unit>
-  </body>
-</file>
-=======
 <?xml version="1.0" encoding="UTF-8"?>
 <xliff version="1.2" xmlns="http://www.w3.org/2001/XMLSchema-instance" xsi:schemaLocation="urn:oasis:names:tc:xliff:document:1.2 xliff-core-1.2-strict.xsd">
 <file target-language="es-419" source-language="en" original="lit-localize-inputs" datatype="plaintext">
@@ -96,7 +40,7 @@
 </trans-unit>
 <trans-unit id="hf979404a36e879cb">
   <source>a:<ph id="0">${"A"}</ph> b:<ph id="1">${"B"}</ph> c:<ph id="2">${"C"}</ph></source>
-  <target>c:<ph id="0">${"C"}</ph> a:<ph id="1">${"A"}</ph> b:<ph id="2">${"B"}</ph></target>
+  <target>c:<ph id="2">${"C"}</ph> a:<ph id="0">${"A"}</ph> b:<ph id="1">${"B"}</ph></target>
 </trans-unit>
 <trans-unit id="myId">
   <source>Hello World</source>
@@ -119,5 +63,4 @@
 </trans-unit>
 </body>
 </file>
-</xliff>
->>>>>>> 4c3aa2ce
+</xliff>