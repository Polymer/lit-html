<<<<<<< HEAD
<?xml version="1.0" encoding="UTF-8" ?>
<file
  original="lit-localize-inputs"
  datatype="plaintext"
  source-language="en"
  target-language="es-419"
>
  <body>
    <trans-unit id="string">
      <source>Hello World!</source>
      <target>Hola Mundo!</target>
    </trans-unit>
    <trans-unit id="lit">
      <source>Hello <ph id="0">&lt;b>&lt;i></ph>World!<ph
          id="1"
        >&lt;/i>&lt;/b></ph></source>
      <target>Hola <ph id="0">&lt;b>&lt;i></ph>Mundo!<ph
          id="1"
        >&lt;/i>&lt;/b></ph></target>
    </trans-unit>
    <trans-unit id="variables_1">
      <source>Hello <ph id="0">${name}</ph>!</source>
      <target>Hola <ph id="0">${name}</ph>!</target>
    </trans-unit>
    <trans-unit id="lit_variables_1">
      <source>Hello <ph id="0">${name}</ph>, click <ph
          id="1"
        >&lt;a href="${url}"></ph>here<ph id="2">&lt;/a></ph>!</source>
      <target>Hola <ph id="0">${name}</ph>, clic <ph
          id="1"
        >&lt;a href="${url}"></ph>aquí<ph id="2">&lt;/a></ph>!</target>
    </trans-unit>
  </body>
</file>
=======
<?xml version="1.0" encoding="UTF-8"?>
<xliff version="1.2" xmlns="http://www.w3.org/2001/XMLSchema-instance" xsi:schemaLocation="urn:oasis:names:tc:xliff:document:1.2 xliff-core-1.2-strict.xsd">
<file target-language="es-419" source-language="en" original="lit-localize-inputs" datatype="plaintext">
<body>
<trans-unit id="s8c0ec8d1fb9e6e32">
  <source>Hello World!</source>
  <target>Hola Mundo!</target>
</trans-unit>
<trans-unit id="s00ad08ebae1e0f74">
  <source>Hello <ph id="0">${user}</ph>!</source>
  <target>Hola <ph id="0">${user}</ph>!</target>
</trans-unit>
<trans-unit id="h3c44aff2d5f5ef6b">
  <source>Hello <ph id="0">&lt;b></ph>World<ph id="1">&lt;/b></ph>!</source>
  <target>Hola <ph id="0">&lt;b></ph>Mundo<ph id="1">&lt;/b></ph>!</target>
</trans-unit>
<trans-unit id="h82ccc38d4d46eaa9">
  <source>Hello <ph id="0">&lt;b>${user}&lt;/b></ph>!</source>
  <target>Hola <ph id="0">&lt;b>${user}&lt;/b></ph>!</target>
</trans-unit>
<trans-unit id="h99e74f744fda7e25">
  <source>Click <ph id="0">&lt;a href="${url}"></ph>here<ph id="1">&lt;/a></ph>!</source>
  <target>Clic <ph id="0">&lt;a href="${url}"></ph>aquí<ph id="1">&lt;/a></ph>!</target>
</trans-unit>
<trans-unit id="hc1c6bfa4414cb3e3">
  <source>[SALT] Click <ph id="0">&lt;a href="${'https://www.example.com/'}"></ph>here<ph id="1">&lt;/a></ph>!</source>
  <target>[SALT] Clic <ph id="0">&lt;a href="${'https://www.example.com/'}"></ph>aquí<ph id="1">&lt;/a></ph>!</target>
</trans-unit>
<trans-unit id="h349c3c4777670217">
  <source>[SALT] Hello <ph id="0">&lt;b>${msg('World')}&lt;/b></ph>!</source>
  <target>[SALT] Hola <ph id="0">&lt;b>${msg('World')}&lt;/b></ph>!</target>
</trans-unit>
<trans-unit id="s0f19e6c4e521dd53">
  <source>World</source>
  <target>Mundo</target>
</trans-unit>
<trans-unit id="hbe936ff3da20ffdf">
  <source>Hello <ph id="0">&lt;b>&lt;!-- comment --></ph>World<ph id="1">&lt;/b></ph>!</source>
  <target>Hola <ph id="0">&lt;b>&lt;!-- comment --></ph>Mundo<ph id="1">&lt;/b></ph>!</target>
</trans-unit>
<trans-unit id="myId">
  <source>Hello World</source>
  <target>Hola Mundo</target>
</trans-unit>
</body>
</file>
</xliff>
>>>>>>> 4c3aa2ce
<|MERGE_RESOLUTION|>--- conflicted
+++ resolved
@@ -1,39 +1,3 @@
-<<<<<<< HEAD
-<?xml version="1.0" encoding="UTF-8" ?>
-<file
-  original="lit-localize-inputs"
-  datatype="plaintext"
-  source-language="en"
-  target-language="es-419"
->
-  <body>
-    <trans-unit id="string">
-      <source>Hello World!</source>
-      <target>Hola Mundo!</target>
-    </trans-unit>
-    <trans-unit id="lit">
-      <source>Hello <ph id="0">&lt;b>&lt;i></ph>World!<ph
-          id="1"
-        >&lt;/i>&lt;/b></ph></source>
-      <target>Hola <ph id="0">&lt;b>&lt;i></ph>Mundo!<ph
-          id="1"
-        >&lt;/i>&lt;/b></ph></target>
-    </trans-unit>
-    <trans-unit id="variables_1">
-      <source>Hello <ph id="0">${name}</ph>!</source>
-      <target>Hola <ph id="0">${name}</ph>!</target>
-    </trans-unit>
-    <trans-unit id="lit_variables_1">
-      <source>Hello <ph id="0">${name}</ph>, click <ph
-          id="1"
-        >&lt;a href="${url}"></ph>here<ph id="2">&lt;/a></ph>!</source>
-      <target>Hola <ph id="0">${name}</ph>, clic <ph
-          id="1"
-        >&lt;a href="${url}"></ph>aquí<ph id="2">&lt;/a></ph>!</target>
-    </trans-unit>
-  </body>
-</file>
-=======
 <?xml version="1.0" encoding="UTF-8"?>
 <xliff version="1.2" xmlns="http://www.w3.org/2001/XMLSchema-instance" xsi:schemaLocation="urn:oasis:names:tc:xliff:document:1.2 xliff-core-1.2-strict.xsd">
 <file target-language="es-419" source-language="en" original="lit-localize-inputs" datatype="plaintext">
@@ -78,7 +42,21 @@
   <source>Hello World</source>
   <target>Hola Mundo</target>
 </trans-unit>
+<trans-unit id="s03c68d79ad36e8d4">
+  <note>Description of 0</note>
+  <source>described 0</source>
+  <target>described 0</target>
+</trans-unit>
+<trans-unit id="s03c68e79ad36ea87">
+  <note>Parent description / Description of 1</note>
+  <source>described 1</source>
+  <target>described 1</target>
+</trans-unit>
+<trans-unit id="s03c68f79ad36ec3a">
+  <note>Parent description / Description of 2</note>
+  <source>described 2</source>
+  <target>described 2</target>
+</trans-unit>
 </body>
 </file>
-</xliff>
->>>>>>> 4c3aa2ce
+</xliff>