/// <reference lib="dom" />

/**
 * @license
 * Copyright (c) 2019 The Polymer Project Authors. All rights reserved.
 * This code may only be used under the BSD style license found at
 * http://polymer.github.io/LICENSE.txt
 * The complete set of authors may be found at
 * http://polymer.github.io/AUTHORS.txt
 * The complete set of contributors may be found at
 * http://polymer.github.io/CONTRIBUTORS.txt
 * Code distributed by Google as part of the polymer project is also
 * subject to an additional IP rights grant found at
 * http://polymer.github.io/PATENTS.txt
 */

// Type-only imports
<<<<<<< HEAD
import {TemplateResult, DirectiveResult, PartInfo} from 'lit-html';
=======
import {NodePart, TemplateResult} from 'lit-html';
>>>>>>> f0932338

import {
  nothing,
  noChange,
  Directive,
  NODE_PART,
  AttributePart,
  PropertyPart,
  BooleanAttributePart,
  EventPart,
} from 'lit-html';

import {$private} from 'lit-html/private-ssr-support.js';

const {
  getTemplateHtml,
  marker,
  markerMatch,
  boundAttributeSuffix,
  resolveDirective,
} = $private;

import {digestForTemplateResult} from 'lit-html/hydrate.js';

import {ElementRenderer} from './element-renderer.js';

// eslint-disable-next-line @typescript-eslint/no-var-requires
const escapeHtml = require('escape-html') as typeof import('escape-html');

// types only
import {DefaultTreeDocumentFragment} from 'parse5';

import {
  traverse,
  parseFragment,
  isCommentNode,
  isElement,
} from './util/parse5-utils.js';

import {isRenderLightDirective} from 'lit-html/directives/render-light.js';
import {LitElement} from 'lit-element';
import {LitElementRenderer} from './lit-element-renderer.js';
import {reflectedAttributeName} from './reflected-attributes.js';

declare module 'parse5' {
  interface DefaultTreeElement {
    isDefinedCustomElement?: boolean;
  }
}

// Switch directive resolution to SSR-compatible `render`; the rule is that only
// `render` (and not `update`) is run on the server
Directive.prototype._resolve = function (this: Directive, props: unknown[]) {
  const {_part, _attributeIndex} = this;
  return resolveDirective(_part, this.render(...props), this, _attributeIndex);
};

const templateCache = new Map<TemplateStringsArray, Array<Op>>();
/**

 * Operation to output static text
 */
type TextOp = {
  type: 'text';
  value: string;
};

/**
 * Operation to output dynamic text from the associated template result value
 */
type NodePartOp = {
  type: 'node-part';
  index: number;
  useCustomElementInstance?: boolean;
};

/**
 * Operation to output an attribute with bindings. Includes all bindings for an
 * attribute, like an attribute template part or AttributeComitter.
 */
type AttributePartOp = {
  type: 'attribute-part';
  index: number;
  name: string;
  ctor: typeof AttributePart;
  strings: Array<string>;
  tagName: string;
  useCustomElementInstance?: boolean;
};

/**
 * Operator to create a custom element instance.
 */
type CustomElementOpenOp = {
  type: 'custom-element-open';
  tagName: string;
  ctor: {new (): HTMLElement};
  staticAttributes: Map<string, string>;
};

/**
 * Operation to render a custom element's attributes. This is separate from
 * `custom-element-open` because attribute/property parts go in between and need
 * to run and be set on the instance before we render the element's final
 * attributes.
 */
type CustomElementAttributesOp = {
  type: 'custom-element-attributes';
};

/**
 * Operation to render a custom element's children, usually its shadow root.
 */
type CustomElementShadowOp = {
  type: 'custom-element-shadow';
};

/**
 * Operation to close a custom element so that its no longer available for
 * bindings.
 */
type CustomElementClosedOp = {
  type: 'custom-element-close';
};

type Op =
  | TextOp
  | NodePartOp
  | AttributePartOp
  | CustomElementOpenOp
  | CustomElementAttributesOp
  | CustomElementShadowOp
  | CustomElementClosedOp;

/**
 * For a given TemplateResult, generates and/or returns a cached list of opcodes
 * for the associated Template.  Opcodes are designed to allow emitting
 * contiguous static text from the template as much as possible, with specific
 * non-`text` opcodes interleaved to perform dynamic work, such as emitting
 * values for NodeParts or AttributeParts, and handling custom elements.
 *
 * For the following example template, an opcode list may look like this:
 *
 * ```js
 * html`<div><span>Hello</span><span class=${'bold'}>${template()}</span></div>`
 * ```
 *
 * - `text`
 *   - Emit run of static text: `<div><span>Hello</span><span`
 * - `attribute-part`
 *   - Emit an AttributePart's value, e.g. ` class="bold"`
 * - `text`
 *   - Emit run of static text: `>`
 * - `node-part`
 *   - Emit the NodePart's value, in this case a TemplateResult, thus we recurse
 *     into that template's opcodes
 * - `text`
 *   - Emit run of static text: `/span></div>`
 *
 * When a custom-element is encountered, the flow looks like this:
 *
 * ```js
 * html`<x-foo staticAttr dynamicAttr=${value}><div>child</div>...</x-foo>`
 * ```
 *
 * - `text`
 *   - Emit open tag `<x-foo`
 * - `custom-element-open`
 *   - Create the CE `instance`+`renderer` and put on
 *     `customElementInstanceStack`
 *   - Call `renderer.setAttribute()` for any `staticAttributes` (e.g.
 *     'staticAttr`)
 * - `attribute-part`(s)
 *   - Call `renderer.setAttribute()` or `renderer.setProperty()` for
 *     `AttributePart`/`PropertyPart`s (e.g. for `dynamicAttr`)
 * - `custom-element-attributes`
 *   - Call `renderer.connectedCallback()`
 *   - Emit `renderer.renderAttributes()`
 * - `text`
 *   - Emit end of of open tag `>`
 *   - Emit `<!--lit-bindings n-->` marker if there were attribute parts
 * - `custom-element-shadow`
 *   - Emit `renderer.renderShadow()` (emits `<template shadowroot>` +
 *     recurses to emit `render()`)
 * - `text`
 *   - Emit run of static text within tag: `<div>child</div>...`
 * - ...(recurse to render more parts/children)...
 * - `custom-element-close`
 *   - Pop the CE `instance`+`renderer` off the `customElementInstanceStack`
 */
const getTemplateOpcodes = (result: TemplateResult) => {
  const template = templateCache.get(result.strings);
  if (template !== undefined) {
    return template;
  }
  const [html, attrNames] = getTemplateHtml(result.strings, result._$litType$);

  /**
   * The html string is parsed into a parse5 AST with source code information
   * on; this lets us skip over certain ast nodes by string character position
   * while walking the AST.
   */
  const ast = parseFragment(html, {
    sourceCodeLocationInfo: true,
  }) as DefaultTreeDocumentFragment;

  const ops: Array<Op> = [];

  /* The last offset of html written to the stream */
  let lastOffset: number | undefined = 0;

  /* Current attribute part index, for indexing attrNames */
  let attrIndex = 0;

  /**
   * Sets `lastOffset` to `offset`, skipping a range of characters. This is
   * useful for skipping and re-writing lit-html marker nodes, bound attribute
   * suffix, etc.
   */
  const skipTo = (offset: number) => {
    if (lastOffset === undefined) {
      throw new Error('lastOffset is undefined');
    }
    if (offset < lastOffset) {
      throw new Error(`offset must be greater than lastOffset.
        offset: ${offset}
        lastOffset: ${lastOffset}
      `);
    }
    lastOffset = offset;
  };

  /**
   * Records the given string to the output, either by appending to the current
   * opcode (if already `text`) or by creating a new `text` opcode (if the
   * previous opocde was not `text)
   */
  const flush = (value: string) => {
    const op = getLast(ops);
    if (op !== undefined && op.type === 'text') {
      op.value += value;
    } else {
      ops.push({
        type: 'text',
        value,
      });
    }
  };

  /**
   * Creates or appends to a text opcode with a substring of the html from the
   * `lastOffset` flushed to `offset`.
   */
  const flushTo = (offset?: number) => {
    if (lastOffset === undefined) {
      throw new Error('lastOffset is undefined');
    }
    const previousLastOffset = lastOffset;
    lastOffset = offset;
    const value = html.substring(previousLastOffset, offset);
    flush(value);
  };

  // Depth-first node index. Initialized to -1 (corresponding to the fragment
  // root node at the top of the ast) so that the first child node is
  // index 0, to match client-side lit-html.
  let nodeIndex = -1;

  traverse(ast, {
    pre(node, parent) {
      if (isCommentNode(node)) {
        if (node.data === markerMatch) {
          flushTo(node.sourceCodeLocation!.startOffset);
          skipTo(node.sourceCodeLocation!.endOffset);
          ops.push({
            type: 'node-part',
            index: nodeIndex,
            useCustomElementInstance:
              parent && isElement(parent) && parent.isDefinedCustomElement,
          });
        }
      } else if (isElement(node)) {
        // Whether to flush the start tag. This is necessary if we're changing
        // any of the attributes in the tag, so it's true for custom-elements
        // which might reflect their own state, or any element with a binding.
        let writeTag = false;
        let boundAttrsCount = 0;

        const tagName = node.tagName;
        let ctor;

        if (tagName.indexOf('-') !== -1) {
          // Looking up the constructor here means that custom elements must be
          // registered before rendering the first template that contains them.
          ctor = customElements.get(tagName);
          if (ctor !== undefined) {
            // Write the start tag
            writeTag = true;
            // Mark that this is a custom element
            node.isDefinedCustomElement = true;
            ops.push({
              type: 'custom-element-open',
              tagName,
              ctor,
              staticAttributes: new Map(
                node.attrs
                  .filter((attr) => !attr.name.endsWith(boundAttributeSuffix))
                  .map((attr) => [attr.name, attr.value])
              ),
            });
          }
        }
        if (node.attrs.length > 0) {
          for (const attr of node.attrs) {
            if (attr.name.endsWith(boundAttributeSuffix)) {
              writeTag = true;
              boundAttrsCount += 1;
              // Note that although we emit a lit-bindings comment marker for any
              // nodes with bindings, we don't account for it in the nodeIndex because
              // that will not be injected into the client template
              const strings = attr.value.split(marker);
              // We store the case-sensitive name from `attrNames` (generated
              // while parsing the template strings); note that this assumes
              // parse5 attribute ordering matches string ordering
              const [, prefix, caseSensitiveName] = /([.?@])?(.*)/.exec(
                attrNames[attrIndex++]
              )!;
              const attrSourceLocation = node.sourceCodeLocation!.attrs[
                attr.name
              ];
              const attrNameStartOffset = attrSourceLocation.startOffset;
              const attrEndOffset = attrSourceLocation.endOffset;
              flushTo(attrNameStartOffset);
              ops.push({
                type: 'attribute-part',
                index: nodeIndex,
                name: caseSensitiveName,
                ctor:
                  prefix === '.'
                    ? PropertyPart
                    : prefix === '?'
                    ? BooleanAttributePart
                    : prefix === '@'
                    ? EventPart
                    : AttributePart,
                strings,
                tagName,
                useCustomElementInstance: ctor !== undefined,
              });
              skipTo(attrEndOffset);
            } else if (node.isDefinedCustomElement) {
              // For custom elements, all static attributes are stored along
              // with the `custom-element-open` opcode so that we can set them
              // into the custom element instance, and then serialize them back
              // out along with any manually-reflected attributes. As such, we
              // skip over static attribute text here.
              const attrSourceLocation = node.sourceCodeLocation!.attrs[
                attr.name
              ];
              flushTo(attrSourceLocation.startOffset);
              skipTo(attrSourceLocation.endOffset);
            }
          }
        }

        if (writeTag) {
          if (node.isDefinedCustomElement) {
            flushTo(node.sourceCodeLocation!.startTag.endOffset - 1);
            ops.push({
              type: 'custom-element-attributes',
            });
            flush('>');
            skipTo(node.sourceCodeLocation!.startTag.endOffset);
          } else {
            flushTo(node.sourceCodeLocation!.startTag.endOffset);
          }
        }

        if (boundAttrsCount > 0) {
          flush(`<!--lit-bindings ${nodeIndex}-->`);
        }

        if (ctor !== undefined) {
          ops.push({
            type: 'custom-element-shadow',
          });
        }
      }
      nodeIndex++;
    },
    post(node) {
      if (isElement(node) && node.isDefinedCustomElement) {
        ops.push({
          type: 'custom-element-close',
        });
      }
    },
  });
  // Flush remaining static text in the template (e.g. closing tags)
  flushTo();
  templateCache.set(result.strings, ops);
  return ops;
};

export type RenderInfo = {
  customElementInstanceStack: Array<ElementRenderer | undefined>;
};

declare global {
  interface Array<T> {
    flat(depth: number): Array<T>;
  }
}

export function* render(value: unknown): IterableIterator<string> {
  yield* renderValue(value, {customElementInstanceStack: []});
}

export function* renderValue(
  value: unknown,
  renderInfo: RenderInfo
): IterableIterator<string> {
  if (isRenderLightDirective(value)) {
    // If a value was produced with renderLight(), we want to call and render
    // the renderLight() method.
    const instance = getLast(renderInfo.customElementInstanceStack);
    if (instance !== undefined) {
      yield* instance.renderLight(renderInfo);
    }
    value = null;
<<<<<<< HEAD
  } else if (value != null && (value as DirectiveResult)._$litDirective$) {
    const directive = (value as DirectiveResult)._$litDirective$;
    // Note that we are calling the SSR-compatible `render`; the rule is that
    // only `render` (and not `update`) is run on the server
    value = new directive({type: NODE_PART} as PartInfo).render(
      ...(value as DirectiveResult).values
    );
=======
  } else {
    value = resolveDirective({type: NODE_PART} as NodePart, value);
>>>>>>> f0932338
  }
  if (value != null && (value as TemplateResult)._$litType$ !== undefined) {
    yield `<!--lit-part ${digestForTemplateResult(value as TemplateResult)}-->`;
    yield* renderTemplateResult(value as TemplateResult, renderInfo);
  } else {
    yield `<!--lit-part-->`;
    if (
      value === undefined ||
      value === null ||
      value === nothing ||
      value === noChange
    ) {
      // yield nothing
    } else if (Array.isArray(value)) {
      for (const item of value) {
        yield* renderValue(item, renderInfo);
      }
    } else {
      yield escapeHtml(String(value));
    }
  }
  yield `<!--/lit-part-->`;
}

export function* renderTemplateResult(
  result: TemplateResult,
  renderInfo: RenderInfo
): IterableIterator<string> {
  // In order to render a TemplateResult we have to handle and stream out
  // different parts of the result separately:
  //   - Literal sections of the template
  //   - Defined custom element within the literal sections
  //   - Values in the result
  //
  // This means we can't just iterate through the template literals and values,
  // we must parse and traverse the template's HTML. But we don't want to pay
  // the cost of serializing the HTML node-by-node when we already have the
  // template in string form. So we parse with location info turned on and use
  // that to index into the HTML string generated by TemplateResult.getHTML().
  // During the tree walk we will handle expression marker nodes and custom
  // elements. For each we will record the offset of the node, and output the
  // previous span of HTML.

  const ops = getTemplateOpcodes(result);

  /* The next value in result.values to render */
  let partIndex = 0;

  for (const op of ops) {
    switch (op.type) {
      case 'text':
        yield op.value;
        break;
      case 'node-part': {
        const value = result.values[partIndex++];
        yield* renderValue(value, renderInfo);
        break;
      }
      case 'attribute-part': {
        const statics = op.strings;
        const part = new op.ctor(
          // Passing null for the element is fine since the directive only gets
          // PartInfo without the node available in the constructor
          // eslint-disable-next-line @typescript-eslint/no-explicit-any
          (null as any) as HTMLElement,
          op.name,
          statics,
          undefined
        );
        const value =
          part.strings === undefined ? result.values[partIndex] : result.values;
        // Use the part setter to resolve directives/concatenate multiple parts
        // into a final value (captured by passing in a commitValue override),
        // and then render that
        let committedValue: unknown = noChange;
        // Values for EventParts are never emitted
        if (!(part instanceof EventPart)) {
          part._commitValue = (value: unknown) => {
            committedValue = value;
          };
          part._setValue(value, part, partIndex);
        }
        // We don't emit anything on the server when value is `noChange` or
        // `nothing`
        if (committedValue !== noChange) {
          const instance = op.useCustomElementInstance
            ? getLast(renderInfo.customElementInstanceStack)
            : undefined;
          if (part instanceof PropertyPart) {
            yield* renderPropertyPart(instance, op, committedValue);
          } else if (part instanceof BooleanAttributePart) {
            // Boolean attribute binding
            yield* renderBooleanAttributePart(instance, op, committedValue);
          } else {
            yield* renderAttributePart(instance, op, committedValue);
          }
        }
        partIndex += statics.length - 1;
        break;
      }
      case 'custom-element-open': {
        const ctor = op.ctor;
        // Instantiate the element and its renderer
        let instance = undefined;
        try {
          const element = new ctor();
          // eslint-disable-next-line @typescript-eslint/no-explicit-any
          (element as any).tagName = op.tagName;
          // TODO: Move renderer instantiation into a plugin system
          if (element instanceof LitElement) {
            instance = new LitElementRenderer(element);
          } else {
            console.error(`No renderer for custom element: ${op.tagName}`);
          }
        } catch (e) {
          console.error('Exception in custom element constructor', e);
        }
        // Set static attributes to the element renderer
        if (instance !== undefined) {
          for (const [name, value] of op.staticAttributes) {
            instance?.setAttribute(name, value);
          }
        }
        renderInfo.customElementInstanceStack.push(instance);
        break;
      }
      case 'custom-element-attributes': {
        const instance = getLast(renderInfo.customElementInstanceStack);
        if (instance !== undefined) {
          // Perform any connect-time work via the renderer (e.g. reflecting any
          // properties to attributes, for example)
          if (instance.connectedCallback) {
            instance.connectedCallback();
          }
          // Render out any attributes on the instance (both static and those
          // that may have been dynamically set by the renderer)
          yield* instance.renderAttributes();
        }
        break;
      }
      case 'custom-element-shadow': {
        const instance = getLast(renderInfo.customElementInstanceStack);
        if (instance !== undefined && instance.renderShadow !== undefined) {
          yield '<template shadowroot="open">';
          yield* instance.renderShadow();
          yield '</template>';
        }
        break;
      }
      case 'custom-element-close':
        renderInfo.customElementInstanceStack.pop();
        break;
      default:
        throw new Error('internal error');
    }
  }

  if (partIndex !== result.values.length) {
    throw new Error(
      `unexpected final partIndex: ${partIndex} !== ${result.values.length}`
    );
  }
}

function* renderPropertyPart(
  instance: ElementRenderer | undefined,
  op: AttributePartOp,
  value: unknown
) {
  value = value === nothing ? undefined : value;
  // Property should be reflected to attribute
  const reflectedName = reflectedAttributeName(op.tagName, op.name);
  if (instance !== undefined) {
    instance.setProperty(op.name, value);
  }
  if (reflectedName !== undefined) {
    yield `${reflectedName}="${escapeHtml(String(value))}"`;
  }
}

function* renderBooleanAttributePart(
  instance: ElementRenderer | undefined,
  op: AttributePartOp,
  value: unknown
) {
  if (value && value !== nothing) {
    if (instance !== undefined) {
      instance.setAttribute(op.name, '');
    } else {
      yield op.name;
    }
  }
}

function* renderAttributePart(
  instance: ElementRenderer | undefined,
  op: AttributePartOp,
  value: unknown
) {
  if (value !== nothing) {
    if (instance !== undefined) {
      instance.setAttribute(op.name, value as string);
    } else {
      yield `${op.name}="${escapeHtml(String(value ?? ''))}"`;
    }
  }
}

const getLast = <T>(a: Array<T>) => a[a.length - 1];<|MERGE_RESOLUTION|>--- conflicted
+++ resolved
@@ -15,11 +15,7 @@
  */
 
 // Type-only imports
-<<<<<<< HEAD
-import {TemplateResult, DirectiveResult, PartInfo} from 'lit-html';
-=======
 import {NodePart, TemplateResult} from 'lit-html';
->>>>>>> f0932338
 
 import {
   nothing,
@@ -450,18 +446,8 @@
       yield* instance.renderLight(renderInfo);
     }
     value = null;
-<<<<<<< HEAD
-  } else if (value != null && (value as DirectiveResult)._$litDirective$) {
-    const directive = (value as DirectiveResult)._$litDirective$;
-    // Note that we are calling the SSR-compatible `render`; the rule is that
-    // only `render` (and not `update`) is run on the server
-    value = new directive({type: NODE_PART} as PartInfo).render(
-      ...(value as DirectiveResult).values
-    );
-=======
   } else {
     value = resolveDirective({type: NODE_PART} as NodePart, value);
->>>>>>> f0932338
   }
   if (value != null && (value as TemplateResult)._$litType$ !== undefined) {
     yield `<!--lit-part ${digestForTemplateResult(value as TemplateResult)}-->`;
