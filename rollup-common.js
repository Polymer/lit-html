--- conflicted
+++ resolved
@@ -61,7 +61,7 @@
 // and choose the next letter.
 //
 // ONCE A MANGLED NAME HAS BEEN ASSIGNED TO A PROPERTY, IT MUST NEVER BE USED
-// FOR A DIFFERENT PROPERTY IN SUBSEQUENT VERSIONS.
+// FOR A DIFFERENT PROPERTY IN SUBSEQUENT STABLE VERSIONS.
 const stableProperties = {
   // lit-html: Template (used by polyfill-support)
   _$createElement: 'A',
@@ -84,7 +84,6 @@
   // lit-html: Part (used by hydrate, directive-helpers, polyfill-support, ssr-support)
   _$setValue: 'L',
   // polyfill-support: LitElement (added by polyfill-support)
-<<<<<<< HEAD
   _$handlesPrepareStyles: 'M',
   // lit-element: ReactiveElement (used bby ssr-support)
   _$attributeToProperty: 'N',
@@ -102,27 +101,8 @@
   _$reparentDisconnectables: 'T',
   // lit-html: ChildPart (used by directive-helpers)
   _$clear: 'U',
-=======
-  _$handlesPrepareStyles: 'N',
-  // lit-element: ReactiveElement (used by private-ssr-support)
-  _$attributeToProperty: 'O',
-  // lit-element: ReactiveElement (used by private-ssr-support)
-  _$changedProperties: 'P',
-  // lit-html: ChildPart, AttributePart, TemplateInstance, Directive (accessed by
-  // async-directive)
-  _$parent: 'Q',
-  _$disconnetableChildren: 'R',
-  // async-directive: AsyncDirective
-  _$setDirectiveConnected: 'S',
-  // lit-html: ChildPart (added by async-directive)
-  _$setChildPartConnected: 'T',
-  // lit-html: ChildPart (added by async-directive)
-  _$reparentDisconnectables: 'U',
-  // lit-html: ChildPart (used by directive-helpers)
-  _$clear: 'V',
   // lit-html: Directive (used by private-ssr-support)
-  _$resolve: 'W',
->>>>>>> d4b28ced
+  _$resolve: 'V',
 };
 
 // Validate stableProperties list, just to be safe; catches dupes and
