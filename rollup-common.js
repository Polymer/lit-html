/**
 * @license
 * Copyright (c) 2018 The Polymer Project Authors. All rights reserved.
 * This code may only be used under the BSD style license found at
 * http://polymer.github.io/LICENSE.txt
 * The complete set of authors may be found at
 * http://polymer.github.io/AUTHORS.txt
 * The complete set of contributors may be found at
 * http://polymer.github.io/CONTRIBUTORS.txt
 * Code distributed by Google as part of the polymer project is also
 * subject to an additional IP rights grant found at
 * http://polymer.github.io/PATENTS.txt
 */

import summary from 'rollup-plugin-summary';
import {terser} from 'rollup-plugin-terser';
import copy from 'rollup-plugin-copy';
import nodeResolve from '@rollup/plugin-node-resolve';
import * as pathLib from 'path';
import sourcemaps from 'rollup-plugin-sourcemaps';
import replace from '@rollup/plugin-replace';
import virtual from '@rollup/plugin-virtual';

// In CHECKSIZE mode we:
// 1) Don't emit any files.
// 2) Don't include copyright header comments.
// 3) Don't include the "//# sourceMappingURL" comment.
const CHECKSIZE = !!process.env.CHECKSIZE;
if (CHECKSIZE) {
  console.log('NOTE: In CHECKSIZE mode, no output!');
}

const skipBundleOutput = {
  generateBundle(options, bundles) {
    // Deleting all bundles from this object prevents them from being written,
    // see https://rollupjs.org/guide/en/#generatebundle.
    for (const name in bundles) {
      delete bundles[name];
    }
  },
};

const reservedProperties = [
  '_$litType$',
  '_$litDirective$',
  // TODO Decide on public API
  // https://github.com/Polymer/lit-html/issues/1261
  '_value',
  '_setValue',
  'createTreeWalker',
  // Note, reserved so that prod updating-element platform-support
  // can share this key with dev lit-element platform-support which
  // imports it.
  '_handlesPrepareStyles',
  // TODO(kschaaf) TBD: lit-ssr required "private" fields (can be in
  // crossPackagePropertyMangles once lit-ssr uses the rollup config)
  // lit-html: AttributePart (used by render-lit-html)
<<<<<<< HEAD
  '_resolveValue',
=======
  '_commitValue',
>>>>>>> 677d5feb
  // lit-html: Directive (used by render-lit-html)
  '_resolve',
  // updating-element: UpdatingElement (used by lit-element-renderer)
  '_attributeToProperty',
  // hydrate-support: LitElement (added by hydrate-support)
  '_needsHydration',
];

// Any private properties which we share between different _packages_ are
// hard-coded here because they must never change between versions. Mangled
// names are uppercase letters, in case we ever might want to
// use lowercase letters for short, public APIs.
// Note, these are used for `platform-support`.
const crossPackagePropertyMangles = {
  // lit-html: Template
  _createElement: 'A',
  _element: 'B',
  _options: 'C',
  // lit-html: NodePart
  _startNode: 'D',
  _endNode: 'E',
  _getTemplate: 'F',
  // lit-html: TemplateInstance
  _template: 'H',
  // updating-element: UpdatingElement
  _afterUpdate: 'S',
  // lit-element: LitElement
  _renderOptions: 'W',
  // lit-element: LitElement (used by hydrate-support)
  _renderImpl: 'M',
};

const generateTerserOptions = (nameCache = null) => ({
  warnings: true,
  ecma: 2017,
  compress: {
    unsafe: true,
    // An extra pass can squeeze out an extra byte or two.
    passes: 2,
  },
  output: {
    // "some" preserves @license and @preserve comments
    comments: CHECKSIZE ? false : 'some',
    inline_script: false,
  },
  nameCache,
  mangle: {
    properties: {
      regex: /^_/,
      reserved: reservedProperties,
      // Set to true to mangle to readable names
      debug: false,
    },
  },
});

export function litProdConfig({
  entryPoints,
  external = [],
  bundled = [],
  // eslint-disable-next-line no-undef
} = options) {
  // The Terser shared name cache allows us to mangle the names of properties
  // consistently across modules, so that e.g. parts.js can safely access internal
  // details of lit-html.js.
  //
  // However, we still have to account for the problem of mangled names getting
  // re-used for different properties across files, because Terser does not
  // consult the nameCache to decide whether a mangled name is available or not.
  //
  // For example:
  //
  // file1:
  //   obj.foo -> A
  //   obj.bar -> B
  //
  // file2:
  //   obj.bar -> B (Correctly chosen from nameCache.)
  //   obj.baz -> A (Oops, foo and baz are different properties on the same
  //                 object, but now they both have the same mangled name,
  //                 which could result in very unpredictable behavior).
  //
  // To trick Terser into doing what we need here, we first create a giant bundle
  // of all our code in a single file, tell Terser to minify that, and then throw
  // it away. This seeds the name cache in a way that guarantees every property
  // gets a unique mangled name.
  const nameCache = {
    props: {
      // Note all properties in the terser name cache are prefixed with '$'
      // (presumably to avoid collisions with built-ins).
      props: Object.entries(crossPackagePropertyMangles).reduce(
        (obj, [name, val]) => ({
          ...obj,
          ['$' + name]: val,
        }),
        {}
      ),
    },
  };
  const nameCacheSeederInfile = 'name-cache-seeder-virtual-input.js';
  const nameCacheSeederOutfile = 'name-cache-seeder-throwaway-output.js';
  const nameCacheSeederContents = [
    // Import every entry point so that we see all property accesses.
    ...entryPoints.map((name) => `import './development/${name}.js';`),
    // Synthesize a property access for all cross-package mangled property names
    // so that even if we don't access a property in this package, we will still
    // reserve other properties from re-using that name.
    ...Object.keys(crossPackagePropertyMangles).map(
      (name) => `console.log(window.${name});`
    ),
  ].join('\n');

  const terserOptions = generateTerserOptions(nameCache);

  return [
    {
      input: nameCacheSeederInfile,
      output: {
        file: nameCacheSeederOutfile,
        format: 'esm',
      },
      external,
      // Since our virtual name cache seeder module doesn't export anything,
      // almost everything gets tree shaken out, and terser wouldn't see any
      // properties.
      treeshake: false,
      plugins: [
        virtual({
          [nameCacheSeederInfile]: nameCacheSeederContents,
        }),
        terser(terserOptions),
        skipBundleOutput,
      ],
    },
    {
      input: entryPoints.map((name) => `development/${name}.js`),
      output: {
        dir: './',
        format: 'esm',
        // Preserve existing module structure (e.g. preserve the "directives/"
        // directory).
        preserveModules: true,
        sourcemap: !CHECKSIZE,
      },
      external,
      plugins: [
        // Switch all DEV_MODE variable assignment values to false. Terser's dead
        // code removal will then remove any blocks that are conditioned on this
        // variable.
        //
        // Code in our development/ directory looks like this:
        //
        //   const DEV_MODE = true;
        //   if (DEV_MODE) { // dev mode stuff }
        //
        // Note we want the transformation to `goog.define` syntax for Closure
        // Compiler to be trivial, and that would look something like this:
        //
        //   const DEV_MODE = goog.define('lit-html.DEV_MODE', false);
        //
        // We can't use terser's compress.global_defs option, because it won't
        // replace the value of a variable that is already defined in scope (see
        // https://github.com/terser/terser#conditional-compilation). It seems to be
        // designed assuming that you are _always_ using terser to set the def one
        // way or another, so it's difficult to define a default in the source code
        // itself.
        replace({
          'const DEV_MODE = true': 'const DEV_MODE = false',
          'const ENABLE_EXTRA_SECURITY_HOOKS = true':
            'const ENABLE_EXTRA_SECURITY_HOOKS = false',
        }),
        // This plugin automatically composes the existing TypeScript -> raw JS
        // sourcemap with the raw JS -> minified JS one that we're generating here.
        sourcemaps(),
        terser(terserOptions),
        summary(),
        ...(CHECKSIZE
          ? [skipBundleOutput]
          : [
              // Place a copy of each d.ts file adjacent to its minified module.
              copy({
                targets: entryPoints.map((name) => ({
                  src: `development/${name}.d.ts`,
                  dest: pathLib.dirname(name),
                })),
              }),
              // Copy platform support tests.
              copy({
                targets: [
                  {
                    src: `src/test/platform-support/*_test.html`,
                    dest: [
                      'development/test/platform-support',
                      'test/platform-support',
                    ],
                  },
                ],
              }),
            ]),
      ],
    },
    ...bundled.map(({file, output, name}) =>
      litMonoBundleConfig({
        file,
        output,
        name,
        terserOptions: terserOptions,
      })
    ),
  ];
}

export const litMonoBundleConfig = ({
  file,
  output,
  name,
  terserOptions = generateTerserOptions(),
  // eslint-disable-next-line no-undef
} = options) => ({
  input: `development/${file}.js`,
  output: {
    file: `${output || file}.js`,
    format: 'umd',
    name,
    sourcemap: !CHECKSIZE,
  },
  plugins: [
    nodeResolve(),
    replace({
      'const DEV_MODE = true': 'const DEV_MODE = false',
      'const ENABLE_EXTRA_SECURITY_HOOKS = true':
        'const ENABLE_EXTRA_SECURITY_HOOKS = false',
    }),
    // This plugin automatically composes the existing TypeScript -> raw JS
    // sourcemap with the raw JS -> minified JS one that we're generating here.
    sourcemaps(),
    terser(terserOptions),
    summary(),
  ],
});<|MERGE_RESOLUTION|>--- conflicted
+++ resolved
@@ -55,11 +55,7 @@
   // TODO(kschaaf) TBD: lit-ssr required "private" fields (can be in
   // crossPackagePropertyMangles once lit-ssr uses the rollup config)
   // lit-html: AttributePart (used by render-lit-html)
-<<<<<<< HEAD
-  '_resolveValue',
-=======
   '_commitValue',
->>>>>>> 677d5feb
   // lit-html: Directive (used by render-lit-html)
   '_resolve',
   // updating-element: UpdatingElement (used by lit-element-renderer)
