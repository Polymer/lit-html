--- conflicted
+++ resolved
@@ -55,34 +55,22 @@
 // use lowercase letters for short, public APIs.
 // Note, these are used for `platform-support`.
 const crossPackagePropertyMangles = {
-<<<<<<< HEAD
-  _createElement: 'Y',
-  _endNode: 'M',
-  _startNode: 'C',
-  _getTemplate: 'T',
-  _element: 'E',
-  _options: 'O',
-  _template: 't',
-  _renderOptions: 'R',
-=======
   // lit-html: Template
-  _createElement: "A",
-  _element: "B",
-  _options: "C",
+  _createElement: 'A',
+  _element: 'B',
+  _options: 'C',
   // lit-html: NodePart
-  _startNode: "D",
-  _endNode: "E",
-  _baseSetValue: "F",
-  _getTemplate: "G",
+  _startNode: 'D',
+  _endNode: 'E',
+  _baseSetValue: 'F',
+  _getTemplate: 'G',
   // lit-html: TemplateInstance
-  _template: "H",
+  _template: 'H',
   // lit-element: LitElement
-  _renderOptions: "I",
-  _baseConnectedCallback: "J",
-  _baseUpdate: "K",
-  _baseCreateRenderRoot: "L",
-
->>>>>>> 0c84011e
+  _renderOptions: 'I',
+  _baseConnectedCallback: 'J',
+  _baseUpdate: 'K',
+  _baseCreateRenderRoot: 'L',
 };
 
 // eslint-disable-next-line no-undef
