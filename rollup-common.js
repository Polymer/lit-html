/**
 * @license
 * Copyright (c) 2018 The Polymer Project Authors. All rights reserved.
 * This code may only be used under the BSD style license found at
 * http://polymer.github.io/LICENSE.txt
 * The complete set of authors may be found at
 * http://polymer.github.io/AUTHORS.txt
 * The complete set of contributors may be found at
 * http://polymer.github.io/CONTRIBUTORS.txt
 * Code distributed by Google as part of the polymer project is also
 * subject to an additional IP rights grant found at
 * http://polymer.github.io/PATENTS.txt
 */

import summary from 'rollup-plugin-summary';
import {terser} from 'rollup-plugin-terser';
import copy from 'rollup-plugin-copy';
import nodeResolve from '@rollup/plugin-node-resolve';
import * as pathLib from 'path';
import sourcemaps from 'rollup-plugin-sourcemaps';
import replace from '@rollup/plugin-replace';
import virtual from '@rollup/plugin-virtual';

// In CHECKSIZE mode we:
// 1) Don't emit any files.
// 2) Don't include copyright header comments.
// 3) Don't include the "//# sourceMappingURL" comment.
const CHECKSIZE = !!process.env.CHECKSIZE;
if (CHECKSIZE) {
  console.log('NOTE: In CHECKSIZE mode, no output!');
}

const skipBundleOutput = {
  generateBundle(options, bundles) {
    // Deleting all bundles from this object prevents them from being written,
    // see https://rollupjs.org/guide/en/#generatebundle.
    for (const name in bundles) {
      delete bundles[name];
    }
  },
};

// Private properties which should never be mangled. They need to be long/obtuse
// to avoid collisions since they are used to brand values in positions that
// accept any value. We don't use a Symbol for these to support mixing and
// matching values from different versions.
const reservedProperties = ['_$litType$', '_$litDirective$'];

// Private properties which should be stable between versions but are used on
// unambiguous objects and thus are safe to mangle. These include properties on
// objects accessed between packages or objects used as values which may be
// accessed between different versions of a given package.
//
// By convention, stable properties should be prefixed with `_$` in the code so
// they are easily identifiable as properties requiring version stability and
// thus special attention.
//
// Mangled names are uppercase letters, in case we ever might want to use
// lowercase letters for short, public APIs. Keep this list in order by mangled
// name to avoid accidental re-assignments. When adding a name, add to the end
// and choose the next letter.
//
// ONCE A MANGLED NAME HAS BEEN ASSIGNED TO A PROPERTY, IT MUST NEVER BE USED
// FOR A DIFFERENT PROPERTY IN SUBSEQUENT VERSIONS.
const stableProperties = {
  // lit-html: Template (used by polyfill-support)
  _$createElement: 'A',
  _$element: 'B',
  _$options: 'C',
  // lit-html: ChildPart (used by polyfill-support)
  _$startNode: 'D',
  _$endNode: 'E',
  _$getTemplate: 'F',
  // lit-html: TemplateInstance (used by polyfill-support)
  _$template: 'G',
  // reactive-element: ReactiveElement (used by polyfill-support)
  _$didUpdate: 'H',
  // lit-element: LitElement
  _$renderOptions: 'I',
  // lit-element: LitElement (used by hydrate-support)
  _$renderImpl: 'J',
  // hydrate-support: LitElement (added by hydrate-support)
  _$needsHydration: 'K',
  // lit-html: Part (used by hydrate, polyfill-support)
  _$committedValue: 'L',
  // lit-html: Part (used by hydrate, directive-helpers, polyfill-support, ssr-support)
  _$setValue: 'M',
  // polyfill-support: LitElement (added by polyfill-support)
  _$handlesPrepareStyles: 'N',
  // lit-element: ReactiveElement (used bby ssr-support)
  _$attributeToProperty: 'O',
  // lit-html: ChildPart, AttributePart, TemplateInstance, Directive (accessed by
  // disconnectable-directive)
  _$parent: 'P',
  _$disconnetableChildren: 'Q',
  // disconnectable-directive: DisconnectableDirective
  _$setDirectiveConnected: 'R',
  // lit-html: ChildPart (added by disconnectable-directive)
  _$setChildPartConnected: 'S',
  // lit-html: ChildPart (used by directive-helpers)
  _$clear: 'T',
};

// Validate stableProperties list, just to be safe; catches dupes and
// out-of-order mangled names
Object.entries(stableProperties).forEach(([prop, mangle], i) => {
  if (!prop.startsWith('_$')) {
    throw new Error(
      `stableProperties should start with prefix '_$' ` +
        `(property '${prop}' violates the convention)`
    );
  }
  if (mangle.charCodeAt(0) !== 'A'.charCodeAt(0) + i) {
    throw new Error(
      `Add new stableProperties to the end of the list using ` +
        `the next available letter (mangled name '${mangle}' for property ` +
        `${prop} was unexpected)`
    );
  }
});

/**
 * Prefixes all class properties with the given prefix character. This is to
 * effectively namespace private properties on subclassable objects to avoid
 * accidental collisions when users (or our own packages) subclass them. We
 * choose a different prefix character per compilation unit (package), which
 * guarantees that automatically chosen mangled names don't collide between our
 * own packages.
 *
 * Note that Terser has no understanding of classes; class properties getting
 * prefix treatment are identified via convention, where class properties are
 * authored with double `__` whereas normal object properties that can be
 * mangled un-prefixed use single `_`.
 *
 * Prefix characters chosen in the "Other Letter (Lo)" unicode category
 * (https://codepoints.net/search?gc=Lo) are valid in JS identifiers, should be
 * sufficiently collision-proof to hand-authored code, and are unlikely to be
 * chosen (at least default) by minifiers.
 */
const addedClassPrefix = new WeakSet();
const prefixClassProperties = (context, nameCache, prefix) => {
  // Only prefix class properties once per options context, as a perf optimization
  if (nameCache && !addedClassPrefix.has(context)) {
    const {
      props: {props},
    } = nameCache;
    for (const p in props) {
      // Note all properties in the terser name cache are prefixed with '$'
      // (presumably to avoid collisions with built-ins). Checking for the
      // prefix is just to ensure we don't double-prefix properties if
      // `prefixClassProperties` is called twice on the same `nameCache`.
      if (p.startsWith('$__') && !props[p].startsWith(prefix)) {
        props[p] = prefix + props[p];
      }
    }
    addedClassPrefix.add(context);
  }
  return nameCache;
};

const generateTerserOptions = (nameCache = null, classPropertyPrefix = '') => ({
  warnings: true,
  ecma: 2017,
  compress: {
    unsafe: true,
    // An extra pass can squeeze out an extra byte or two.
    passes: 2,
  },
  output: {
    // "some" preserves @license and @preserve comments
    comments: CHECKSIZE ? false : 'some',
    inline_script: false,
  },
  // This is implemented as a getter, so that we apply the class property prefix
  // after the `nameCacheSeeder` build runs
  get nameCache() {
    return prefixClassProperties(this, nameCache, classPropertyPrefix);
  },
  mangle: {
    properties: {
      regex: /^_/,
      reserved: reservedProperties,
      // Set to true to mangle to readable names
      debug: false,
    },
  },
});

export function litProdConfig({
  entryPoints,
  external = [],
  bundled = [],
  classPropertyPrefix,
  // eslint-disable-next-line no-undef
} = options) {
  // The Terser shared name cache allows us to mangle the names of properties
  // consistently across modules, so that e.g. directive-helpers.js can safely
  // access internal details of lit-html.js.
  //
  // However, we still have to account for the problem of mangled names getting
  // re-used for different properties across files, because Terser does not
  // consult the nameCache to decide whether a mangled name is available or not.
  //
  // For example:
  //
  // file1:
  //   obj.foo -> A
  //   obj.bar -> B
  //
  // file2:
  //   obj.bar -> B (Correctly chosen from nameCache.)
  //   obj.baz -> A (Oops, foo and baz are different properties on the same
  //                 object, but now they both have the same mangled name,
  //                 which could result in very unpredictable behavior).
  //
  // To trick Terser into doing what we need here, we first create a giant bundle
  // of all our code in a single file, tell Terser to minify that, and then throw
  // it away. This seeds the name cache in a way that guarantees every property
  // gets a unique mangled name.
  const nameCache = {
    props: {
      // Note all properties in the terser name cache are prefixed with '$'
      // (presumably to avoid collisions with built-ins).
      props: Object.entries(stableProperties).reduce(
        (obj, [name, val]) => ({
          ...obj,
          ['$' + name]: val,
        }),
        {}
      ),
    },
  };

  const nameCacheSeederInfile = 'name-cache-seeder-virtual-input.js';
  const nameCacheSeederOutfile = 'name-cache-seeder-throwaway-output.js';
  const nameCacheSeederContents = [
    // Import every entry point so that we see all property accesses.
    ...entryPoints.map((name) => `import './development/${name}.js';`),
    // Synthesize a property access for all cross-package mangled property names
    // so that even if we don't access a property in this package, we will still
    // reserve other properties from re-using that name.
    ...Object.keys(stableProperties).map(
      (name) => `console.log(window.${name});`
    ),
  ].join('\n');
  const nameCacheSeederTerserOptions = generateTerserOptions(nameCache);

  const terserOptions = generateTerserOptions(nameCache, classPropertyPrefix);

  return [
    {
      input: nameCacheSeederInfile,
      output: {
        file: nameCacheSeederOutfile,
        format: 'esm',
      },
      external,
      // Since our virtual name cache seeder module doesn't export anything,
      // almost everything gets tree shaken out, and terser wouldn't see any
      // properties.
      treeshake: false,
      plugins: [
        virtual({
          [nameCacheSeederInfile]: nameCacheSeederContents,
        }),
        terser(nameCacheSeederTerserOptions),
        skipBundleOutput,
      ],
    },
    {
      input: entryPoints.map((name) => `development/${name}.js`),
      output: {
        dir: './',
        format: 'esm',
        // Preserve existing module structure (e.g. preserve the "directives/"
        // directory).
        preserveModules: true,
        sourcemap: !CHECKSIZE,
      },
      external,
      plugins: [
        // Switch all DEV_MODE variable assignment values to false. Terser's dead
        // code removal will then remove any blocks that are conditioned on this
        // variable.
        //
        // Code in our development/ directory looks like this:
        //
        //   const DEV_MODE = true;
        //   if (DEV_MODE) { // dev mode stuff }
        //
        // Note we want the transformation to `goog.define` syntax for Closure
        // Compiler to be trivial, and that would look something like this:
        //
        //   const DEV_MODE = goog.define('lit-html.DEV_MODE', false);
        //
        // We can't use terser's compress.global_defs option, because it won't
        // replace the value of a variable that is already defined in scope (see
        // https://github.com/terser/terser#conditional-compilation). It seems to be
        // designed assuming that you are _always_ using terser to set the def one
        // way or another, so it's difficult to define a default in the source code
        // itself.
        replace({
          'const DEV_MODE = true': 'const DEV_MODE = false',
          'const ENABLE_EXTRA_SECURITY_HOOKS = true':
            'const ENABLE_EXTRA_SECURITY_HOOKS = false',
          'const ENABLE_SHADYDOM_NOPATCH = true':
            'const ENABLE_SHADYDOM_NOPATCH = false',
        }),
        // This plugin automatically composes the existing TypeScript -> raw JS
        // sourcemap with the raw JS -> minified JS one that we're generating here.
        sourcemaps(),
        terser(terserOptions),
        summary(),
        ...(CHECKSIZE
          ? [skipBundleOutput]
          : [
              // Place a copy of each d.ts file adjacent to its minified module.
              copy({
                targets: entryPoints.map((name) => ({
                  src: `development/${name}.d.ts`,
                  dest: pathLib.dirname(name),
                })),
              }),
              // Copy platform support tests.
              copy({
                targets: [
                  {
<<<<<<< HEAD
                    src: `src/test/polyfill-support/*_test.html`,
=======
                    src: `src/test/*_test.html`,
                    dest: ['development/test/', 'test/'],
                  },
                  {
                    // TODO: use flatten: false when this is fixed
                    // https://github.com/vladshcherbin/rollup-plugin-copy/issues/37
                    src: `src/test/platform-support/*_test.html`,
>>>>>>> 1a648727
                    dest: [
                      'development/test/polyfill-support',
                      'test/polyfill-support',
                    ],
                  },
                ],
              }),
            ]),
      ],
    },
    ...bundled.map(({file, output, name}) =>
      litMonoBundleConfig({
        file,
        output,
        name,
        terserOptions,
      })
    ),
  ];
}

const litMonoBundleConfig = ({
  file,
  output,
  name,
  terserOptions,
  // eslint-disable-next-line no-undef
} = options) => ({
  input: `development/${file}.js`,
  output: {
    file: `${output || file}.js`,
    format: 'umd',
    name,
    sourcemap: !CHECKSIZE,
  },
  plugins: [
    nodeResolve(),
    replace({
      'const DEV_MODE = true': 'const DEV_MODE = false',
      'const ENABLE_EXTRA_SECURITY_HOOKS = true':
        'const ENABLE_EXTRA_SECURITY_HOOKS = false',
      'const ENABLE_SHADYDOM_NOPATCH = true':
        'const ENABLE_SHADYDOM_NOPATCH = false',
    }),
    // This plugin automatically composes the existing TypeScript -> raw JS
    // sourcemap with the raw JS -> minified JS one that we're generating here.
    sourcemaps(),
    terser(terserOptions),
    summary(),
  ],
});<|MERGE_RESOLUTION|>--- conflicted
+++ resolved
@@ -321,21 +321,17 @@
                   dest: pathLib.dirname(name),
                 })),
               }),
-              // Copy platform support tests.
+              // Copy polyfill support tests.
               copy({
                 targets: [
                   {
-<<<<<<< HEAD
-                    src: `src/test/polyfill-support/*_test.html`,
-=======
                     src: `src/test/*_test.html`,
                     dest: ['development/test/', 'test/'],
                   },
                   {
                     // TODO: use flatten: false when this is fixed
                     // https://github.com/vladshcherbin/rollup-plugin-copy/issues/37
-                    src: `src/test/platform-support/*_test.html`,
->>>>>>> 1a648727
+                    src: `src/test/polyfill-support/*_test.html`,
                     dest: [
                       'development/test/polyfill-support',
                       'test/polyfill-support',
