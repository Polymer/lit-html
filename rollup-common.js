--- conflicted
+++ resolved
@@ -15,10 +15,7 @@
 import summary from 'rollup-plugin-summary';
 import {terser} from 'rollup-plugin-terser';
 import copy from 'rollup-plugin-copy';
-<<<<<<< HEAD
-=======
 import nodeResolve from '@rollup/plugin-node-resolve';
->>>>>>> 58fcdd70
 import * as pathLib from 'path';
 import sourcemaps from 'rollup-plugin-sourcemaps';
 import replace from '@rollup/plugin-replace';
@@ -51,13 +48,10 @@
   '_value',
   '_setValue',
   'createTreeWalker',
-<<<<<<< HEAD
-=======
   // Note, reserved so that prod updating-element platform-support
   // can share this key with dev lit-element platform-support which
   // imports it.
   '_handlesPrepareStyles',
->>>>>>> 58fcdd70
 ];
 
 // Any private properties which we share between different _packages_ are
@@ -73,21 +67,6 @@
   // lit-html: NodePart
   _startNode: 'D',
   _endNode: 'E',
-<<<<<<< HEAD
-  _baseSetValue: 'F',
-  _getTemplate: 'G',
-  // lit-html: TemplateInstance
-  _template: 'H',
-  // lit-element: LitElement
-  _renderOptions: 'I',
-  _baseConnectedCallback: 'J',
-  _baseUpdate: 'K',
-  _baseCreateRenderRoot: 'L',
-};
-
-// eslint-disable-next-line no-undef
-export function litRollupConfig({entryPoints, external = []} = options) {
-=======
   _getTemplate: 'F',
   // lit-html: TemplateInstance
   _template: 'H',
@@ -125,8 +104,8 @@
   entryPoints,
   external = [],
   bundled = [],
+  // eslint-disable-next-line no-undef
 } = options) {
->>>>>>> 58fcdd70
   // The Terser shared name cache allows us to mangle the names of properties
   // consistently across modules, so that e.g. parts.js can safely access internal
   // details of lit-html.js.
@@ -177,33 +156,7 @@
     ),
   ].join('\n');
 
-<<<<<<< HEAD
-  const terserOptions = {
-    warnings: true,
-    ecma: 2017,
-    compress: {
-      unsafe: true,
-      // An extra pass can squeeze out an extra byte or two.
-      passes: 2,
-    },
-    output: {
-      // "some" preserves @license and @preserve comments
-      comments: CHECKSIZE ? false : 'some',
-      inline_script: false,
-    },
-    nameCache,
-    mangle: {
-      properties: {
-        regex: /^_/,
-        reserved: reservedProperties,
-        // Set to true to mangle to readable names
-        debug: false,
-      },
-    },
-  };
-=======
   const terserOptions = generateTerserOptions(nameCache);
->>>>>>> 58fcdd70
 
   return [
     {
@@ -306,6 +259,7 @@
   output,
   name,
   terserOptions = generateTerserOptions(),
+  // eslint-disable-next-line no-undef
 } = options) => ({
   input: `development/${file}.js`,
   output: {
