--- conflicted
+++ resolved
@@ -81,7 +81,6 @@
           pr-bench-name: this-change
           base-bench-name: tip-of-tree
 
-<<<<<<< HEAD
       # lit-html:repeat
       - name: Benchmark lit-html/repeat
         run: |
@@ -98,29 +97,7 @@
           pr-bench-name: this-change
           base-bench-name: tip-of-tree
 
-      # TODO(kschaaf): re-enable this once we work out a good way to trigger
-      # optional benchmarks for a PR
-      # # lit-html:repeat-full
-      # - name: Benchmark lit-html/repeat-full
-      #   if: ${{ contains(github.event.pull_request.body, '[benchmarks:lit-html-repeat-full]') }}
-      #   run: |
-      #     cd packages/benchmarks
-      #     npx tachometer \
-      #       --config lit-html/repeat/tachometer-full.json \
-      #       --json-file lit-html/repeat/results-full.json
-
-      # - name: Report lit-html-repeat-full
-      #   if: ${{ contains(github.event.pull_request.body, '[benchmarks:lit-html-repeat-full]') }}
-      #   uses: andrewiggins/tachometer-reporter-action@v2
-      #   with:
-      #     report-id: lit-html-repeat-full
-      #     path: packages/benchmarks/lit-html/repeat/results-full.json
-      #     pr-bench-name: this-change
-      #     base-bench-name: tip-of-tree
-
-      # lit-element:stub1
-      - name: Benchmark lit-element/stub1
-=======
+      # lit-element:list
       - name: Benchmark lit-element/list
         run: |
           cd packages/benchmarks
@@ -136,8 +113,8 @@
           pr-bench-name: this-change
           base-bench-name: tip-of-tree
 
+      # updating-element:list
       - name: Benchmark updating-element/list
->>>>>>> 09ee6460
         run: |
           cd packages/benchmarks
           npx tachometer \
